--- conflicted
+++ resolved
@@ -1,13 +1,3 @@
-<<<<<<< HEAD
-D-Bus 1.7.0 (2013-02-22)
-==
-
-The "Disingenuous Assertions" release.
-
-This is a new development release, starting the 1.7.x branch. D-Bus 1.6
-remains the recommended version for long-term-supported distributions
-or the upcoming GNOME 3.8 release.
-=======
 D-Bus 1.7.2 (2013-04-25)
 ==
 
@@ -28,44 +18,10 @@
     Simon McVittie)
 
 Fixes:
->>>>>>> 05b847b8
-
-Build-time configuration changes:
-
-• The --with-dbus-session-bus-default-address configure option is no longer
-  supported. Use the new --with-dbus-session-bus-connect-address and
-  --with-dbus-session-bus-listen-address options instead. On Windows, you
-  usually want them to have the same argument; on Unix, the defaults are
-  usually correct.
-
-• Similarly, the DBUS_SESSION_BUS_DEFAULT_ADDRESS CMake variable is no longer
-  supported; use the new DBUS_SESSION_BUS_LISTEN_ADDRESS and
-  DBUS_SESSION_BUS_CONNECT_ADDRESS variables instead.
-
-• cmake/cross-compile.sh has been removed. Instead, please use a
-  cross-toolchain file (-DCMAKE_TOOLCHAIN_FILE) as documented at
-  <http://www.vtk.org/Wiki/CMake_Cross_Compiling>; or use Autotools
-  as documented in "info automake Cross-Compilation", and set
-  PKG_CONFIG_PATH appropriately.
-
-Requirements:
-
-• Man pages now require xmlto (or either xmlto or meinproc, if using CMake).
-• man2html is no longer used.
-
-Enhancements:
-
-• D-Bus Specification 0.20
-  · actually say that /org/freedesktop/DBus is the object that
-    implements o.fd.DBus (fd.o #51865, Colin Walters)
-  · various reorganisation for better clarity (fd.o #38252, Simon McVittie)
-  · stop claiming that all basic types work just like INT32 (strings don't!)
-
-• The "source code" for the man pages is now Docbook XML, eliminating
-  the outdated duplicate copies used when building with CMake.
-  (fd.o #59805; Ralf Habacker, Simon McVittie)
-
-Fixes:
+
+• Diagnose incorrect use of dbus_connection_get_data() with negative slot
+  (i.e. before allocating the slot) rather than returning junk
+  (fd.o #63127, Dan Williams)
 
 • Fix a cmake build regression since 1.7.0 (fd.o #63682; Ralf Habacker,
   Simon McVittie)
