--- conflicted
+++ resolved
@@ -1,8 +1,4 @@
-<<<<<<< HEAD
-D-Bus 1.6.10 (2013-04-23)
-=======
 D-Bus 1.6.10 (2013-04-24)
->>>>>>> a1883ddc
 ==
 
 The “little-known facts about bananas” release.
