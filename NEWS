<<<<<<< HEAD
D-Bus 1.5.14 (UNRELEASED)
=======
D-Bus 1.4.22 (UNRELEASED)
==

Changes:

• Be more careful about monotonic time vs. real time, fixing DBUS_COOKIE_SHA1
  spec-compliance (fd.o #48580, David Zeuthen)

• Don't use install(1) within the source/build trees, fixing the build as
  non-root when using OpenBSD install(1) (fd.o #48217, Antoine Jacoutot)

D-Bus 1.4.20 (2012-03-27)
>>>>>>> b19e1433
==

...

D-Bus 1.5.12 (2012-03-27)
==

The “Big Book of Science” release.

• Add public API to validate various string types:
  dbus_validate_path(), dbus_validate_interface(), dbus_validate_member(),
  dbus_validate_error_name(), dbus_validate_bus_name(), dbus_validate_utf8()
  (fd.o #39549, Simon McVittie)

• Turn DBusBasicValue into public API so bindings don't need to invent their
  own "union of everything" type (fd.o #11191, Simon McVittie)

• Enumerate data files included in the build rather than using find(1)
  (fd.o #33840, Simon McVittie)

• Add support for policy rules like <allow own_prefix="com.example.Service"/>
  in dbus-daemon (fd.o #46273, Alban Crequy)

• Windows-specific:
  · make dbus-daemon.exe --print-address (and --print-pid) work again
    on Win32, but not on WinCE (fd.o #46049, Simon McVittie)
  · fix duplicate case value when compiling against mingw-w64
    (fd.o #47321, Andoni Morales Alastruey)

D-Bus 1.5.10 (2012-02-21)
==

The "fire in Delerium" release.

On Unix platforms, PTHREAD_MUTEX_RECURSIVE (as specified in POSIX 2008 Base
and SUSv2) is now required.

• D-Bus Specification 0.19:
  · Formally define unique connection names and well-known bus names,
    and document best practices for interface, bus, member and error names,
    and object paths (fd.o #37095, Simon McVittie)
  · Document the search path for session and system services on Unix, and
    where they should be installed by build systems (fd.o #21620, fd.o #35306;
    Simon McVittie)
  · Document the systemd transport (fd.o #35232, Lennart Poettering)

• Make dbus_threads_init() use the same built-in threading implementation
  as dbus_threads_init_default(); the user-specified primitives that it
  takes as a parameter are now ignored (fd.o #43744, Simon McVittie)

• Allow all configured auth mechanisms, not just one (fd.o #45106,
  Pavel Strashkin)

• Improve cmake build system (Ralf Habacker):
  · simplify XML parser dependencies (fd.o #41027)
  · generate build timestamp (fd.o #41029)
  · only create batch files on Windows
  · fix option and cache syntax
  · add help-options target
  · share dbus-arch-deps.h.in with autotools rather than having our
    own version (fd.o #41033)

• Build tests successfully with older GLib, as found in e.g. Debian 6
  (fd.o #41219, Simon McVittie)

• Avoid use of deprecated GThread API (fd.o #44413, Martin Pitt)

• Build documentation correctly if man2html doesn't support filenames on
  its command-line (fd.o #43875, Jack Nagel)

• Improve test coverage. To get even more coverage, run the tests with
  DBUS_TEST_SLOW=1 (fd.o #38285, #42811; Simon McVittie)

• Reduce the size of the shared library by moving functionality only used
  by dbus-daemon, tests etc. into their internal library and deleting
  unused code (fd.o #34976, #39759; Simon McVittie)

• Add dbus-daemon --nopidfile option, overriding the configuration, for
  setups where the default configuration must include <pidfile/> to avoid
  breaking traditional init, but the pid file is in fact unnecessary; use
  it under systemd to improve startup time a bit (fd.o #45520,
  Lennart Poettering)

• Optionally (if configured --with-valgrind) add instrumentation to debug
  libdbus and associated tools more meaningfully under Valgrind
  (fd.o #37286, Simon McVittie)

• Improve the dbus-send(1) man page (fd.o #14005, Simon McVittie)

• Make dbus-protocol.h compatible with C++11 (fd.o #46147, Marc Mutz)

• If tests are enabled and DBUS_MALLOC_CANNOT_FAIL is set in the environment,
  abort on failure to malloc() (like GLib does), to turn runaway memory leaks
  into a debuggable core-dump if a resource limit is applied (fd.o #41048,
  Simon McVittie)

• Don't crash if realloc() returns NULL in a debug build (fd.o #41048,
  Simon McVittie)

• Unix-specific:
  · Replace our broken reimplementation of recursive mutexes, which has
    been broken since 2006, with an ordinary pthreads recursive mutex
    (fd.o #43744; Sigmund Augdal, Simon McVittie)
  · Use epoll(7) for a more efficient main loop in Linux; equivalent patches
    welcomed for other OSs' equivalents like kqueue, /dev/poll, or Solaris
    event ports (fd.o #33337; Simon McVittie, Ralf Habacker)
  · When running under systemd, use it instead of ConsoleKit to check
    whether to apply at_console policies (fd.o #39609, Lennart Poettering)
  · Avoid a highly unlikely fd leak (fd.o #29881, Simon McVittie)
  · Don't close invalid fd -1 if getaddrinfo fails (fd.o #37258, eXeC001er)
  · Don't touch ~/.dbus and ~/.dbus-keyrings when running 'make installcheck'
    (fd.o #41218, Simon McVittie)
  · Stop pretending we respect XDG_DATA_DIRS for system services: the launch
    helper doesn't obey environment variables to avoid privilege escalation
    attacks, so make the system bus follow the same rules
    (fd.o #21620, Simon McVittie)

• Windows-specific:
  · Find the dbus-daemon executable next to the shared library (fd.o #41558;
    Jesper Dam, Ralf Habacker)
  · Remove the faulty implementation of _dbus_condvar_wake_all (fd.o #44609,
    Simon McVittie)

D-Bus 1.5.8 (2011-09-21)
==

The "cross-metering" release.

In addition to dead code removal and refactoring, this release contains all
of the bugfixes from 1.4.16.

• Clean up dead code, and make more warnings fatal in development builds
  (fd.o #39231, fd.o #41012; Simon McVittie)

• If full test coverage is requested via --enable-tests, strictly require
  Python, pygobject and dbus-python, which are required by some tests; if not,
  and Python is missing, skip those tests rather than failing
  (fd.o #37847, Simon McVittie)

• When using cmake, provide the same version-info API in the installed headers
  as for autotools (DBUS_VERSION, etc.) (fd.o #40905, Ralf Habacker)

• Add a regression test for fd.o #38005 (fd.o #39836, Simon McVittie)

• Make "NOCONFIGURE=1 ./autogen.sh" not run configure (Colin Walters)

• Add _DBUS_STATIC_ASSERT and use it to check invariants (fd.o #39636,
  Simon McVittie)

• Fix duplicates in authors list (Ralf Habacker)

• Fix broken links from dbus-tutorial.html if $(htmldir) != $(docdir)
  (fd.o #39879, Chris Mayo)

• Fix a small memory leak, and a failure to report errors, when updating
  a service file entry for activation (fd.o #39230, Simon McVittie)

• Unix-specific:
  · Clean up (non-abstract) Unix sockets on bus daemon exit (fd.o #38656;
    Brian Cameron, Simon McVittie)
  · On systems that use libcap-ng but not systemd, drop supplemental groups
    when switching to the daemon user (Red Hat #726953, Steve Grubb)
  · Make the cmake build work again on GNU platforms (fd.o #29228,
    Simon McVittie)
  · Fix compilation on non-C99 systems that have inttypes.h but not stdint.h,
    like Solaris (fd.o #40313, Dagobert Michelsen)
  · Define CMSG_ALIGN, CMSG_LEN, CMSG_SPACE on Solaris < 10
    (fd.o #40235, Simon McVittie)
  · Cope with Unixes that don't have LOG_PERROR, like Solaris 10
    (fd.o #39987, Simon McVittie)
  · Cope with platforms whose vsnprintf violates both POSIX and C99, like
    Tru64, IRIX and HP-UX (fd.o #11668, Simon McVittie)

• Windows-specific:
  · Fix compilation on MSVC, which doesn't understand "inline" with its
    C99 meaning (fd.o #40000; Ralf Habacker, Simon McVittie)
  · Fix misuse of GPid in test/dbus-daemon.c (fd.o #40003, Simon McVittie)
  · Fix cross-compilation to Windows with Automake (fd.o #40003, Simon McVittie)

D-Bus 1.5.6 (2011-07-29)
==

The "weird, gravy-like aftertaste" release.

In addition to new features and refactoring, this release contains all of the
bugfixes from 1.4.14.

Potentially incompatible (Bustle and similar debugging tools will need
changes to work as intended):

• Do not allow match rules to "eavesdrop" (receive messages intended for a
  different recipient) by mistake: eavesdroppers must now opt-in to this
  behaviour by putting "eavesdrop='true'" in the match rule, which will
  not have any practical effect on buses where eavesdropping is not allowed
  (fd.o #37890, Cosimo Alfarano)

Other changes:

• D-Bus Specification version 0.18 (fd.o #37890, fd.o #39450, fd.o #38252;
  Cosimo Alfarano, Simon McVittie)
  · add the "eavesdrop" keyword to match rules
  · define eavesdropping, unicast messages and broadcast messages
  · stop claiming that match rules are needed to match unicast messages to you
  · promote the type system to be a top-level section

• Use DBUS_ERROR_OBJECT_PATH_IN_USE if dbus_connection_try_register_object_path
  or dbus_connection_try_register_fallback fails, not ...ADDRESS_IN_USE,
  and simplify object-path registration (fd.o #38874, Jiří Klimeš)

• Consistently use atomic operations on everything that is ever manipulated
  via atomic ops, as was done for changes to DBusConnection's refcount in
  1.4.12 (fd.o #38005, Simon McVittie)

• Fix a file descriptor leak when connecting to a TCP socket (fd.o #37258,
  Simon McVittie)

• Make "make check" in a clean tree work, by not running tests until
  test data has been set up (fd.o #34405, Simon McVittie)

• The dbus-daemon no longer busy-loops if it has a very large number of file
  descriptors (fd.o #23194, Simon McVittie)

• Refactor message flow through dispatching to avoid locking violations if
  the bus daemon's message limit is hit; remove the per-connection link cache,
  which was meant to improve performance, but now reduces it (fd.o #34393,
  Simon McVittie)

• Some cmake fixes (Ralf Habacker)

• Remove dead code, mainly from DBusString (fd.o #38570, fd.o #39610;
  Simon McVittie, Lennart Poettering)

• Stop storing two extra byte order indicators in each D-Bus message
  (fd.o #38287, Simon McVittie)

• Add an optional Stats interface which can be used to get statistics from
  a running dbus-daemon if enabled at configure time with --enable-stats
  (fd.o #34040, Simon McVittie)

• Fix various typos (fd.o #27227, fd.o #38284; Sascha Silbe, Simon McVittie)

• Documentation (fd.o #36156, Simon McVittie):
  · let xsltproc be overridden as usual: ./configure XSLTPROC=myxsltproc
  · install more documentation automatically, including man2html output
  · put dbus.devhelp in the right place (it must go in ${htmldir})

• Unix-specific:
  · look for system services in /lib/dbus-1/system-services in addition to all
    the other well-known locations; note that this should always be /lib,
    even on platforms where shared libraries on the root FS would go in /lib64,
    /lib/x86_64-linux-gnu or similar (fd.o #35229, Lennart Poettering)
  · opt-in to fd passing on Solaris (fd.o #33465, Simon McVittie)

• Windows-specific (Ralf Habacker):
  · fix use of a mutex for autolaunch server detection
  · don't crash on malloc failure in _dbus_printf_string_upper_bound

D-Bus 1.5.4 (2011-06-10)
==

Security (local denial of service):

• Byte-swap foreign-endian messages correctly, preventing a long-standing
  local DoS if foreign-endian messages are relayed through the dbus-daemon
  (backporters: this is git commit c3223ba6c401ba81df1305851312a47c485e6cd7)
  (CVE-2011-2200, fd.o #38120, Debian #629938; Simon McVittie)

New things:

• The constant to use for an infinite timeout now has a name,
  DBUS_TIMEOUT_INFINITE. It is numerically equivalent to 0x7fffffff (INT32_MAX)
  which can be used for source compatibility with older versions of libdbus.

• If GLib and DBus-GLib are already installed, more tests will be built,
  providing better coverage. The new tests can also be installed via
      ./configure --enable-installed-tests
  for system integration testing, if required. (fd.o #34570, Simon McVittie)

Changes:

• Consistently use atomic operations for the DBusConnection's refcount,
  fixing potential threading problems (fd.o #38005, Simon McVittie)

• Don't use -Wl,--gc-sections by default: in practice the size decrease is
  small (300KiB on x86-64) and it frequently doesn't work in unusual
  toolchains. To optimize for minimum installed size, you should benchmark
  various possibilities for CFLAGS and LDFLAGS, and set the best flags for
  your particular toolchain at configure time. (fd.o #33466, Simon McVittie)

• Use #!/bin/sh for run-with-tmp-session-bus.sh, making it work on *BSD
  (fd.o #35880, Timothy Redaelli)

• Use ln -fs to set up dbus for systemd, which should fix reinstallation
  when not using a DESTDIR (fd.o #37870, Simon McVittie)

• Windows-specific changes:
  · don't try to build dbus-daemon-launch-helper (fd.o #37838, Mark Brand)

D-Bus 1.5.2 (2011-06-01)
==

The "Boar Hunter" release.

Notes for distributors:

  This version of D-Bus no longer uses -fPIE by default. Distributions wishing
  to harden the dbus-daemon and dbus-launch-helper can re-enable this if their
  toolchain supports it reliably, via something like:

    ./configure CFLAGS=-fPIE LDFLAGS="-pie -Wl,-z,relro"

  or by using distribution-specific wrappers such as Debian's hardening-wrapper.

Changes:

  • D-Bus Specification v0.17
    · Reserve the extra characters used in signatures by GVariant
      (fd.o #34529, Simon McVittie)
    · Define the ObjectManager interface (fd.o #34869, David Zeuthen)
  • Don't force -fPIE: distributions and libtool know better than we do whether
    it's desirable (fd.o #16621, fd.o #27215; Simon McVittie)
  • Allow --disable-gc-sections, in case your toolchain offers the
    -ffunction-sections, -fdata-sections and -Wl,--gc-sections options
    but they're broken, as seen on Solaris (fd.o #33466, Simon McVittie)
  • Install dbus-daemon and dbus-daemon-launch-helper in a more normal way
    (fd.o #14512; Simon McVittie, loosely based on a patch from Luca Barbato)
  • Ensure that maintainers upload documentation with the right permissions
    (fd.o #36130, Simon McVittie)
  • Don't force users of libdbus to be linked against -lpthread, -lrt
    (fd.o #32827, Simon McVittie)
  • Log system-bus activation information to syslog (fd.o #35705,
    Colin Walters)
  • Log messages dropped due to quotas to syslog (fd.o #35358,
    Simon McVittie)
  • Make the nonce-tcp transport work on Unix (fd.o #34569, Simon McVittie)
  • On Unix, if /var/lib/dbus/machine-id cannot be read, try /etc/machine-id
    (fd.o #35228, Lennart Poettering)
  • In the regression tests, don't report fds as "leaked" if they were open
    on startup (fd.o #35173, Simon McVittie)
  • Make dbus-monitor bail out if asked to monitor more than one bus,
    rather than silently using the last one (fd.o #26548, Will Thompson)
  • Clarify documentation (fd.o #35182, Simon McVittie)
  • Clean up minor dead code and some incorrect error handling
    (fd.o #33128, fd.o #29881; Simon McVittie)
  • Check that compiler options are supported before using them (fd.o #19681,
    Simon McVittie)
  • Windows:
    • Remove obsolete workaround for winioctl.h (fd.o #35083, Ralf Habacker)

D-Bus 1.5.0 (2011-04-11)
==

The "you never know when you need to tow something from your giant
flying shark" release.

  • D-Bus Specification v0.16
    · Add support for path_namespace and arg0namespace in match rules
      (fd.o #24317, #34870; Will Thompson, David Zeuthen, Simon McVittie)
    · Make argNpath support object paths, not just object-path-like strings,
      and document it better (fd.o #31818, Will Thompson)
  • Let the bus daemon implement more than one interface (fd.o #33757,
    Simon McVittie)
  • Optimize _dbus_string_replace_len to reduce waste (fd.o #21261,
    Roberto Guido)
  • Require user intervention to compile with missing 64-bit support
    (fd.o #35114, Simon McVittie)
  • Add dbus_type_is_valid as public API (fd.o #20496, Simon McVittie)
  • Raise UnknownObject instead of UnknownMethod for calls to methods on
    paths that are not part of the object tree, and UnknownInterface for calls
    to unknown interfaces in the bus daemon (fd.o #34527, Lennart Poettering)

D-Bus 1.4.8 (2011-04-08)
==

The "It's like the beginning of a lobster" release.

  • Rename configure.in to configure.ac, and update it to modern conventions
    (fd.o #32245; Javier Jardón, Simon McVittie)
  • Correctly give XDG_DATA_HOME priority over XDG_DATA_DIRS (fd.o #34496,
    Anders Kaseorg)
  • Prevent X11 autolaunching if $DISPLAY is unset or empty, and add
    --disable-x11-autolaunch configure option to prevent it altogether
    in embedded environments (fd.o #19997, NB#219964; Simon McVittie)
  • Install the documentation, and an index for Devhelp (fd.o #13495,
    Debian #454142; Simon McVittie, Matthias Clasen)
  • If checks are not disabled, check validity of string-like types and
    booleans when sending them (fd.o #16338, NB#223152; Simon McVittie)
  • Add UnknownObject, UnknownInterface, UnknownProperty and PropertyReadOnly
    errors to dbus-shared.h (fd.o #34527, Lennart Poettering)
  • Break up a huge conditional in config-parser so gcov can produce coverage
    data (fd.o #10887, Simon McVittie)
  • List which parts of the Desktop Entry specification are applicable to
    .service files (fd.o #19159, Sven Herzberg)
  • Don't suppress service activation if two services have the same Exec=
    (fd.o #35750, Colin Walters)
  • Windows:
    · Avoid the name ELEMENT_TYPE due to namespace-pollution from winioctl.h
      (Andre Heinecke)
    · Include _dbus_path_is_absolute in libdbus on Windows, fixing compilation
      (fd.o #32805, Mark Brand)

D-Bus 1.4.6 (2010-02-17)
==

The "1, 2, miss a few, 99, 100" release.

  • Remove unfinished changes intended to support GTest-based tests,
    which were mistakenly included in 1.4.4

D-Bus 1.4.4 (2010-02-17)
==

  • Switch back to using even micro versions for stable releases; 1.4.1
    should have been called 1.4.2, so skip that version number
  • Don't leave bad file descriptors being watched when spawning processes,
    which could result in a busy-loop (fd.o #32992, NB#200248; possibly
    also LP#656134, LP#680444, LP#713157)
  • Check for MSG_NOSIGNAL correctly
  • Fix failure to detect abstract socket support (fd.o #29895)
  • Make _dbus_system_logv actually exit with DBUS_SYSTEM_LOG_FATAL
    (fd.o #32262, NB#180486)
  • Improve some error code paths (fd.o #29981, fd.o #32264, fd.o #32262,
    fd.o #33128, fd.o #33277, fd.o #33126, NB#180486)
  • Avoid possible symlink attacks in /tmp during compilation (fd.o #32854)
  • Tidy up dead code (fd.o #25306, fd.o #33128, fd.o #34292, NB#180486)
  • Improve gcc malloc annotations (fd.o #32710)
  • If the system bus is launched via systemd, protect it from the OOM killer
  • Documentation improvements (fd.o #11190)
  • Avoid readdir_r, which is difficult to use correctly (fd.o #8284,
    fd.o #15922, LP#241619)
  • Cope with invalid files in session.d, system.d (fd.o #19186,
    Debian #230231)
  • Don't distribute generated files that embed our builddir (fd.o #30285,
    fd.o #34292)
  • Raise the system bus's fd limit to be sufficient for its configuration
    (fd.o #33474, LP#381063)
  • Fix syslog string processing
  • Ignore -Waddress
  • Remove broken gcov parsing code and --enable-gcov, and replace them
    with lcov HTML reports and --enable-compiler-coverage (fd.o #10887)
  • Windows:
    · avoid live-lock in Windows CE due to unfair condition variables
  • OpenBSD:
    · support credentials-passing (fd.o #32542)
  • Solaris:
    · opt-in to thread safety (fd.o #33464)

D-Bus 1.4.1 (20 December 2010)
==

 • Fix for CVE-2010-4352: sending messages with excessively-nested variants can
   crash the bus. The existing restriction to 64-levels of nesting previously
   only applied to the static type signature; now it also applies to dynamic
   nesting using variants. Thanks to Rémi Denis-Courmont for discoving this
   issue.
 • OS X portability fixes, including launchd support.
 • Windows autolaunch improvements.
 • Various bug fixes.

D-Bus 1.4.0 (6 Sep 2010)
==
 - systemd hookup

D-Bus 1.3.1 (23 June 2010)
==
 - New standardized PropertiesChanged signal in the properties interface
 - Various portability fixes, in particular to Windows platforms
 - Support forking bus services, for compatibility

D-Bus 1.3.0 (29 July 2009)
==
 - ability for dbus-send to send to any bus (--address)
 - file descriptor passing on Unix socket transports
 - use of GCC atomic intrinsics for better processor support
   (requires -march=i486 or above for x86 compilation)
 - thread-safe FD_CLOEXEC setting on recent Linux kernels (2.6.24-27 and up)
   and glibc (2.9 for pipe2 and 2.10 for accept4)
 - feature negotiation in the bus daemon<|MERGE_RESOLUTION|>--- conflicted
+++ resolved
@@ -1,7 +1,4 @@
-<<<<<<< HEAD
 D-Bus 1.5.14 (UNRELEASED)
-=======
-D-Bus 1.4.22 (UNRELEASED)
 ==
 
 Changes:
@@ -11,12 +8,6 @@
 
 • Don't use install(1) within the source/build trees, fixing the build as
   non-root when using OpenBSD install(1) (fd.o #48217, Antoine Jacoutot)
-
-D-Bus 1.4.20 (2012-03-27)
->>>>>>> b19e1433
-==
-
-...
 
 D-Bus 1.5.12 (2012-03-27)
 ==
