--- conflicted
+++ resolved
@@ -26,7 +26,6 @@
 • Make "make check" in a clean tree work, by not running tests until
   test data has been set up (fd.o #34405, Simon McVittie)
 
-<<<<<<< HEAD
 • The dbus-daemon no longer busy-loops if it has a very large number of file
   descriptors (fd.o #23194, Simon McVittie)
 
@@ -40,9 +39,8 @@
 • Add an optional Stats interface which can be used to get statistics from
   a running dbus-daemon if enabled at configure time with --enable-stats
   (fd.o #34040, Simon McVittie)
-=======
+
 • Fix various typos (fd.o #27227, fd.o #38284; Sascha Silbe, Simon McVittie)
->>>>>>> bae9bb54
 
 • Documentation (fd.o #36156, Simon McVittie):
   · let xsltproc be overridden as usual: ./configure XSLTPROC=myxsltproc
