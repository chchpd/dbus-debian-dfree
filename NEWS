--- conflicted
+++ resolved
@@ -1,22 +1,3 @@
-<<<<<<< HEAD
-D-Bus 1.4.20 (2012-03-27)
-==
-
-The “Nikolai Tesla and You” release.
-
-Dependencies:
-
-• The version of GLib required for some of the regression tests has
-  increased to 2.24.
-
-Changes:
-
-• Make dbus-protocol.h compatible with C++11 (fd.o #46147, Marc Mutz)
-
-• Use GLib 2.31.x thread API, with backwards compatibility to 2.24,
-  fixing compiler warnings and link failure when using 2.32
-  (fd.o #44413, Debian #665665; Martin Pitt)
-=======
 D-Bus 1.5.12 (2012-03-27)
 ==
 
@@ -29,21 +10,10 @@
 
 • Turn DBusBasicValue into public API so bindings don't need to invent their
   own "union of everything" type (fd.o #11191, Simon McVittie)
->>>>>>> e47c893c
 
 • Enumerate data files included in the build rather than using find(1)
   (fd.o #33840, Simon McVittie)
 
-<<<<<<< HEAD
-• Windows-specific:
-  · fix duplicate case value when compiling against mingw-w64
-    (fd.o #47321, Andoni Morales Alastruey)
-
-D-Bus 1.4.18 (2012-02-13)
-==
-
-The "snow in Brussels" release
-=======
 • Add support for policy rules like <allow own_prefix="com.example.Service"/>
   in dbus-daemon (fd.o #46273, Alban Crequy)
 
@@ -73,7 +43,6 @@
 • Make dbus_threads_init() use the same built-in threading implementation
   as dbus_threads_init_default(); the user-specified primitives that it
   takes as a parameter are now ignored (fd.o #43744, Simon McVittie)
->>>>>>> e47c893c
 
 • Allow all configured auth mechanisms, not just one (fd.o #45106,
   Pavel Strashkin)
@@ -90,12 +59,6 @@
 • Build tests successfully with older GLib, as found in e.g. Debian 6
   (fd.o #41219, Simon McVittie)
 
-<<<<<<< HEAD
-• Build documentation correctly if man2html doesn't support filenames on
-  its command-line (fd.o #43875, Jack Nagel)
-
-• Unix-specific:
-=======
 • Avoid use of deprecated GThread API (fd.o #44413, Martin Pitt)
 
 • Build documentation correctly if man2html doesn't support filenames on
@@ -139,29 +102,18 @@
     event ports (fd.o #33337; Simon McVittie, Ralf Habacker)
   · When running under systemd, use it instead of ConsoleKit to check
     whether to apply at_console policies (fd.o #39609, Lennart Poettering)
->>>>>>> e47c893c
   · Avoid a highly unlikely fd leak (fd.o #29881, Simon McVittie)
   · Don't close invalid fd -1 if getaddrinfo fails (fd.o #37258, eXeC001er)
   · Don't touch ~/.dbus and ~/.dbus-keyrings when running 'make installcheck'
     (fd.o #41218, Simon McVittie)
-<<<<<<< HEAD
-=======
   · Stop pretending we respect XDG_DATA_DIRS for system services: the launch
     helper doesn't obey environment variables to avoid privilege escalation
     attacks, so make the system bus follow the same rules
     (fd.o #21620, Simon McVittie)
->>>>>>> e47c893c
 
 • Windows-specific:
   · Find the dbus-daemon executable next to the shared library (fd.o #41558;
     Jesper Dam, Ralf Habacker)
-<<<<<<< HEAD
-
-D-Bus 1.4.16 (2011-09-21)
-==
-
-The "this answerphone fails to answer the phone" release.
-=======
   · Remove the faulty implementation of _dbus_condvar_wake_all (fd.o #44609,
     Simon McVittie)
 
@@ -175,7 +127,6 @@
 
 • Clean up dead code, and make more warnings fatal in development builds
   (fd.o #39231, fd.o #41012; Simon McVittie)
->>>>>>> e47c893c
 
 • If full test coverage is requested via --enable-tests, strictly require
   Python, pygobject and dbus-python, which are required by some tests; if not,
@@ -220,19 +171,6 @@
   · Fix compilation on MSVC, which doesn't understand "inline" with its
     C99 meaning (fd.o #40000; Ralf Habacker, Simon McVittie)
   · Fix misuse of GPid in test/dbus-daemon.c (fd.o #40003, Simon McVittie)
-<<<<<<< HEAD
-
-D-Bus 1.4.14 (2011-07-29)
-==
-
-The "Puny receptacle!" release.
-
-Changes:
-
-• Use DBUS_ERROR_OBJECT_PATH_IN_USE if dbus_connection_try_register_object_path
-  or dbus_connection_try_register_fallback fails, not ...ADDRESS_IN_USE
-  (fd.o #38874, Jiří Klimeš)
-=======
   · Fix cross-compilation to Windows with Automake (fd.o #40003, Simon McVittie)
 
 D-Bus 1.5.6 (2011-07-29)
@@ -264,7 +202,6 @@
 • Use DBUS_ERROR_OBJECT_PATH_IN_USE if dbus_connection_try_register_object_path
   or dbus_connection_try_register_fallback fails, not ...ADDRESS_IN_USE,
   and simplify object-path registration (fd.o #38874, Jiří Klimeš)
->>>>>>> e47c893c
 
 • Consistently use atomic operations on everything that is ever manipulated
   via atomic ops, as was done for changes to DBusConnection's refcount in
@@ -276,8 +213,6 @@
 • Make "make check" in a clean tree work, by not running tests until
   test data has been set up (fd.o #34405, Simon McVittie)
 
-<<<<<<< HEAD
-=======
 • The dbus-daemon no longer busy-loops if it has a very large number of file
   descriptors (fd.o #23194, Simon McVittie)
 
@@ -298,7 +233,6 @@
   a running dbus-daemon if enabled at configure time with --enable-stats
   (fd.o #34040, Simon McVittie)
 
->>>>>>> e47c893c
 • Fix various typos (fd.o #27227, fd.o #38284; Sascha Silbe, Simon McVittie)
 
 • Documentation (fd.o #36156, Simon McVittie):
@@ -317,11 +251,7 @@
   · fix use of a mutex for autolaunch server detection
   · don't crash on malloc failure in _dbus_printf_string_upper_bound
 
-<<<<<<< HEAD
-D-Bus 1.4.12 (2011-06-10)
-=======
 D-Bus 1.5.4 (2011-06-10)
->>>>>>> e47c893c
 ==
 
 Security (local denial of service):
@@ -362,17 +292,10 @@
 • Windows-specific changes:
   · don't try to build dbus-daemon-launch-helper (fd.o #37838, Mark Brand)
 
-<<<<<<< HEAD
-D-Bus 1.4.10 (2011-06-01)
-==
-
-The "Ape Ale" release.
-=======
 D-Bus 1.5.2 (2011-06-01)
 ==
 
 The "Boar Hunter" release.
->>>>>>> e47c893c
 
 Notes for distributors:
 
@@ -386,13 +309,10 @@
 
 Changes:
 
-<<<<<<< HEAD
-=======
   • D-Bus Specification v0.17
     · Reserve the extra characters used in signatures by GVariant
       (fd.o #34529, Simon McVittie)
     · Define the ObjectManager interface (fd.o #34869, David Zeuthen)
->>>>>>> e47c893c
   • Don't force -fPIE: distributions and libtool know better than we do whether
     it's desirable (fd.o #16621, fd.o #27215; Simon McVittie)
   • Allow --disable-gc-sections, in case your toolchain offers the
@@ -402,11 +322,8 @@
     (fd.o #14512; Simon McVittie, loosely based on a patch from Luca Barbato)
   • Ensure that maintainers upload documentation with the right permissions
     (fd.o #36130, Simon McVittie)
-<<<<<<< HEAD
-=======
   • Don't force users of libdbus to be linked against -lpthread, -lrt
     (fd.o #32827, Simon McVittie)
->>>>>>> e47c893c
   • Log system-bus activation information to syslog (fd.o #35705,
     Colin Walters)
   • Log messages dropped due to quotas to syslog (fd.o #35358,
@@ -426,8 +343,6 @@
   • Windows:
     • Remove obsolete workaround for winioctl.h (fd.o #35083, Ralf Habacker)
 
-<<<<<<< HEAD
-=======
 D-Bus 1.5.0 (2011-04-11)
 ==
 
@@ -450,7 +365,6 @@
     paths that are not part of the object tree, and UnknownInterface for calls
     to unknown interfaces in the bus daemon (fd.o #34527, Lennart Poettering)
 
->>>>>>> e47c893c
 D-Bus 1.4.8 (2011-04-08)
 ==
 
