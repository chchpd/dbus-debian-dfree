--- conflicted
+++ resolved
@@ -1,8 +1,4 @@
-<<<<<<< HEAD
-D-Bus 1.5.2 (UNRELEASED)
-=======
-D-Bus 1.4.10 (2011-06-01)
->>>>>>> b0503e03
+D-Bus 1.5.2 (2011-06-01)
 ==
 
 Notes for distributors:
