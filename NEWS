--- conflicted
+++ resolved
@@ -1,5 +1,3 @@
-<<<<<<< HEAD
-=======
 D-Bus 1.8.10 (2014-11-10)
 ==
 
@@ -12,7 +10,6 @@
   file descriptors, completing the incomplete fix in 1.8.8.
   (CVE-2014-7824, fd.o #85105; Simon McVittie, Alban Crequy)
 
->>>>>>> fc50a445
 D-Bus 1.8.8 (2014-09-16)
 ==
 
