--- conflicted
+++ resolved
@@ -14,11 +14,10 @@
   slow dbus-daemon even it worked. (fd.o #15589, #17133, #66947;
   Chengwei Yang)
 
-<<<<<<< HEAD
 • The DBUS_DISABLE_ASSERTS CMake option didn't actually disable most
   assertions. It has been renamed to DBUS_DISABLE_ASSERT to be consistent
   with the Autotools build system. (fd.o #66142, Chengwei Yang)
-=======
+
 • Fix a NULL pointer dereference on an unlikely error path
   (fd.o #69327, Sviatoslav Chagaev)
 
@@ -33,7 +32,6 @@
     (fd.o #69182, Sviatoslav Chagaev)
   · Fix compilation if writev() is unavailable (fd.o #69409,
     Vasiliy Balyasnyy)
->>>>>>> 3b85dfcf
 
 Dependencies:
 
