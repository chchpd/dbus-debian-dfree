D-Bus 1.7.6 (UNRELEASED)
==

Fixes:

• If malloc() returns NULL in _dbus_string_init() or similar, don't free
  an invalid pointer if the string is later freed (fd.o #65959, Chengwei Yang)

D-Bus 1.7.4 (2013-06-13)
==

<<<<<<< HEAD
The “but is your thread-safety thread-safe?” release.

Security fixes:
=======
The “does this unit have a soul?” release.

Fixes:
>>>>>>> 931c9663

• CVE-2013-2168: Fix misuse of va_list that could be used as a denial
  of service for system services. Vulnerability reported by Alexandru Cornea.
  (Simon)

Dependencies:

• The Windows version of libdbus now contains a C++ source file, used
  to provide global initialization when the library is loaded.
  gcc (mingw*) users should ensure that g++ is also installed.

• The libxml2-based configuration reader (which hasn't worked for 2.5 years,
  and was never the recommended option) has been removed. Expat is now a
  hard dependency.

Enhancements:

• It should now be safe to call dbus_threads_init_default() from any thread,
  at any time. Authors of loadable modules and plugins that use libdbus
  should consider doing so during initialization.
  (fd.o #54972, Simon McVittie)

• Improve dbus-send documentation and command-line parsing (fd.o #65424,
  Chengwei Yang)

Other fixes:

• In dbus-daemon, don't crash if a .service file starts with key=value
  (fd.o #60853, Chengwei Yang)

• Unix-specific:
  · Fix a crash similar to CVE-2013-2168 the first time we try to use syslog
    on a platform not defining LOG_PERROR, such as Solaris or QNX.
    This regressed in 1.7.0. (Simon)
  · Fix an assertion failure if we try to activate systemd services before
    systemd connects to the bus (fd.o #50199, Chengwei Yang)
  · Avoid compiler warnings for ignoring the return from write()
    (Chengwei Yang)

• Windows-specific:
  · Under cmake, install runtime libraries (DLLs) into bin/ instead of lib/
    so that Windows finds them (fd.o #59733, Ralf Habacker)

D-Bus 1.7.2 (2013-04-25)
==

The “only partially opaque” release.

Configuration changes:

• On non-QNX Unix platforms, the default limit on fds per message in the
  session bus configuration has reduced from 4096 to 1024. The default
  limit used on the system bus was already 1024. On QNX, both limits are
  reduced further, to 128.

Enhancements:

• D-Bus Specification 0.21
  · Following Unicode Corrigendum #9, the noncharacters U+nFFFE, U+nFFFF,
    U+FDD0..U+FDEF are allowed in UTF-8 strings again. (fd.o #63072,
    Simon McVittie)

Fixes:

• Diagnose incorrect use of dbus_connection_get_data() with negative slot
  (i.e. before allocating the slot) rather than returning junk
  (fd.o #63127, Dan Williams)

• Fix a cmake build regression since 1.7.0 (fd.o #63682; Ralf Habacker,
  Simon McVittie)

• Unix-specific:
  · On Linux, link successfully with glibc 2.17 (fd.o #63166, Simon McVittie)
  · Under systemd, log to syslog only, not stderr, avoiding duplication
    (fd.o #61399, #39987; Colin Walters, Dagobert Michelsen)
  · Under systemd, remove unnecessary dependency on syslog.socket
    (fd.o #63531, Cristian Rodríguez)
  · Include alloca.h for alloca() if available, fixing compilation on
    Solaris 10 (fd.o #63071, Dagobert Michelsen)
  · Allow use of systemd-logind without the rest of systemd
    (fd.o #62585, Martin Pitt)
  · When built with CMake, link to librt and use the right path for
    meinproc's XSLT stylesheets (fd.o #61637, Ralf Habacker)
  · Reduce the default limit on number of fds per message to 128 under
    QNX, working around an arbitrary OS limit (fd.o #61176, Matt Fischer)

• Windows-specific:
  · Do not claim that all bus clients have the dbus-daemon's credentials;
    pick up local TCPv4 clients' credentials (process ID and security
    identifier, i.e. user) using GetExtendedTcpTable() (fd.o #61787,
    Ralf Habacker)

D-Bus 1.7.0 (2013-02-22)
==

The "Disingenuous Assertions" release.

This is a new development release, starting the 1.7.x branch. D-Bus 1.6
remains the recommended version for long-term-supported distributions
or the upcoming GNOME 3.8 release.

Build-time configuration changes:

• The --with-dbus-session-bus-default-address configure option is no longer
  supported. Use the new --with-dbus-session-bus-connect-address and
  --with-dbus-session-bus-listen-address options instead. On Windows, you
  usually want them to have the same argument; on Unix, the defaults are
  usually correct.

• Similarly, the DBUS_SESSION_BUS_DEFAULT_ADDRESS CMake variable is no longer
  supported; use the new DBUS_SESSION_BUS_LISTEN_ADDRESS and
  DBUS_SESSION_BUS_CONNECT_ADDRESS variables instead.

• cmake/cross-compile.sh has been removed. Instead, please use a
  cross-toolchain file (-DCMAKE_TOOLCHAIN_FILE) as documented at
  <http://www.vtk.org/Wiki/CMake_Cross_Compiling>; or use Autotools
  as documented in "info automake Cross-Compilation", and set
  PKG_CONFIG_PATH appropriately.

Requirements:

• Man pages now require xmlto (or either xmlto or meinproc, if using CMake).
• man2html is no longer used.

Enhancements:

• D-Bus Specification 0.20
  · actually say that /org/freedesktop/DBus is the object that
    implements o.fd.DBus (fd.o #51865, Colin Walters)
  · various reorganisation for better clarity (fd.o #38252, Simon McVittie)
  · stop claiming that all basic types work just like INT32 (strings don't!)

• The "source code" for the man pages is now Docbook XML, eliminating
  the outdated duplicate copies used when building with CMake.
  (fd.o #59805; Ralf Habacker, Simon McVittie)

Fixes:

• In the activation helper, when compiled for tests, do not reset the system
  bus address, fixing the regression tests. (fd.o #52202, Simon)

• Fix building with Valgrind 3.8, at the cost of causing harmless warnings
  with Valgrind 3.6 on some compilers (fd.o #55932, Arun Raghavan)

• Merge <servicehelper> from system-local.conf if necessary (fd.o #51560,
  Krzysztof Konopko)

• Under CMake, prefer xmlto over meinproc (fd.o #59733, Ralf Habacker)

• Stop duplicating CMake's own logic to find libexpat
  (fd.o #59733, Ralf Habacker)

• Don't assume CMake host and build system are the same (fd.o #59733,
  Ralf Habacker)

• Avoid deprecation warnings for GLib 2.35 (fd.o #59971, Simon McVittie)

• Unix-specific:
  · Check for functions in libpthread correctly, fixing compilation on
    (at least) OpenBSD (fd.o #47239, Simon)
  · Don't leak temporary fds pointing to /dev/null (fd.o #56927,
    Michel HERMIER)
  · Update sd-daemon.[ch] from systemd (fd.o #60681)
  · Add partial support for QNX (fd.o #60339, fd.o #61176; Matt Fischer)

• Windows-specific:
  · The default session bus listening and connecting address is now
    "autolaunch:", which makes D-Bus on Windows interoperate with itself
    and GDBus "out of the box". Use the configure options and cmake variables
    described above if you require a different autolaunch scope.
    (fd.o #38201, Simon McVittie)
  · Avoid a CMake warning under Cygwin (fd.o #59401, Ralf Habacker)

• Create session.d, system.d directories under CMake (fd.o #41319,
  Ralf Habacker)

D-Bus 1.6.8 (2012-09-28)
==

The "Fix one thing, break another" release.

• Follow up to CVE-2012-3524: The additional hardening
  work to use __secure_getenv() as a followup to bug #52202
  broke certain configurations of gnome-keyring.  Given
  the difficulty of making this work without extensive
  changes to gnome-keyring, use of __secure_getenv() is
  deferred.

D-Bus 1.6.6 (2012-09-28)
==

The "Clear the environment in your setuid binaries, please" release.

• CVE-2012-3524: Don't access environment variables (fd.o #52202)
  Thanks to work and input from Colin Walters, Simon McVittie,
  Geoffrey Thomas, and others.
• Unix-specific:
  · Fix compilation on Solaris (fd.o #53286, Jonathan Perkin)
  · Work around interdependent headers on OpenBSD by including sys/types.h
    before each use of sys/socket.h (fd.o #54418, Brad Smith)

D-Bus 1.6.4 (2012-07-18)
==

• Detect that users are "at the console" correctly when configured with
  a non-default path such as --enable-console-auth-dir=/run/console
  (fd.o #51521, Dave Reisner)

• Remove an incorrect assertion from DBusTransport (fd.o #51657,
  Simon McVittie)

• Make --enable-developer default to "no" (regression in 1.6.2;
  fd.o #51657, Simon McVittie)

• Windows-specific:
  · Launch dbus-daemon correctly if its path contains a space
    (fd.o #49450, Wolfgang Baron)

D-Bus 1.6.2 (2012-06-27)
==

The "Ice Cabbage" release.

• Change how we create /var/lib/dbus so it works under Automake >= 1.11.4
  (fd.o #51406, Simon McVittie)

• Don't return from dbus_pending_call_set_notify with a lock held on OOM
  (fd.o #51032, Simon McVittie)

• Disconnect "developer mode" (assertions, verbose mode etc.) from
  Automake maintainer mode. D-Bus developers should now configure with
  --enable-developer. Automake maintainer mode is now on by default;
  distributions can disable it with --disable-maintainer-mode.
  (fd.o #34671, Simon McVittie)

• Automatically define DBUS_STATIC_BUILD in static-only Autotools builds,
  fixing linking when targeting Windows (fd.o #33973; william, Simon McVittie)

• Unix-specific:
  · Check for libpthread under CMake on Unix (fd.o #47237, Simon McVittie)

D-Bus 1.6.0 (2012-06-05)
==

The “soul of this machine has improved” release.

This version starts a new stable branch of D-Bus: only bug fixes will
be accepted into 1.6.x. Other changes will now go to the 1.7.x branch.

Summary of changes since 1.4.x:

• New requirements
  · PTHREAD_MUTEX_RECURSIVE on Unix
  · compiler support for 64-bit integers (int64_t or equivalent)

• D-Bus Specification v0.19

• New dbus-daemon features
  · <allow own_prefix="com.example.Service"/> rules allow the service to
    own names like com.example.Service.Instance3
  · optional systemd integration when checking at_console policies
  · --nopidfile option, mainly for use by systemd
  · path_namespace and arg0namespace may appear in match rules
  · eavesdropping is disabled unless the match rule contains eavesdrop=true

• New public API
  · functions to validate various string types (dbus_validate_path() etc.)
  · dbus_type_is_valid()
  · DBusBasicValue, a union of every basic type

• Bug fixes
  · removed an unsafe reimplementation of recursive mutexes
  · dbus-daemon no longer busy-loops if it has far too many file descriptors
  · dbus-daemon.exe --print-address works on Windows
  · all the other bug fixes from 1.4.20

• Other major implementation changes
  · on Linux, dbus-daemon uses epoll if supported, for better scalability
  · dbus_threads_init() ignores its argument and behaves like
    dbus_threads_init_default() instead
  · removed the per-connection link cache, improving dbus-daemon performance

• Developer features
  · optional Valgrind instrumentation (--with-valgrind)
  · optional Stats interface on the dbus-daemon (--enable-stats)
  · optionally abort whenever malloc() fails (--enable-embedded-tests
    and export DBUS_MALLOC_CANNOT_FAIL=1)

Changes since 1.5.12:

• Be more careful about monotonic time vs. real time, fixing DBUS_COOKIE_SHA1
  spec-compliance (fd.o #48580, David Zeuthen)

• Don't use install(1) within the source/build trees, fixing the build as
  non-root when using OpenBSD install(1) (fd.o #48217, Antoine Jacoutot)

• Add missing commas in some tcp and nonce-tcp addresses, and remove
  an unused duplicate copy of the nonce-tcp transport in Windows builds
  (fd.o #45896, Simon McVittie)

D-Bus 1.5.12 (2012-03-27)
==

The “Big Book of Science” release.

• Add public API to validate various string types:
  dbus_validate_path(), dbus_validate_interface(), dbus_validate_member(),
  dbus_validate_error_name(), dbus_validate_bus_name(), dbus_validate_utf8()
  (fd.o #39549, Simon McVittie)

• Turn DBusBasicValue into public API so bindings don't need to invent their
  own "union of everything" type (fd.o #11191, Simon McVittie)

• Enumerate data files included in the build rather than using find(1)
  (fd.o #33840, Simon McVittie)

• Add support for policy rules like <allow own_prefix="com.example.Service"/>
  in dbus-daemon (fd.o #46273, Alban Crequy)

• Windows-specific:
  · make dbus-daemon.exe --print-address (and --print-pid) work again
    on Win32, but not on WinCE (fd.o #46049, Simon McVittie)
  · fix duplicate case value when compiling against mingw-w64
    (fd.o #47321, Andoni Morales Alastruey)

D-Bus 1.5.10 (2012-02-21)
==

The "fire in Delerium" release.

On Unix platforms, PTHREAD_MUTEX_RECURSIVE (as specified in POSIX 2008 Base
and SUSv2) is now required.

• D-Bus Specification 0.19:
  · Formally define unique connection names and well-known bus names,
    and document best practices for interface, bus, member and error names,
    and object paths (fd.o #37095, Simon McVittie)
  · Document the search path for session and system services on Unix, and
    where they should be installed by build systems (fd.o #21620, fd.o #35306;
    Simon McVittie)
  · Document the systemd transport (fd.o #35232, Lennart Poettering)

• Make dbus_threads_init() use the same built-in threading implementation
  as dbus_threads_init_default(); the user-specified primitives that it
  takes as a parameter are now ignored (fd.o #43744, Simon McVittie)

• Allow all configured auth mechanisms, not just one (fd.o #45106,
  Pavel Strashkin)

• Improve cmake build system (Ralf Habacker):
  · simplify XML parser dependencies (fd.o #41027)
  · generate build timestamp (fd.o #41029)
  · only create batch files on Windows
  · fix option and cache syntax
  · add help-options target
  · share dbus-arch-deps.h.in with autotools rather than having our
    own version (fd.o #41033)

• Build tests successfully with older GLib, as found in e.g. Debian 6
  (fd.o #41219, Simon McVittie)

• Avoid use of deprecated GThread API (fd.o #44413, Martin Pitt)

• Build documentation correctly if man2html doesn't support filenames on
  its command-line (fd.o #43875, Jack Nagel)

• Improve test coverage. To get even more coverage, run the tests with
  DBUS_TEST_SLOW=1 (fd.o #38285, #42811; Simon McVittie)

• Reduce the size of the shared library by moving functionality only used
  by dbus-daemon, tests etc. into their internal library and deleting
  unused code (fd.o #34976, #39759; Simon McVittie)

• Add dbus-daemon --nopidfile option, overriding the configuration, for
  setups where the default configuration must include <pidfile/> to avoid
  breaking traditional init, but the pid file is in fact unnecessary; use
  it under systemd to improve startup time a bit (fd.o #45520,
  Lennart Poettering)

• Optionally (if configured --with-valgrind) add instrumentation to debug
  libdbus and associated tools more meaningfully under Valgrind
  (fd.o #37286, Simon McVittie)

• Improve the dbus-send(1) man page (fd.o #14005, Simon McVittie)

• Make dbus-protocol.h compatible with C++11 (fd.o #46147, Marc Mutz)

• If tests are enabled and DBUS_MALLOC_CANNOT_FAIL is set in the environment,
  abort on failure to malloc() (like GLib does), to turn runaway memory leaks
  into a debuggable core-dump if a resource limit is applied (fd.o #41048,
  Simon McVittie)

• Don't crash if realloc() returns NULL in a debug build (fd.o #41048,
  Simon McVittie)

• Unix-specific:
  · Replace our broken reimplementation of recursive mutexes, which has
    been broken since 2006, with an ordinary pthreads recursive mutex
    (fd.o #43744; Sigmund Augdal, Simon McVittie)
  · Use epoll(7) for a more efficient main loop in Linux; equivalent patches
    welcomed for other OSs' equivalents like kqueue, /dev/poll, or Solaris
    event ports (fd.o #33337; Simon McVittie, Ralf Habacker)
  · When running under systemd, use it instead of ConsoleKit to check
    whether to apply at_console policies (fd.o #39609, Lennart Poettering)
  · Avoid a highly unlikely fd leak (fd.o #29881, Simon McVittie)
  · Don't close invalid fd -1 if getaddrinfo fails (fd.o #37258, eXeC001er)
  · Don't touch ~/.dbus and ~/.dbus-keyrings when running 'make installcheck'
    (fd.o #41218, Simon McVittie)
  · Stop pretending we respect XDG_DATA_DIRS for system services: the launch
    helper doesn't obey environment variables to avoid privilege escalation
    attacks, so make the system bus follow the same rules
    (fd.o #21620, Simon McVittie)

• Windows-specific:
  · Find the dbus-daemon executable next to the shared library (fd.o #41558;
    Jesper Dam, Ralf Habacker)
  · Remove the faulty implementation of _dbus_condvar_wake_all (fd.o #44609,
    Simon McVittie)

D-Bus 1.5.8 (2011-09-21)
==

The "cross-metering" release.

In addition to dead code removal and refactoring, this release contains all
of the bugfixes from 1.4.16.

• Clean up dead code, and make more warnings fatal in development builds
  (fd.o #39231, fd.o #41012; Simon McVittie)

• If full test coverage is requested via --enable-tests, strictly require
  Python, pygobject and dbus-python, which are required by some tests; if not,
  and Python is missing, skip those tests rather than failing
  (fd.o #37847, Simon McVittie)

• When using cmake, provide the same version-info API in the installed headers
  as for autotools (DBUS_VERSION, etc.) (fd.o #40905, Ralf Habacker)

• Add a regression test for fd.o #38005 (fd.o #39836, Simon McVittie)

• Make "NOCONFIGURE=1 ./autogen.sh" not run configure (Colin Walters)

• Add _DBUS_STATIC_ASSERT and use it to check invariants (fd.o #39636,
  Simon McVittie)

• Fix duplicates in authors list (Ralf Habacker)

• Fix broken links from dbus-tutorial.html if $(htmldir) != $(docdir)
  (fd.o #39879, Chris Mayo)

• Fix a small memory leak, and a failure to report errors, when updating
  a service file entry for activation (fd.o #39230, Simon McVittie)

• Unix-specific:
  · Clean up (non-abstract) Unix sockets on bus daemon exit (fd.o #38656;
    Brian Cameron, Simon McVittie)
  · On systems that use libcap-ng but not systemd, drop supplemental groups
    when switching to the daemon user (Red Hat #726953, Steve Grubb)
  · Make the cmake build work again on GNU platforms (fd.o #29228,
    Simon McVittie)
  · Fix compilation on non-C99 systems that have inttypes.h but not stdint.h,
    like Solaris (fd.o #40313, Dagobert Michelsen)
  · Define CMSG_ALIGN, CMSG_LEN, CMSG_SPACE on Solaris < 10
    (fd.o #40235, Simon McVittie)
  · Cope with Unixes that don't have LOG_PERROR, like Solaris 10
    (fd.o #39987, Simon McVittie)
  · Cope with platforms whose vsnprintf violates both POSIX and C99, like
    Tru64, IRIX and HP-UX (fd.o #11668, Simon McVittie)

• Windows-specific:
  · Fix compilation on MSVC, which doesn't understand "inline" with its
    C99 meaning (fd.o #40000; Ralf Habacker, Simon McVittie)
  · Fix misuse of GPid in test/dbus-daemon.c (fd.o #40003, Simon McVittie)
  · Fix cross-compilation to Windows with Automake (fd.o #40003, Simon McVittie)

D-Bus 1.5.6 (2011-07-29)
==

The "weird, gravy-like aftertaste" release.

In addition to new features and refactoring, this release contains all of the
bugfixes from 1.4.14.

Potentially incompatible (Bustle and similar debugging tools will need
changes to work as intended):

• Do not allow match rules to "eavesdrop" (receive messages intended for a
  different recipient) by mistake: eavesdroppers must now opt-in to this
  behaviour by putting "eavesdrop='true'" in the match rule, which will
  not have any practical effect on buses where eavesdropping is not allowed
  (fd.o #37890, Cosimo Alfarano)

Other changes:

• D-Bus Specification version 0.18 (fd.o #37890, fd.o #39450, fd.o #38252;
  Cosimo Alfarano, Simon McVittie)
  · add the "eavesdrop" keyword to match rules
  · define eavesdropping, unicast messages and broadcast messages
  · stop claiming that match rules are needed to match unicast messages to you
  · promote the type system to be a top-level section

• Use DBUS_ERROR_OBJECT_PATH_IN_USE if dbus_connection_try_register_object_path
  or dbus_connection_try_register_fallback fails, not ...ADDRESS_IN_USE,
  and simplify object-path registration (fd.o #38874, Jiří Klimeš)

• Consistently use atomic operations on everything that is ever manipulated
  via atomic ops, as was done for changes to DBusConnection's refcount in
  1.4.12 (fd.o #38005, Simon McVittie)

• Fix a file descriptor leak when connecting to a TCP socket (fd.o #37258,
  Simon McVittie)

• Make "make check" in a clean tree work, by not running tests until
  test data has been set up (fd.o #34405, Simon McVittie)

• The dbus-daemon no longer busy-loops if it has a very large number of file
  descriptors (fd.o #23194, Simon McVittie)

• Refactor message flow through dispatching to avoid locking violations if
  the bus daemon's message limit is hit; remove the per-connection link cache,
  which was meant to improve performance, but now reduces it (fd.o #34393,
  Simon McVittie)

• Some cmake fixes (Ralf Habacker)

• Remove dead code, mainly from DBusString (fd.o #38570, fd.o #39610;
  Simon McVittie, Lennart Poettering)

• Stop storing two extra byte order indicators in each D-Bus message
  (fd.o #38287, Simon McVittie)

• Add an optional Stats interface which can be used to get statistics from
  a running dbus-daemon if enabled at configure time with --enable-stats
  (fd.o #34040, Simon McVittie)

• Fix various typos (fd.o #27227, fd.o #38284; Sascha Silbe, Simon McVittie)

• Documentation (fd.o #36156, Simon McVittie):
  · let xsltproc be overridden as usual: ./configure XSLTPROC=myxsltproc
  · install more documentation automatically, including man2html output
  · put dbus.devhelp in the right place (it must go in ${htmldir})

• Unix-specific:
  · look for system services in /lib/dbus-1/system-services in addition to all
    the other well-known locations; note that this should always be /lib,
    even on platforms where shared libraries on the root FS would go in /lib64,
    /lib/x86_64-linux-gnu or similar (fd.o #35229, Lennart Poettering)
  · opt-in to fd passing on Solaris (fd.o #33465, Simon McVittie)

• Windows-specific (Ralf Habacker):
  · fix use of a mutex for autolaunch server detection
  · don't crash on malloc failure in _dbus_printf_string_upper_bound

D-Bus 1.5.4 (2011-06-10)
==

Security (local denial of service):

• Byte-swap foreign-endian messages correctly, preventing a long-standing
  local DoS if foreign-endian messages are relayed through the dbus-daemon
  (backporters: this is git commit c3223ba6c401ba81df1305851312a47c485e6cd7)
  (CVE-2011-2200, fd.o #38120, Debian #629938; Simon McVittie)

New things:

• The constant to use for an infinite timeout now has a name,
  DBUS_TIMEOUT_INFINITE. It is numerically equivalent to 0x7fffffff (INT32_MAX)
  which can be used for source compatibility with older versions of libdbus.

• If GLib and DBus-GLib are already installed, more tests will be built,
  providing better coverage. The new tests can also be installed via
      ./configure --enable-installed-tests
  for system integration testing, if required. (fd.o #34570, Simon McVittie)

Changes:

• Consistently use atomic operations for the DBusConnection's refcount,
  fixing potential threading problems (fd.o #38005, Simon McVittie)

• Don't use -Wl,--gc-sections by default: in practice the size decrease is
  small (300KiB on x86-64) and it frequently doesn't work in unusual
  toolchains. To optimize for minimum installed size, you should benchmark
  various possibilities for CFLAGS and LDFLAGS, and set the best flags for
  your particular toolchain at configure time. (fd.o #33466, Simon McVittie)

• Use #!/bin/sh for run-with-tmp-session-bus.sh, making it work on *BSD
  (fd.o #35880, Timothy Redaelli)

• Use ln -fs to set up dbus for systemd, which should fix reinstallation
  when not using a DESTDIR (fd.o #37870, Simon McVittie)

• Windows-specific changes:
  · don't try to build dbus-daemon-launch-helper (fd.o #37838, Mark Brand)

D-Bus 1.5.2 (2011-06-01)
==

The "Boar Hunter" release.

Notes for distributors:

  This version of D-Bus no longer uses -fPIE by default. Distributions wishing
  to harden the dbus-daemon and dbus-launch-helper can re-enable this if their
  toolchain supports it reliably, via something like:

    ./configure CFLAGS=-fPIE LDFLAGS="-pie -Wl,-z,relro"

  or by using distribution-specific wrappers such as Debian's hardening-wrapper.

Changes:

  • D-Bus Specification v0.17
    · Reserve the extra characters used in signatures by GVariant
      (fd.o #34529, Simon McVittie)
    · Define the ObjectManager interface (fd.o #34869, David Zeuthen)
  • Don't force -fPIE: distributions and libtool know better than we do whether
    it's desirable (fd.o #16621, fd.o #27215; Simon McVittie)
  • Allow --disable-gc-sections, in case your toolchain offers the
    -ffunction-sections, -fdata-sections and -Wl,--gc-sections options
    but they're broken, as seen on Solaris (fd.o #33466, Simon McVittie)
  • Install dbus-daemon and dbus-daemon-launch-helper in a more normal way
    (fd.o #14512; Simon McVittie, loosely based on a patch from Luca Barbato)
  • Ensure that maintainers upload documentation with the right permissions
    (fd.o #36130, Simon McVittie)
  • Don't force users of libdbus to be linked against -lpthread, -lrt
    (fd.o #32827, Simon McVittie)
  • Log system-bus activation information to syslog (fd.o #35705,
    Colin Walters)
  • Log messages dropped due to quotas to syslog (fd.o #35358,
    Simon McVittie)
  • Make the nonce-tcp transport work on Unix (fd.o #34569, Simon McVittie)
  • On Unix, if /var/lib/dbus/machine-id cannot be read, try /etc/machine-id
    (fd.o #35228, Lennart Poettering)
  • In the regression tests, don't report fds as "leaked" if they were open
    on startup (fd.o #35173, Simon McVittie)
  • Make dbus-monitor bail out if asked to monitor more than one bus,
    rather than silently using the last one (fd.o #26548, Will Thompson)
  • Clarify documentation (fd.o #35182, Simon McVittie)
  • Clean up minor dead code and some incorrect error handling
    (fd.o #33128, fd.o #29881; Simon McVittie)
  • Check that compiler options are supported before using them (fd.o #19681,
    Simon McVittie)
  • Windows:
    • Remove obsolete workaround for winioctl.h (fd.o #35083, Ralf Habacker)

D-Bus 1.5.0 (2011-04-11)
==

The "you never know when you need to tow something from your giant
flying shark" release.

  • D-Bus Specification v0.16
    · Add support for path_namespace and arg0namespace in match rules
      (fd.o #24317, #34870; Will Thompson, David Zeuthen, Simon McVittie)
    · Make argNpath support object paths, not just object-path-like strings,
      and document it better (fd.o #31818, Will Thompson)
  • Let the bus daemon implement more than one interface (fd.o #33757,
    Simon McVittie)
  • Optimize _dbus_string_replace_len to reduce waste (fd.o #21261,
    Roberto Guido)
  • Require user intervention to compile with missing 64-bit support
    (fd.o #35114, Simon McVittie)
  • Add dbus_type_is_valid as public API (fd.o #20496, Simon McVittie)
  • Raise UnknownObject instead of UnknownMethod for calls to methods on
    paths that are not part of the object tree, and UnknownInterface for calls
    to unknown interfaces in the bus daemon (fd.o #34527, Lennart Poettering)

D-Bus 1.4.8 (2011-04-08)
==

The "It's like the beginning of a lobster" release.

  • Rename configure.in to configure.ac, and update it to modern conventions
    (fd.o #32245; Javier Jardón, Simon McVittie)
  • Correctly give XDG_DATA_HOME priority over XDG_DATA_DIRS (fd.o #34496,
    Anders Kaseorg)
  • Prevent X11 autolaunching if $DISPLAY is unset or empty, and add
    --disable-x11-autolaunch configure option to prevent it altogether
    in embedded environments (fd.o #19997, NB#219964; Simon McVittie)
  • Install the documentation, and an index for Devhelp (fd.o #13495,
    Debian #454142; Simon McVittie, Matthias Clasen)
  • If checks are not disabled, check validity of string-like types and
    booleans when sending them (fd.o #16338, NB#223152; Simon McVittie)
  • Add UnknownObject, UnknownInterface, UnknownProperty and PropertyReadOnly
    errors to dbus-shared.h (fd.o #34527, Lennart Poettering)
  • Break up a huge conditional in config-parser so gcov can produce coverage
    data (fd.o #10887, Simon McVittie)
  • List which parts of the Desktop Entry specification are applicable to
    .service files (fd.o #19159, Sven Herzberg)
  • Don't suppress service activation if two services have the same Exec=
    (fd.o #35750, Colin Walters)
  • Windows:
    · Avoid the name ELEMENT_TYPE due to namespace-pollution from winioctl.h
      (Andre Heinecke)
    · Include _dbus_path_is_absolute in libdbus on Windows, fixing compilation
      (fd.o #32805, Mark Brand)

D-Bus 1.4.6 (2010-02-17)
==

The "1, 2, miss a few, 99, 100" release.

  • Remove unfinished changes intended to support GTest-based tests,
    which were mistakenly included in 1.4.4

D-Bus 1.4.4 (2010-02-17)
==

  • Switch back to using even micro versions for stable releases; 1.4.1
    should have been called 1.4.2, so skip that version number
  • Don't leave bad file descriptors being watched when spawning processes,
    which could result in a busy-loop (fd.o #32992, NB#200248; possibly
    also LP#656134, LP#680444, LP#713157)
  • Check for MSG_NOSIGNAL correctly
  • Fix failure to detect abstract socket support (fd.o #29895)
  • Make _dbus_system_logv actually exit with DBUS_SYSTEM_LOG_FATAL
    (fd.o #32262, NB#180486)
  • Improve some error code paths (fd.o #29981, fd.o #32264, fd.o #32262,
    fd.o #33128, fd.o #33277, fd.o #33126, NB#180486)
  • Avoid possible symlink attacks in /tmp during compilation (fd.o #32854)
  • Tidy up dead code (fd.o #25306, fd.o #33128, fd.o #34292, NB#180486)
  • Improve gcc malloc annotations (fd.o #32710)
  • If the system bus is launched via systemd, protect it from the OOM killer
  • Documentation improvements (fd.o #11190)
  • Avoid readdir_r, which is difficult to use correctly (fd.o #8284,
    fd.o #15922, LP#241619)
  • Cope with invalid files in session.d, system.d (fd.o #19186,
    Debian #230231)
  • Don't distribute generated files that embed our builddir (fd.o #30285,
    fd.o #34292)
  • Raise the system bus's fd limit to be sufficient for its configuration
    (fd.o #33474, LP#381063)
  • Fix syslog string processing
  • Ignore -Waddress
  • Remove broken gcov parsing code and --enable-gcov, and replace them
    with lcov HTML reports and --enable-compiler-coverage (fd.o #10887)
  • Windows:
    · avoid live-lock in Windows CE due to unfair condition variables
  • OpenBSD:
    · support credentials-passing (fd.o #32542)
  • Solaris:
    · opt-in to thread safety (fd.o #33464)

D-Bus 1.4.1 (20 December 2010)
==

 • Fix for CVE-2010-4352: sending messages with excessively-nested variants can
   crash the bus. The existing restriction to 64-levels of nesting previously
   only applied to the static type signature; now it also applies to dynamic
   nesting using variants. Thanks to Rémi Denis-Courmont for discoving this
   issue.
 • OS X portability fixes, including launchd support.
 • Windows autolaunch improvements.
 • Various bug fixes.

D-Bus 1.4.0 (6 Sep 2010)
==
 - systemd hookup

D-Bus 1.3.1 (23 June 2010)
==
 - New standardized PropertiesChanged signal in the properties interface
 - Various portability fixes, in particular to Windows platforms
 - Support forking bus services, for compatibility

D-Bus 1.3.0 (29 July 2009)
==
 - ability for dbus-send to send to any bus (--address)
 - file descriptor passing on Unix socket transports
 - use of GCC atomic intrinsics for better processor support
   (requires -march=i486 or above for x86 compilation)
 - thread-safe FD_CLOEXEC setting on recent Linux kernels (2.6.24-27 and up)
   and glibc (2.9 for pipe2 and 2.10 for accept4)
 - feature negotiation in the bus daemon<|MERGE_RESOLUTION|>--- conflicted
+++ resolved
@@ -9,15 +9,9 @@
 D-Bus 1.7.4 (2013-06-13)
 ==
 
-<<<<<<< HEAD
 The “but is your thread-safety thread-safe?” release.
 
 Security fixes:
-=======
-The “does this unit have a soul?” release.
-
-Fixes:
->>>>>>> 931c9663
 
 • CVE-2013-2168: Fix misuse of va_list that could be used as a denial
   of service for system services. Vulnerability reported by Alexandru Cornea.
