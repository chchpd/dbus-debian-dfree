# where to look first for cmake modules, before ${CMAKE_ROOT}/Modules/ is checked
list(APPEND CMAKE_MODULE_PATH "${CMAKE_SOURCE_DIR}/modules")

# we do not need to have WIN32 defined
set(CMAKE_LEGACY_CYGWIN_WIN32 0)

project(dbus)

# we need to be up to date
CMAKE_MINIMUM_REQUIRED(VERSION 2.4.4 FATAL_ERROR)
if(COMMAND cmake_policy)
    cmake_policy(SET CMP0003 NEW)
endif(COMMAND cmake_policy)


# detect version
include(MacrosAutotools)
autoversion(../configure.ac dbus)
# used by file version info
set (DBUS_PATCH_VERSION "0")

include(Macros)
TIMESTAMP(DBUS_BUILD_TIMESTAMP)

########### basic vars ###############


if (DBUSDIR)
	set(DBUS_INSTALL_DIR "${DBUSDIR}")
endif (DBUSDIR)
if ($ENV{DBUSDIR})
	set(DBUS_INSTALL_DIR "$ENV{DBUSDIR}")
endif ($ENV{DBUSDIR})

if (DBUS_INSTALL_DIR)
	set(CMAKE_INSTALL_PREFIX "${DBUS_INSTALL_DIR}" CACHE PATH "install prefix" FORCE)
else (DBUS_INSTALL_DIR)
	set(DBUS_INSTALL_DIR "${CMAKE_INSTALL_PREFIX}")
endif (DBUS_INSTALL_DIR)

# autotools style
if (NOT DATAROOTDIR)
    set (DATAROOTDIR share)
endif()

if (NOT DATADIR)
    set (DATADIR ${DATAROOTDIR})
endif()

if (NOT DOCDIR)
    SET(DOCDIR ${DATAROOTDIR}/doc/dbus)
endif()

if (NOT DBUS_DATADIR)
    SET(DBUS_DATADIR ${DATADIR})
endif()

set(prefix                   ${DBUS_INSTALL_DIR})
set(exec_prefix              ${prefix})
set(EXPANDED_LIBDIR          ${DBUS_INSTALL_DIR}/lib)
set(EXPANDED_INCLUDEDIR      ${DBUS_INSTALL_DIR}/include)
set(EXPANDED_BINDIR          ${DBUS_INSTALL_DIR}/bin)
set(EXPANDED_SYSCONFDIR      ${DBUS_INSTALL_DIR}/etc)
set(EXPANDED_DATADIR         ${DBUS_INSTALL_DIR}/${DBUS_DATADIR})
set(DBUS_MACHINE_UUID_FILE   ${DBUS_INSTALL_DIR}/lib/dbus/machine-id)
set(DBUS_BINDIR              ${EXPANDED_BINDIR})
set(DBUS_DAEMONDIR 			 ${EXPANDED_BINDIR})


#enable building of shared library
SET(BUILD_SHARED_LIBS ON)

if (CYGWIN)
   set (WIN32)
endif (CYGWIN)

# search for required packages
if (WIN32)
    # include local header first to avoid using old installed header
    set (CMAKE_INCLUDE_PATH ${CMAKE_INCLUDE_PATH} ${CMAKE_SOURCE_DIR}/..)
	find_package(LibIconv)
    include(Win32Macros)
    addExplorerWrapper(${CMAKE_PROJECT_NAME})
endif (WIN32)

option (DBUS_USE_EXPAT "Use expat (== ON) or libxml2 (==OFF)" ON)

if(NOT WIN32)
	option (DBUS_ENABLE_ABSTRACT_SOCKETS "enable support for abstract sockets" ON)
	set (CMAKE_THREAD_PREFER_PTHREAD ON)
	include (FindThreads)
endif(NOT WIN32)

#AC_ARG_ENABLE(asserts, AS_HELP_STRING([--enable-asserts],[include assertion checks]),enable_asserts=$enableval,enable_asserts=$USE_MAINTAINER_MODE)
option (DBUS_DISABLE_ASSERTS "Disable assertion checking" OFF)

option (DBUS_ENABLE_STATS "enable bus daemon usage statistics" OFF)

option (DBUS_ENABLE_STATS "enable bus daemon usage statistics" OFF)

if (DBUS_USE_EXPAT)
    find_package(EXPAT)
else ()
    find_package(LibXml2)
endif ()
find_package(X11)

# analogous to AC_USE_SYSTEM_EXTENSIONS in configure.ac
add_definitions(-D_POSIX_C_SOURCE=199309L -D_GNU_SOURCE)

# do config checks
INCLUDE(ConfigureChecks.cmake)

# @TODO: how to remove last dir from ${CMAKE_SOURCE_DIR} ?
SET(DBUS_SOURCE_DIR ${CMAKE_SOURCE_DIR}/..)

# make some more macros available
include (MacroLibrary)

if(VCS)
	set(DBUS_VERBOSE_C_S 1 CACHE STRING "verbose mode" FORCE)
endif(VCS)

if(WIN32)
	set(CMAKE_DEBUG_POSTFIX "d")
	if(MSVC)
		# controll folders in msvc projects
		include(ProjectSourceGroup)
		if(NOT GROUP_CODE)
			#set(GROUP_CODE split) #cmake default
			set(GROUP_CODE flat)
		endif(NOT GROUP_CODE)
		ADD_DEFINITIONS(-D_CRT_SECURE_NO_DEPRECATE -D_CRT_NONSTDC_NO_DEPRECATE)


		# Use the highest warning level
		if (WALL)
			set(WALL 1 CACHE STRING "all warnings"  FORCE)
			set(CMAKE_CXX_WARNING_LEVEL 4 CACHE STRING "warning level" FORCE)

			if(CMAKE_CXX_FLAGS MATCHES "/W[0-4]")
				STRING(REGEX REPLACE "/W[0-4]" "/W4" CMAKE_CXX_FLAGS "${CMAKE_CXX_FLAGS}")
			else(CMAKE_CXX_FLAGS MATCHES "/W[0-4]")
				SET(CMAKE_CXX_FLAGS "${CMAKE_CXX_FLAGS} /W4")
			endif(CMAKE_CXX_FLAGS MATCHES "/W[0-4]")

			if(CMAKE_C_FLAGS MATCHES "/W[0-4]")
				STRING(REGEX REPLACE "/W[0-4]" "/W4" CMAKE_C_FLAGS "${CMAKE_C_FLAGS}")
			else(CMAKE_C_FLAGS MATCHES "/W[0-4]")
				SET(CMAKE_C_FLAGS "${CMAKE_C_FLAGS} /W4")
			endif(CMAKE_C_FLAGS MATCHES "/W[0-4]")
		else (WALL)
			set(CMAKE_CXX_WARNING_LEVEL 3 CACHE STRING "warning level" FORCE)
		endif (WALL)

		SET(MSVC_W_ERROR   " /we4028 /we4013 /we4133 /we4047 /we4031 /we4002 /we4003 /we4114")
		SET(MSVC_W_DISABLE " /wd4127 /wd4090 /wd4101 /wd4244")

		SET(CMAKE_C_FLAGS_DEBUG   "${CMAKE_C_FLAGS_DEBUG}   /FIconfig.h ${MSVC_W_ERROR} ${MSVC_W_DISABLE}")
		SET(CMAKE_C_FLAGS_RELEASE "${CMAKE_C_FLAGS_RELEASE} /FIconfig.h ${MSVC_W_ERROR} ${MSVC_W_DISABLE}")
	endif(MSVC)
endif(WIN32)

if (UNIX AND NOT DBUS_DISABLE_ASSERTS)
	# required for backtrace
	SET(CMAKE_C_FLAGS_DEBUG   "${CMAKE_C_FLAGS_DEBUG}   -Wl,--export-dynamic")
	SET(CMAKE_C_FLAGS_RELEASE "${CMAKE_C_FLAGS_RELEASE} -Wl,--export-dynamic")
	add_definitions(-DDBUS_BUILT_R_DYNAMIC)
endif (UNIX AND NOT DBUS_DISABLE_ASSERTS)

SET(CMAKE_C_FLAGS_DEBUG "${CMAKE_C_FLAGS_DEBUG}  -D_DEBUG")

#########################################################################
# Windows CE (>= 5.0.0)
#
# WinCE support now relies on the presence of platform files, found in cmake/modules/platform
# Cmake 2.8.0 doesn't include WinCE platform files by default, but working ones can be found
# on CMake's bugtracker :
# http://public.kitware.com/Bug/view.php?id=7919
#
# for cmake 2.8.0 get the following patch only :
# http://public.kitware.com/Bug/file_download.php?file_id=2944&type=bug
#
# after applying the patch, you can enable the WinCE build by specifying :
# cmake [...] -DCMAKE_SYSTEM_NAME=WinCE -DCMAKE_SYSTEM_VERSION=X.XX
# (where X.XX is your actual WinCE version, e.g. 5.02 for Windows Mobile 6)
#
# Note that you should have a proper cross-compilation environment set up prior to running
# cmake, ie. the PATH, INCLUDE and LIB env vars pointing to your CE SDK/toolchain.
#
if(WINCE)

MESSAGE("Building for WinCE (${CMAKE_SYSTEM_VERSION})")

endif(WINCE)
#########################################################################


ENABLE_TESTING()

#########################################################################
# Disallow in-source build
#macro_ensure_out_of_source_build("dbus requires an out of source build. Please create a separate build directory and run 'cmake path_to_dbus [options]' there.")

# ... and warn in case of an earlier in-source build
#set(generatedFileInSourceDir EXISTS ${dbus_SOURCE_DIR}/config.h)
#if(${generatedFileInSourceDir})
#   message(STATUS "config.h exists in your source directory.")
#endif(${generatedFileInSourceDir})
#########################################################################

if (WIN32 OR CYGWIN)
	set (LIBRARY_OUTPUT_PATH  ${CMAKE_BINARY_DIR}/bin)
else (WIN32 OR CYGWIN)
	set (LIBRARY_OUTPUT_PATH  ${CMAKE_BINARY_DIR}/lib)
endif (WIN32 OR CYGWIN)

set (EXECUTABLE_OUTPUT_PATH ${CMAKE_BINARY_DIR}/bin)

# for including config.h and for includes like <dir/foo.h>
include_directories( ${CMAKE_SOURCE_DIR}/.. ${CMAKE_BINARY_DIR} ${CMAKE_INCLUDE_PATH} )

# linker search directories
link_directories(${DBUS_LIB_DIR} ${LIBRARY_OUTPUT_PATH} )
include_directories( ${CMAKE_LIBRARY_PATH}  )

set(DBUS_INCLUDES)

ENABLE_TESTING()

########### command line options ###############
# TODO: take check from configure.in

#AC_ARG_ENABLE(tests, AS_HELP_STRING([--enable-tests],[enable unit test code]),enable_tests=$enableval,enable_tests=$USE_MAINTAINER_MODE)
option (DBUS_BUILD_TESTS "enable unit test code" ON)
 
if(DBUS_BUILD_TESTS)
    add_definitions(-DDBUS_BUILD_TESTS -DDBUS_ENABLE_EMBEDDED_TESTS)
endif(DBUS_BUILD_TESTS)

option (DBUS_USE_OUTPUT_DEBUG_STRING "enable win32 debug port for message output" OFF)
if(DBUS_USE_OUTPUT_DEBUG_STRING)
    add_definitions(-DDBUS_USE_OUTPUT_DEBUG_STRING)
endif(DBUS_USE_OUTPUT_DEBUG_STRING)

if(WIN32)
	# win32 dbus service support - this support is not complete
	option (DBUS_SERVICE "enable dbus service installer" OFF)
endif(WIN32)

#AC_ARG_ENABLE(ansi, AS_HELP_STRING([--enable-ansi],[enable -ansi -pedantic gcc flags]),enable_ansi=$enableval,enable_ansi=no)
option (DBUS_ENABLE_ANSI "enable -ansi -pedantic gcc flags" OFF)
if(DBUS_ENABLE_ANSI)
   if(NOT MSVC)
        add_definitions(-ansi -D_POSIX_C_SOURCE=199309L -D_BSD_SOURCE -pedantic)
   else(NOT MSVC)
        add_definitions(-Za -D_POSIX_C_SOURCE=199309L -D_BSD_SOURCE -W4)
   endif(NOT MSVC)
endif(DBUS_ENABLE_ANSI)

#AC_ARG_ENABLE(verbose-mode, AS_HELP_STRING([--enable-verbose-mode],[support verbose debug mode]),enable_verbose_mode=$enableval,enable_verbose_mode=$USE_MAINTAINER_MODE)
option (DBUS_ENABLE_VERBOSE_MODE "support verbose debug mode" ON)

#AC_ARG_ENABLE(checks, AS_HELP_STRING([--enable-checks],[include sanity checks on public API]),enable_checks=$enableval,enable_checks=yes)
option (DBUS_DISABLE_CHECKS "Disable public API sanity checking" OFF)

if(NOT MSVC)
    #AC_ARG_ENABLE(gcov, AS_HELP_STRING([--enable-gcov],[compile with coverage profiling instrumentation (gcc only)]),enable_gcov=$enableval,enable_gcov=no)
    option (DBUS_GCOV_ENABLED "compile with coverage profiling instrumentation (gcc only)" OFF)
    if(DBUS_GCOV_ENABLED)
            add_definitions(-fprofile-arcs -ftest-coverage)
            # FIXME!!!!
            ## remove optimization
    #        CFLAGS=`echo "$CFLAGS" | sed -e 's/-O[0-9]*//g'`
    endif(DBUS_GCOV_ENABLED)
endif(NOT MSVC)

#AC_ARG_ENABLE(abstract-sockets, AS_HELP_STRING([--enable-abstract-sockets],[use abstract socket namespace (linux only)]),enable_abstract_sockets=$enableval,enable_abstract_sockets=auto)
# -> moved before include(ConfigureChecks.cmake)

#AC_ARG_ENABLE(selinux, AS_HELP_STRING([--enable-selinux],[build with SELinux support]),enable_selinux=$enableval,enable_selinux=auto)
#selinux missing

#AC_ARG_ENABLE(dnotify, AS_HELP_STRING([--enable-dnotify],[build with dnotify support (linux only)]),enable_dnotify=$enableval,enable_dnotify=auto)
if("${CMAKE_SYSTEM_NAME}" STREQUAL "Linux")
    option (DBUS_BUS_ENABLE_DNOTIFY_ON_LINUX "build with dnotify support (linux only)" ON) # add a check !
endif("${CMAKE_SYSTEM_NAME}" STREQUAL "Linux")

#AC_ARG_ENABLE(kqueue, AS_HELP_STRING([--enable-kqueue],[build with kqueue support (FreeBSD only)]),enable_kqueue=$enableval,enable_kqueue=auto)
#missing

#AC_ARG_ENABLE(console-owner-file, AS_HELP_STRING([--enable-console-owner-file],[enable console owner file]),enable_console_owner_file=$enableval,enable_console_owner_file=auto)
STRING(TOUPPER ${CMAKE_SYSTEM_NAME} sysname)
if("${sysname}" MATCHES ".*SOLARIS.*")
    option (HAVE_CONSOLE_OWNER_FILE "enable console owner file (solaris only)" ON)
    if(HAVE_CONSOLE_OWNER_FILE)
        set (DBUS_CONSOLE_OWNER_FILE "/dev/console" CACHE STRING "Directory to check for console ownerhip")
    endif(HAVE_CONSOLE_OWNER_FILE)
endif("${sysname}" MATCHES ".*SOLARIS.*")

#AC_ARG_WITH(xml, AS_HELP_STRING([--with-xml=[libxml/expat]],[XML library to use]))
if(NOT LIBXML2_FOUND AND NOT EXPAT_FOUND)
    message(FATAL "Neither expat nor libxml2 found!")
endif(NOT LIBXML2_FOUND AND NOT EXPAT_FOUND)

if(DBUS_USE_EXPAT)
    SET(XML_LIB "Expat")
    SET(XML_LIBRARY     ${EXPAT_LIBRARIES})
    SET(XML_INCLUDE_DIR ${EXPAT_INCLUDE_DIR})
else(DBUS_USE_EXPAT)
    SET(XML_LIB "LibXML2")
    SET(XML_LIBRARY     ${LIBXML2_LIBRARIES})
    SET(XML_INCLUDE_DIR ${LIBXML2_INCLUDE_DIR})
endif(DBUS_USE_EXPAT)


#AC_ARG_WITH(init-scripts, AS_HELP_STRING([--with-init-scripts=[redhat]],[Style of init scripts to install]))
#AC_ARG_WITH(session-socket-dir, AS_HELP_STRING([--with-session-socket-dir=[dirname]],[Where to put sockets for the per-login-session message bus]))
#AC_ARG_WITH(test-socket-dir, AS_HELP_STRING([--with-test-socket-dir=[dirname]],[Where to put sockets for make check]))
#AC_ARG_WITH(system-pid-file, AS_HELP_STRING([--with-system-pid-file=[pidfile]],[PID file for systemwide daemon]))
#AC_ARG_WITH(system-socket, AS_HELP_STRING([--with-system-socket=[filename]],[UNIX domain socket for systemwide daemon]))
#AC_ARG_WITH(console-auth-dir, AS_HELP_STRING([--with-console-auth-dir=[dirname]],[directory to check for console ownerhip]))
#AC_ARG_WITH(console-owner-file, AS_HELP_STRING([--with-console-owner-file=[filename]],[file whose owner determines current console owner]))
#AC_ARG_WITH(dbus_user, AS_HELP_STRING([--with-dbus-user=<user>],[User for running the DBUS daemon (messagebus)]))
#AC_ARG_WITH(dbus_daemondir, AS_HELP_STRING([--with-dbus-daemondir=[dirname]],[Directory for installing the DBUS daemon]))
# all missing or hardcoded for now

# 'hidden' ones
set(atomic_int OFF)
set(atomic_int486 OFF)
if(CMAKE_COMPILER_IS_GNUCC AND NOT DBUS_ENABLE_ANSI)
    FIND_PROGRAM(UNAME_EXECUTABLE
                    NAMES uname
                    PATHS /bin /usr/bin /usr/local/bin c:/Programme/MSys/bin d:/Programme/MSys/bin)

    if(UNAME_EXECUTABLE)
        EXECUTE_PROCESS(COMMAND ${UNAME_EXECUTABLE} "-m"
                        OUTPUT_VARIABLE UNAME_OUTPUT)

        if("UNAME_OUTPUT" MATCHES "^.*i[0123]86.*$")
            set(atomic_int ON)
        else("UNAME_OUTPUT" MATCHES "^.*i[0123]86.*$")
            if("UNAME_OUTPUT" MATCHES "^.*i?86.*$")
                set(atomic_int ON)
                set(atomic_int_486 ON)
            endif("UNAME_OUTPUT" MATCHES "^.*i?86.*$")
        endif("UNAME_OUTPUT" MATCHES "^.*i[0123]86.*$")
    endif(UNAME_EXECUTABLE)
endif(CMAKE_COMPILER_IS_GNUCC AND NOT DBUS_ENABLE_ANSI)

set (DBUS_HAVE_ATOMIC_INT ${atomic_int} CACHE STRING "Some atomic integer implementation present")
set (DBUS_USE_ATOMIC_INT_486 ${atomic_int_486} CACHE STRING "Use atomic integer implementation for 486")

if(X11_FOUND)
  option (DBUS_BUILD_X11 "Build with X11 autolaunch support " ON)
endif(X11_FOUND)

# test binary names
if (WIN32)
	# Automake calls this EXEEXT, and CMake doesn't have a standard name
	# for it; follow Automake's naming convention so we can share .in files
	set (EXEEXT ".exe")
endif(WIN32)

if (MSVC_IDE)
    if(CMAKE_BUILD_TYPE MATCHES Debug)
		set(IDE_BIN /Debug )
		message(STATUS)
		message(STATUS "Visual Studio: test programs will only work with 'Debug' configuration!")
		message(STATUS "To run tests with 'Release' configuration use -DCMAKE_BUILD_TYPE=Release")
		message(STATUS "Add '..\\..\\test\\data' to the command line option of the test programs")
		message(STATUS)
    else(CMAKE_BUILD_TYPE MATCHES Debug)
		set(IDE_BIN /Release)
		message(STATUS)
		message(STATUS "Visual Studio: test programs will only work with 'Release' configuration!")
		message(STATUS "To run tests with 'Debug' configuration use -DCMAKE_BUILD_TYPE=Debug")
		message(STATUS "Add '..\\..\\test\\data' to the command line option of the test programs")
		message(STATUS)
    endif(CMAKE_BUILD_TYPE MATCHES Debug)
	set (TEST_PATH_FORCE FORCE)
	FILE(REMOVE ${CMAKE_BINARY_DIR}/data/dbus-1/services)
endif (MSVC_IDE)

#### Find socket directories
 if (NOT $ENV{TMPDIR} STREQUAL "")
     set (DBUS_SESSION_SOCKET_DIR $ENV{TMPDIR})
 else (NOT $ENV{TMPDIR} STREQUAL "")
     if (NOT $ENV{TEMP} STREQUAL "")
         set (DBUS_SESSION_SOCKET_DIR $ENV{TEMP})
     else (NOT $ENV{TEMP} STREQUAL "")
         if (NOT $ENV{TMP} STREQUAL "")
             set (DBUS_SESSION_SOCKET_DIR $ENV{TMP})
         else (NOT $ENV{TMP} STREQUAL "")
         if (WIN32)
             #Should never happen, both TMP and TEMP seem always set on Windows
             message(FATAL "Could not determine a usable temporary directory")
         else(WIN32)
            set (DBUS_SESSION_SOCKET_DIR /tmp)
         endif(WIN32)
         endif (NOT $ENV{TMP} STREQUAL "")
     endif (NOT $ENV{TEMP} STREQUAL "")
 endif (NOT $ENV{TMPDIR} STREQUAL "")

#AC_ARG_WITH(test-socket-dir, AS_HELP_STRING([--with-test-socket-dir=[dirname]],[Where to put sockets for make check]))

#AC_ARG_WITH(system-pid-file, AS_HELP_STRING([--with-system-pid-file=[pidfile]],[PID file for systemwide daemon]))

#if ! test -z "$with_system_pid_file"; then
#   DBUS_SYSTEM_PID_FILE=$with_system_pid_file
#elif test x$operating_system = xredhat ; then
#   DBUS_SYSTEM_PID_FILE=${EXPANDED_LOCALSTATEDIR}/run/messagebus.pid
#else
#   DBUS_SYSTEM_PID_FILE=${EXPANDED_LOCALSTATEDIR}/run/dbus/pid
#fi
# TODO: fix redhet
if (WIN32)
  # bus-test expects a non empty string
	set (DBUS_SYSTEM_PID_FILE "/dbus-pid")
else (WIN32)
	set (DBUS_SYSTEM_PID_FILE ${EXPANDED_LOCALSTATEDIR}/run/dbus/pid)
endif (WIN32)

#AC_ARG_WITH(system-socket, AS_HELP_STRING([--with-system-socket=[filename]],[UNIX domain socket for systemwide daemon]))

#AC_ARG_WITH(console-auth-dir, AS_HELP_STRING([--with-console-auth-dir=[dirname]],[directory to check for console ownerhip]))

if (WIN32)
	set (DBUS_CONSOLE_AUTH_DIR "")
else (WIN32)
	set (DBUS_CONSOLE_AUTH_DIR "/var/run/console/")
endif (WIN32)

#AC_ARG_WITH(dbus_user, AS_HELP_STRING([--with-dbus-user=<user>],[User for running the DBUS daemon (messagebus)]))

set (DBUS_USER )

<<<<<<< HEAD
=======
# In Autotools this has a different default on QNX, but there seems little
# point in replicating that here; if you're on an unusual Unix, use Autotools.
set (DEFAULT_MESSAGE_UNIX_FDS 1024)

>>>>>>> 05b847b8
# This won't work on Windows. It's not meant to - the system bus is
# meaningless on Windows anyway.
#
# This has to be suitable for hard-coding in client libraries as well as
# in the dbus-daemon's configuration, so it has to be valid to listen on
# and also to connect to. If this ever changes, it'll need to be split into
# two variables, one for the listening address and one for the connecting
# address.
set (DBUS_SYSTEM_BUS_DEFAULT_ADDRESS "unix:path=${EXPANDED_LOCALSTATEDIR}/run/dbus/system_bus_socket" CACHE STRING "system bus default address")

if (WIN32)
  set (DBUS_SESSION_BUS_LISTEN_ADDRESS "autolaunch:" CACHE STRING "session bus default listening address")
  set (DBUS_SESSION_BUS_CONNECT_ADDRESS "autolaunch:" CACHE STRING "session bus fallback address for clients")

  set (DBUS_SYSTEM_CONFIG_FILE "etc/dbus-1/system.conf")
  set (DBUS_SESSION_CONFIG_FILE "etc/dbus-1/session.conf")
  # bus-test expects a non empty string
  set (DBUS_USER "Administrator")
else (WIN32)
  set (DBUS_SESSION_BUS_LISTEN_ADDRESS "unix:tmpdir=${DBUS_SESSION_SOCKET_DIR}" CACHE STRING "session bus default listening address")
  set (DBUS_SESSION_BUS_CONNECT_ADDRESS "autolaunch:" CACHE STRING "session bus fallback address for clients")
  set (sysconfdir "")
  set (configdir ${sysconfdir}/dbus-1 )
  set (DBUS_SYSTEM_CONFIG_FILE  ${configdir}/system.conf)
  set (DBUS_SESSION_CONFIG_FILE ${configdir}/session.conf)
  set (DBUS_USER "root")
endif (WIN32)

set (DBUS_DAEMON_NAME "dbus-daemon" CACHE STRING "The name of the dbus daemon executable")

########### create config.h ###############

#include(ConfigureChecks.cmake)

# better use flags for gcc
if (MINGW)
	set (HAVE_GNUC_VARARGS 1)
endif(MINGW)

# compiler definitions
add_definitions(-DHAVE_CONFIG_H=1)
add_definitions(${DBUS_BUS_CFLAGS})


if (DBUS_BUILD_TESTS)
    # set variables used for the .in files (substituted by configure_file) in test/data:
    set(DBUS_TEST_EXEC ${EXECUTABLE_OUTPUT_PATH}${IDE_BIN})
    set(DBUS_TEST_DATA ${CMAKE_BINARY_DIR}/test/data)
    set(TEST_SOCKET_DIR ${DBUS_SESSION_SOCKET_DIR} )
    set(TEST_LAUNCH_HELPER_BINARY ${EXECUTABLE_OUTPUT_PATH}/dbus-daemon-launch-helper-test)
    if (UNIX)
        set (TEST_LISTEN "unix:tmpdir=${TEST_SOCKET_DIR}")
    endif (UNIX)
    if (WIN32)
        set (TEST_LISTEN "tcp:host=localhost")
    endif (WIN32)
endif  (DBUS_BUILD_TESTS)

set(DBUS_LIBRARIES dbus-1)
set(DBUS_INTERNAL_LIBRARIES dbus-internal)

# settings for building and using static internal lib
# important note: DBUS_INTERNAL_xxxxx_DEFINITIONS must *not* be set when building dbus-1 library
set (DBUS_INTERNAL_ADD_LIBRARY_OPTIONS STATIC)
set (DBUS_INTERNAL_LIBRARY_DEFINITIONS "-DDBUS_STATIC_BUILD")
set (DBUS_INTERNAL_CLIENT_DEFINITIONS "-DDBUS_STATIC_BUILD")

configure_file(${CMAKE_CURRENT_SOURCE_DIR}/config.h.cmake ${CMAKE_CURRENT_BINARY_DIR}/config.h )

if (WIN32)
configure_file(${CMAKE_CURRENT_SOURCE_DIR}/dbus-env.bat.cmake ${CMAKE_BINARY_DIR}/bin/dbus-env.bat )
install_files(/bin FILES ${CMAKE_BINARY_DIR}/bin/dbus-env.bat)
endif()

add_definitions(-DHAVE_CONFIG_H=1)

########### subdirs ###############

add_subdirectory( dbus )
add_subdirectory( bus )
if (DBUS_BUILD_TESTS)
	add_subdirectory( test )
endif (DBUS_BUILD_TESTS)
add_subdirectory( tools )
add_subdirectory( doc )


OPTION(DBUS_INSTALL_SYSTEM_LIBS "install required system libraries" OFF)
MESSAGE(" ")
MESSAGE("set -DDBUS_INSTALL_SYSTEM_LIBS=1 to install runtime libraries too")
MESSAGE("set DBUSDIR (environment or cmake option) to overwrite the default install directory ")
MESSAGE(" ")
MESSAGE(" ")
GET_FILENAME_COMPONENT(C_COMPILER ${CMAKE_C_COMPILER} NAME)
GET_FILENAME_COMPONENT(CXX_COMPILER ${CMAKE_CXX_COMPILER} NAME)

message("                  D-BUS ${DBUS_VERSION}                               ")
message("                  ===========                                         ")
message("                                                                      ")
message("        install prefix:           ${prefix}                           ")
message("        install exec_prefix:      ${exec_prefix}                      ")
message("        install libdir:           ${EXPANDED_LIBDIR}                  ")
message("        install bindir:           ${EXPANDED_BINDIR}                  ")
message("        install sysconfdir:       ${EXPANDED_SYSCONFDIR}              ")
#message("        install localstatedir:    ${EXPANDED_LOCALSTATEDIR}           ")
message("        install datadir:          ${EXPANDED_DATADIR}                 ")
message("        source code location:     ${DBUS_SOURCE_DIR}                  ")
message("        build dir:                ${CMAKE_BINARY_DIR}                 ")
message("        c compiler:               ${C_COMPILER}                       ")
message("        cflags:                   ${CMAKE_C_FLAGS}                    ")
message("        cflags debug:             ${CMAKE_C_FLAGS_DEBUG}              ")
message("        cflags release:           ${CMAKE_C_FLAGS_RELEASE}            ")
message("        cxx compiler:             ${CXX_COMPILER}                     ")
message("        cxxflags:                 ${CMAKE_CXX_FLAGS}                  ")
message("        cxxflags debug:           ${CMAKE_CXX_FLAGS_DEBUG}            ")
message("        cxxflags release:         ${CMAKE_CXX_FLAGS_RELEASE}          ")
message("        64-bit int:               ${DBUS_INT64_TYPE}                  ")
message("        32-bit int:               ${DBUS_INT32_TYPE}                  ")
message("        16-bit int:               ${DBUS_INT16_TYPE}                  ")
message("        Doxygen:                  ${DOXYGEN}                          ")
message("        Docbook Generator:        ${DOCBOOK_GENERATOR_NAME}           ")


#message("        Maintainer mode:          ${USE_MAINTAINER_MODE}              ")
message("        gcc coverage profiling:   ${DBUS_GCOV_ENABLED}                ")
message("        Building unit tests:      ${DBUS_BUILD_TESTS}                 ")
message("        Building verbose mode:    ${DBUS_ENABLE_VERBOSE_MODE}         ")
message("        Building w/o assertions:  ${DBUS_DISABLE_ASSERTS}             ")
message("        Building w/o checks:      ${DBUS_DISABLE_CHECKS}              ")
message("        Building bus stats API:   ${DBUS_ENABLE_STATS}                ")
message("        installing system libs:   ${DBUS_INSTALL_SYSTEM_LIBS}         ")
#message("        Building SELinux support: ${have_selinux}                     ")
#message("        Building dnotify support: ${have_dnotify}                     ")
message("        Building Doxygen docs:    ${DBUS_ENABLE_DOXYGEN_DOCS}         ")
message("        Building XML docs:        ${DBUS_ENABLE_XML_DOCS}             ")
#message("        Gettext libs (empty OK):  ${INTLLIBS}                         ")
message("        Using XML parser:         ${XML_LIB}                          ")
message("        Daemon executable name:   ${DBUS_DAEMON_NAME}")
if (WIN32)
message("        System bus address:       ${DBUS_SYSTEM_BUS_DEFAULT_ADDRESS}  ")
message("        Session bus listens on:   ${DBUS_SESSION_BUS_LISTEN_ADDRESS} ")
message("        Session clients connect to: ${DBUS_SESSION_BUS_CONNECT_ADDRESS} ")
else (WIN32)
#message("        Init scripts style:       ${with_init_scripts}                ")
#message("        Abstract socket names:    ${have_abstract_sockets}            ")
message("        System bus socket:        ${DBUS_SYSTEM_SOCKET}               ")
message("        System bus address:       ${DBUS_SYSTEM_BUS_DEFAULT_ADDRESS}  ")
message("        System bus PID file:      ${DBUS_SYSTEM_PID_FILE}             ")
message("        Session bus socket dir:   ${DBUS_SESSION_SOCKET_DIR}          ")
message("        Console auth dir:         ${DBUS_CONSOLE_AUTH_DIR}            ")
message("        System bus user:          ${DBUS_USER}                        ")
message("        'make check' socket dir:  ${TEST_SOCKET_DIR}                  ")
endif (WIN32)
message("        Test listen address:      ${TEST_LISTEN}                      ")
if (MSVC)
message("        build timestamp:          ${DBUS_BUILD_TIMESTAMP}             ")
endif (MSVC)

MESSAGE(" ")
if (DBUS_BUILD_TESTS)
    message("NOTE: building with unit tests increases the size of the installed library and renders it insecure.")
endif(DBUS_BUILD_TESTS)

if (DBUS_BUILD_TESTS AND DBUS_DISABLE_ASSERTS)
    message("NOTE: building with unit tests but without assertions means tests may not properly report failures (this configuration is only useful when doing something like profiling the tests)")
endif(DBUS_BUILD_TESTS AND DBUS_DISABLE_ASSERTS)

if (DBUS_GCOV_ENABLED)
    message("NOTE: building with coverage profiling is definitely for developers only.")
endif(DBUS_GCOV_ENABLED)

if (DBUS_ENABLE_VERBOSE_MODE)
    message("NOTE: building with verbose mode increases library size, may slightly increase security risk, and decreases performance.")
endif(DBUS_ENABLE_VERBOSE_MODE)

if(NOT DBUS_DISABLE_ASSERTS)
    message("NOTE: building with assertions increases library size and decreases performance.")
endif(NOT DBUS_DISABLE_ASSERTS)

if (DBUS_DISABLE_CHECKS)
    message("NOTE: building without checks for arguments passed to public API makes it harder to debug apps using D-BUS, but will slightly decrease D-BUS library size and _very_ slightly improve performance.")
endif(DBUS_DISABLE_CHECKS)
MESSAGE(" ")

INCLUDE(modules/CPackInstallConfig.cmake)

add_custom_target(help-options
    cmake -LH 
    WORKING_DIRECTORY ${CMAKE_BINARY_DIR}
)<|MERGE_RESOLUTION|>--- conflicted
+++ resolved
@@ -435,13 +435,10 @@
 
 set (DBUS_USER )
 
-<<<<<<< HEAD
-=======
 # In Autotools this has a different default on QNX, but there seems little
 # point in replicating that here; if you're on an unusual Unix, use Autotools.
 set (DEFAULT_MESSAGE_UNIX_FDS 1024)
 
->>>>>>> 05b847b8
 # This won't work on Windows. It's not meant to - the system bus is
 # meaningless on Windows anyway.
 #
