find_package(Doxygen)

if(DOXYGEN_EXECUTABLE)
  OPTION(DBUS_ENABLE_DOXYGEN_DOCS "build DOXYGEN documentation (requires Doxygen)" ON)
endif(DOXYGEN_EXECUTABLE)

if (DBUS_ENABLE_DOXYGEN_DOCS)
    set (top_srcdir ${CMAKE_SOURCE_DIR}/..)
    configure_file(${CMAKE_SOURCE_DIR}/Doxyfile.cmake ${CMAKE_BINARY_DIR}/Doxyfile )
    add_custom_target(doc 
        COMMAND ${DOXYGEN_EXECUTABLE} ${CMAKE_BINARY_DIR}/Doxyfile
    )
endif (DBUS_ENABLE_DOXYGEN_DOCS)

#
# find docbook generator
# 
find_program(MEINPROC4_EXECUTABLE meinproc4)

find_program(XMLTO_EXECUTABLE xmlto)

if (MEINPROC4_EXECUTABLE OR XMLTO_EXECUTABLE)
  OPTION(DBUS_ENABLE_XML_DOCS "build XML  documentation (requires xmlto or meinproc4)" ON)
endif (MEINPROC4_EXECUTABLE OR XMLTO_EXECUTABLE)

if (XMLTO_EXECUTABLE)
	set (DOCBOOK_GENERATOR_NAME "xmlto" PARENT_SCOPE)
	set(DBUS_XML_DOCS_ENABLED 1)
	set(MEINPROC4_EXECUTABLE 0)
	MESSAGE(STATUS "xmlto docbook generator found")
<<<<<<< HEAD
=======
	set(STYLESHEET_MAN "${DOCBOOKXSL_DIR}/manpages/docbook.xsl")
	set(STYLESHEET_HTML "${DOCBOOKXSL_DIR}/html/docbook.xsl")

>>>>>>> 05b847b8
elseif (MEINPROC4_EXECUTABLE)
	set(DOCBOOK_GENERATOR_NAME "meinproc4" PARENT_SCOPE)
	set(DBUS_XML_DOCS_ENABLED 1)
	if(WIN32)
		get_filename_component(_a ${MEINPROC4_EXECUTABLE} PATH)
		get_filename_component(_meinproc_install_path ${_a} PATH)
		set(STYLESHEET_HTML "${_meinproc_install_path}/share/apps/ksgmltools2/docbook/xsl/html/docbook.xsl")
	else(WIN32)
		set(STYLESHEET_HTML file:///usr/share/kde4/apps/ksgmltools2/customization/kde-nochunk.xsl)
	endif(WIN32)
<<<<<<< HEAD
	set(STYLESHEET "${_meinproc_install_path}/share/apps/ksgmltools2/docbook/xsl/html/docbook.xsl")
=======
>>>>>>> 05b847b8
endif ()

if (DBUS_ENABLE_XML_DOCS)

macro (DOCBOOK _sources _format)
  get_filename_component(_infile ${_sources} ABSOLUTE)
  get_filename_component(_name ${_infile} NAME)

  if (${_format} STREQUAL "man")
    string(REPLACE ".xml" "" _outname ${_name})
<<<<<<< HEAD
    set(STYLESHEET "${DOCBOOKXSL_DIR}/manpages/docbook.xsl")
  else()
    string(REPLACE ".xml" ".html" _outname ${_name})
    set(STYLESHEET "${DOCBOOKXSL_DIR}/html/docbook.xsl")
=======
    set(STYLESHEET ${STYLESHEET_MAN})
  else()
    string(REPLACE ".xml" ".html" _outname ${_name})
    set(STYLESHEET ${STYLESHEET_HTML})
>>>>>>> 05b847b8
  endif ()

  set(_outfile ${CMAKE_CURRENT_BINARY_DIR}/${_outname})
  if (EXISTS ${_sources})
	  if (MEINPROC4_EXECUTABLE)
		  ADD_CUSTOM_TARGET(${_outname} ALL
			${MEINPROC4_EXECUTABLE} --stylesheet ${STYLESHEET} -o ${_outfile} ${_infile}
			DEPENDS ${_infile}
			WORKING_DIRECTORY ${CMAKE_CURRENT_BINARY_DIR}
		)
	  endif ()
	  if (XMLTO_EXECUTABLE)
		  ADD_CUSTOM_TARGET(${_outname} ALL
			${XMLTO_EXECUTABLE} -vv ${_format} ${_infile}
			DEPENDS ${_infile}
			WORKING_DIRECTORY ${CMAKE_CURRENT_BINARY_DIR}
		)
	  endif ()
	  if (${_format} STREQUAL "man")
		  install(FILES ${_outfile} DESTINATION share/man/man1)
	  else ()
		  install(FILES ${_outfile} DESTINATION share/doc/dbus)
	  endif ()
  else ()
	  MESSAGE(STATUS "skipping xml doc generating for ${_infile}, file not found")
  endif ()
	  
endmacro (DOCBOOK)

### copy tests to builddir so that generated tests and static tests 
### are all in one place.
### todo how to add more filetypes 
MACRO (COPYDIR _src _type)
    FOREACH(FILE_TYPE ${_type})
    	FOREACH(DIR ${_src})
    		FILE(GLOB FILES "${CMAKE_SOURCE_DIR}/../${DIR}/${FILE_TYPE}" )
    		FILE(MAKE_DIRECTORY ${CMAKE_BINARY_DIR}/${DIR})
    		FOREACH(FILE ${FILES})
    			GET_FILENAME_COMPONENT(FILENAME ${FILE} NAME)
    			SET (TARGET ${CMAKE_BINARY_DIR}/${DIR}/${FILENAME})
    			configure_file(${FILE} ${TARGET} COPYONLY)
    			IF (CONFIG_VERBOSE)
    				MESSAGE("FROM: ${FILE}\nTO: ${TARGET}\n")
    			ENDIF (CONFIG_VERBOSE)
    		ENDFOREACH(FILE)
    	ENDFOREACH(DIR)
    ENDFOREACH(FILE_TYPE)
ENDMACRO (COPYDIR)

COPYDIR(doc *.png)
COPYDIR(doc *.svg)

DOCBOOK(${CMAKE_SOURCE_DIR}/../doc/dbus-test-plan.xml html-nochunks)
DOCBOOK(${CMAKE_SOURCE_DIR}/../doc/dbus-tutorial.xml html-nochunks)
DOCBOOK(${CMAKE_SOURCE_DIR}/../doc/dbus-specification.xml html-nochunks)
DOCBOOK(${CMAKE_SOURCE_DIR}/../doc/dbus-faq.xml html-nochunks)
configure_file(${CMAKE_SOURCE_DIR}/../doc/dbus-cleanup-sockets.1.xml.in ${CMAKE_BINARY_DIR}/doc/dbus-cleanup-sockets.1.xml)
configure_file(${CMAKE_SOURCE_DIR}/../doc/dbus-daemon.1.xml.in ${CMAKE_BINARY_DIR}/doc/dbus-daemon.1.xml)
configure_file(${CMAKE_SOURCE_DIR}/../doc/dbus-launch.1.xml.in ${CMAKE_BINARY_DIR}/doc/dbus-launch.1.xml)
configure_file(${CMAKE_SOURCE_DIR}/../doc/dbus-monitor.1.xml.in ${CMAKE_BINARY_DIR}/doc/dbus-monitor.1.xml)
configure_file(${CMAKE_SOURCE_DIR}/../doc/dbus-send.1.xml.in ${CMAKE_BINARY_DIR}/doc/dbus-send.1.xml)
configure_file(${CMAKE_SOURCE_DIR}/../doc/dbus-uuidgen.1.xml.in ${CMAKE_BINARY_DIR}/doc/dbus-uuidgen.1.xml)
DOCBOOK(${CMAKE_BINARY_DIR}/doc/dbus-cleanup-sockets.1.xml html-nochunks)
DOCBOOK(${CMAKE_BINARY_DIR}/doc/dbus-daemon.1.xml html-nochunks)
DOCBOOK(${CMAKE_BINARY_DIR}/doc/dbus-launch.1.xml html-nochunks)
DOCBOOK(${CMAKE_BINARY_DIR}/doc/dbus-monitor.1.xml html-nochunks)
DOCBOOK(${CMAKE_BINARY_DIR}/doc/dbus-send.1.xml html-nochunks)
DOCBOOK(${CMAKE_BINARY_DIR}/doc/dbus-uuidgen.1.xml html-nochunks)
if (UNIX)
  DOCBOOK(${CMAKE_BINARY_DIR}/doc/dbus-daemon.1.xml man)
  DOCBOOK(${CMAKE_SOURCE_DIR}/../doc/dbus-monitor.1.xml man)
  DOCBOOK(${CMAKE_SOURCE_DIR}/../doc/dbus-send.1.xml man)
  DOCBOOK(${CMAKE_SOURCE_DIR}/../doc/dbus-launch.1.xml man)
  DOCBOOK(${CMAKE_SOURCE_DIR}/../doc/dbus-uuidgen.1.xml man)
  DOCBOOK(${CMAKE_SOURCE_DIR}/../doc/dbus-cleanup-sockets.1.xml man)
endif()
#
# handle html index file
#
configure_file(${CMAKE_CURRENT_SOURCE_DIR}/index.html.cmake ${CMAKE_CURRENT_BINARY_DIR}/index.html )
install(FILES ${CMAKE_CURRENT_BINARY_DIR}/index.html DESTINATION share/doc/dbus)

set (EXTRA_DIST 	
	${CMAKE_SOURCE_DIR}/../doc/busconfig.dtd			
	${CMAKE_SOURCE_DIR}/../doc/introspect.dtd			
	${CMAKE_SOURCE_DIR}/../doc/introspect.xsl
)

install(FILES ${EXTRA_DIST} DESTINATION share/doc/dbus)

endif(DBUS_ENABLE_XML_DOCS)<|MERGE_RESOLUTION|>--- conflicted
+++ resolved
@@ -28,12 +28,9 @@
 	set(DBUS_XML_DOCS_ENABLED 1)
 	set(MEINPROC4_EXECUTABLE 0)
 	MESSAGE(STATUS "xmlto docbook generator found")
-<<<<<<< HEAD
-=======
 	set(STYLESHEET_MAN "${DOCBOOKXSL_DIR}/manpages/docbook.xsl")
 	set(STYLESHEET_HTML "${DOCBOOKXSL_DIR}/html/docbook.xsl")
 
->>>>>>> 05b847b8
 elseif (MEINPROC4_EXECUTABLE)
 	set(DOCBOOK_GENERATOR_NAME "meinproc4" PARENT_SCOPE)
 	set(DBUS_XML_DOCS_ENABLED 1)
@@ -44,10 +41,6 @@
 	else(WIN32)
 		set(STYLESHEET_HTML file:///usr/share/kde4/apps/ksgmltools2/customization/kde-nochunk.xsl)
 	endif(WIN32)
-<<<<<<< HEAD
-	set(STYLESHEET "${_meinproc_install_path}/share/apps/ksgmltools2/docbook/xsl/html/docbook.xsl")
-=======
->>>>>>> 05b847b8
 endif ()
 
 if (DBUS_ENABLE_XML_DOCS)
@@ -58,17 +51,10 @@
 
   if (${_format} STREQUAL "man")
     string(REPLACE ".xml" "" _outname ${_name})
-<<<<<<< HEAD
-    set(STYLESHEET "${DOCBOOKXSL_DIR}/manpages/docbook.xsl")
-  else()
-    string(REPLACE ".xml" ".html" _outname ${_name})
-    set(STYLESHEET "${DOCBOOKXSL_DIR}/html/docbook.xsl")
-=======
     set(STYLESHEET ${STYLESHEET_MAN})
   else()
     string(REPLACE ".xml" ".html" _outname ${_name})
     set(STYLESHEET ${STYLESHEET_HTML})
->>>>>>> 05b847b8
   endif ()
 
   set(_outfile ${CMAKE_CURRENT_BINARY_DIR}/${_outname})
