/* config.h.in.  Generated from configure.ac by autoheader.  */

/* Define if building universal (internal helper macro) */
#undef AC_APPLE_UNIVERSAL_BUILD

/* poll doesn't work on devices */
#undef BROKEN_POLL

/* Directory for installing the binaries */
#undef DBUS_BINDIR

/* Define to build test code into the library and binaries */
#undef DBUS_BUILD_TESTS

/* Define to build X11 functionality */
#undef DBUS_BUILD_X11

/* whether -export-dynamic was passed to libtool */
#undef DBUS_BUILT_R_DYNAMIC

/* Use dnotify on Linux */
#undef DBUS_BUS_ENABLE_DNOTIFY_ON_LINUX

/* Use inotify */
#undef DBUS_BUS_ENABLE_INOTIFY

/* Use kqueue */
#undef DBUS_BUS_ENABLE_KQUEUE

/* Directory to check for console ownerhip */
#undef DBUS_CONSOLE_AUTH_DIR

/* File to check for console ownerhip */
#undef DBUS_CONSOLE_OWNER_FILE

/* Defined if we run on a cygwin API based system */
#undef DBUS_CYGWIN

/* Directory for installing the DBUS daemon */
#undef DBUS_DAEMONDIR

/* Name of executable */
#undef DBUS_DAEMON_NAME

/* Directory for installing DBUS data files */
#undef DBUS_DATADIR

/* Disable assertion checking */
#undef DBUS_DISABLE_ASSERT

/* Disable public API sanity checking */
#undef DBUS_DISABLE_CHECKS

/* Define to build test code into the library and binaries */
#undef DBUS_ENABLE_EMBEDDED_TESTS

/* Use launchd autolaunch */
#undef DBUS_ENABLE_LAUNCHD

<<<<<<< HEAD
/* Define to build independent test binaries (requires GLib) */
#undef DBUS_ENABLE_MODULAR_TESTS

=======
/* Define to build independent test binaries */
#undef DBUS_ENABLE_MODULAR_TESTS

/* Define to enable bus daemon usage statistics */
#undef DBUS_ENABLE_STATS

>>>>>>> e47c893c
/* Build with caching of user data */
#undef DBUS_ENABLE_USERDB_CACHE

/* Support a verbose mode */
#undef DBUS_ENABLE_VERBOSE_MODE

/* Define to enable X11 auto-launch */
#undef DBUS_ENABLE_X11_AUTOLAUNCH

<<<<<<< HEAD
=======
/* Extension for executables, typically empty or .exe */
#undef DBUS_EXEEXT

>>>>>>> e47c893c
/* Defined if gcov is enabled to force a rebuild due to config.h changing */
#undef DBUS_GCOV_ENABLED

/* Define to use epoll(4) on Linux */
#undef DBUS_HAVE_LINUX_EPOLL

/* Define to printf modifier for 64 bit integer type */
#undef DBUS_INT64_PRINTF_MODIFIER

/* Directory for installing the libexec binaries */
#undef DBUS_LIBEXECDIR

/* Prefix for installing DBUS */
#undef DBUS_PREFIX

/* Where per-session bus puts its sockets */
#undef DBUS_SESSION_SOCKET_DIR

/* The default D-Bus address of the system bus */
#undef DBUS_SYSTEM_BUS_DEFAULT_ADDRESS

/* The name of the socket the system bus listens on by default */
#undef DBUS_SYSTEM_SOCKET

/* Full path to the daemon in the builddir */
#undef DBUS_TEST_EXEC

/* Full path to the launch helper test program in the builddir */
#undef DBUS_TEST_LAUNCH_HELPER_BINARY

/* Where to put test sockets */
#undef DBUS_TEST_SOCKET_DIR

/* Defined if we run on a Unix-based system */
#undef DBUS_UNIX

/* User for running the system BUS daemon */
#undef DBUS_USER

/* Use the gcc __sync extension */
#undef DBUS_USE_SYNC

/* A 'va_copy' style function */
#undef DBUS_VA_COPY

/* 'va_lists' cannot be copies as values */
#undef DBUS_VA_COPY_AS_ARRAY

/* Defined if we run on a W32 API based system */
#undef DBUS_WIN

/* Defined if we run on a W32 CE API based system */
#undef DBUS_WINCE

/* Define if GLib, GObject, GIO are available */
#undef DBUS_WITH_GLIB

/* The name of the gettext domain */
#undef GETTEXT_PACKAGE

/* Disable GLib public API sanity checking */
#undef G_DISABLE_CHECKS

/* Have abstract socket namespace */
#undef HAVE_ABSTRACT_SOCKETS

/* Define to 1 if you have the `accept4' function. */
#undef HAVE_ACCEPT4

/* Adt audit API */
#undef HAVE_ADT

/* Define to 1 if you have the `backtrace' function. */
#undef HAVE_BACKTRACE

/* Define to 1 if you have the <byteswap.h> header file. */
#undef HAVE_BYTESWAP_H

/* Define to 1 if you have the `clearenv' function. */
#undef HAVE_CLEARENV

/* Have cmsgcred structure */
#undef HAVE_CMSGCRED

/* Have console owner file */
#undef HAVE_CONSOLE_OWNER_FILE

/* Define to 1 if you have the <crt_externs.h> header file. */
#undef HAVE_CRT_EXTERNS_H

/* Have the ddfd member of DIR */
#undef HAVE_DDFD

/* Define to 1 if you have the declaration of `LOG_PERROR', and to 0 if you
   don't. */
#undef HAVE_DECL_LOG_PERROR

/* Define to 1 if you have the declaration of `MSG_NOSIGNAL', and to 0 if you
   don't. */
#undef HAVE_DECL_MSG_NOSIGNAL

/* Define to 1 if you have the <dirent.h> header file. */
#undef HAVE_DIRENT_H

/* Have dirfd function */
#undef HAVE_DIRFD

/* Define to 1 if you have the <dlfcn.h> header file. */
#undef HAVE_DLFCN_H

/* Define to 1 if you have the <errno.h> header file. */
#undef HAVE_ERRNO_H

/* Define to 1 if you have the <execinfo.h> header file. */
#undef HAVE_EXECINFO_H

/* Define to 1 if you have the <expat.h> header file. */
#undef HAVE_EXPAT_H

/* Define to 1 if you have the `fpathconf' function. */
#undef HAVE_FPATHCONF

/* Define to 1 if you have the `getgrouplist' function. */
#undef HAVE_GETGROUPLIST

/* Define to 1 if you have the `getpeereid' function. */
#undef HAVE_GETPEEREID

/* Define to 1 if you have the `getpeerucred' function. */
#undef HAVE_GETPEERUCRED

/* Have GNU-style varargs macros */
#undef HAVE_GNUC_VARARGS

/* Define to 1 if you have the `inotify_init1' function. */
#undef HAVE_INOTIFY_INIT1

/* Define to 1 if you have the <inttypes.h> header file. */
#undef HAVE_INTTYPES_H

/* Have ISO C99 varargs macros */
#undef HAVE_ISO_VARARGS

/* audit daemon SELinux support */
#undef HAVE_LIBAUDIT

/* Define to 1 if you have the `nsl' library (-lnsl). */
#undef HAVE_LIBNSL

/* Define to 1 if you have the `localeconv' function. */
#undef HAVE_LOCALECONV

/* Define to 1 if you have the <locale.h> header file. */
#undef HAVE_LOCALE_H

/* Define to 1 if you have the <memory.h> header file. */
#undef HAVE_MEMORY_H

/* Define if we have CLOCK_MONOTONIC */
#undef HAVE_MONOTONIC_CLOCK

/* Define to 1 if you have the `nanosleep' function. */
#undef HAVE_NANOSLEEP

/* Have non-POSIX function getpwnam_r */
#undef HAVE_NONPOSIX_GETPWNAM_R

/* Define if your system needs _NSGetEnviron to set up the environment */
#undef HAVE_NSGETENVIRON

/* Define to 1 if you have the `pipe2' function. */
#undef HAVE_PIPE2

/* Define to 1 if you have the `poll' function. */
#undef HAVE_POLL

/* Have POSIX function getpwnam_r */
#undef HAVE_POSIX_GETPWNAM_R

/* SELinux support */
#undef HAVE_SELINUX

/* Define to 1 if you have the `setenv' function. */
#undef HAVE_SETENV

/* Define to 1 if you have the `setlocale' function. */
#undef HAVE_SETLOCALE

/* Define to 1 if you have the `setrlimit' function. */
#undef HAVE_SETRLIMIT

/* Define to 1 if you have the <signal.h> header file. */
#undef HAVE_SIGNAL_H

/* Define to 1 if you have the `socketpair' function. */
#undef HAVE_SOCKETPAIR

/* Have socklen_t type */
#undef HAVE_SOCKLEN_T

/* Define to 1 if you have the <stdint.h> header file. */
#undef HAVE_STDINT_H

/* Define to 1 if you have the <stdlib.h> header file. */
#undef HAVE_STDLIB_H

/* Define to 1 if you have the <strings.h> header file. */
#undef HAVE_STRINGS_H

/* Define to 1 if you have the <string.h> header file. */
#undef HAVE_STRING_H

/* Define to 1 if you have the `strtoll' function. */
#undef HAVE_STRTOLL

/* Define to 1 if you have the `strtoull' function. */
#undef HAVE_STRTOULL

/* Define to 1 if you have the <syslog.h> header file. */
#undef HAVE_SYSLOG_H

<<<<<<< HEAD
=======
/* Have systemd */
#undef HAVE_SYSTEMD

>>>>>>> e47c893c
/* Define to 1 if you have the <sys/inotify.h> header file. */
#undef HAVE_SYS_INOTIFY_H

/* Define to 1 if you have the <sys/resource.h> header file. */
#undef HAVE_SYS_RESOURCE_H

/* Define to 1 if you have the <sys/stat.h> header file. */
#undef HAVE_SYS_STAT_H

/* Define to 1 if you have the <sys/syslimits.h> header file. */
#undef HAVE_SYS_SYSLIMITS_H

/* Define to 1 if you have the <sys/types.h> header file. */
#undef HAVE_SYS_TYPES_H

/* Define to 1 if you have the <sys/uio.h> header file. */
#undef HAVE_SYS_UIO_H

/* Define to 1 if you have the <unistd.h> header file. */
#undef HAVE_UNISTD_H

/* Supports sending UNIX file descriptors */
#undef HAVE_UNIX_FD_PASSING

/* Define to 1 if you have the `unsetenv' function. */
#undef HAVE_UNSETENV

/* Define to 1 if you have the `usleep' function. */
#undef HAVE_USLEEP

/* Define to 1 if you have the `vasprintf' function. */
#undef HAVE_VASPRINTF

/* Define to 1 if you have the `vsnprintf' function. */
#undef HAVE_VSNPRINTF

/* Define to 1 if you have the `writev' function. */
#undef HAVE_WRITEV

/* Define to 1 if you have the <ws2tcpip.h> header file. */
#undef HAVE_WS2TCPIP_H

/* Define to 1 if you have the <wspiapi.h> header file. */
#undef HAVE_WSPIAPI_H

/* Define to the sub-directory in which libtool stores uninstalled libraries.
   */
#undef LT_OBJDIR

/* Define to 1 if your C compiler doesn't accept -c and -o together. */
#undef NO_MINUS_C_MINUS_O

/* Name of package */
#undef PACKAGE

/* Define to the address where bug reports for this package should be sent. */
#undef PACKAGE_BUGREPORT

/* Define to the full name of this package. */
#undef PACKAGE_NAME

/* Define to the full name and version of this package. */
#undef PACKAGE_STRING

/* Define to the one symbol short name of this package. */
#undef PACKAGE_TARNAME

/* Define to the home page for this package. */
#undef PACKAGE_URL

/* Define to the version of this package. */
#undef PACKAGE_VERSION

/* The size of `char', as computed by sizeof. */
#undef SIZEOF_CHAR

/* The size of `int', as computed by sizeof. */
#undef SIZEOF_INT

/* The size of `long', as computed by sizeof. */
#undef SIZEOF_LONG

/* The size of `long long', as computed by sizeof. */
#undef SIZEOF_LONG_LONG

/* The size of `short', as computed by sizeof. */
#undef SIZEOF_SHORT

/* The size of `void *', as computed by sizeof. */
#undef SIZEOF_VOID_P

/* The size of `__int64', as computed by sizeof. */
#undef SIZEOF___INT64

/* Define to 1 if you have the ANSI C header files. */
#undef STDC_HEADERS

/* Full path to the daemon in the builddir */
#undef TEST_BUS_BINARY

/* Listening address for regression tests */
#undef TEST_LISTEN

/* Enable extensions on AIX 3, Interix.  */
#ifndef _ALL_SOURCE
# undef _ALL_SOURCE
#endif
/* Enable GNU extensions on systems that have them.  */
#ifndef _GNU_SOURCE
# undef _GNU_SOURCE
#endif
/* Enable threading extensions on Solaris.  */
#ifndef _POSIX_PTHREAD_SEMANTICS
# undef _POSIX_PTHREAD_SEMANTICS
#endif
/* Enable extensions on HP NonStop.  */
#ifndef _TANDEM_SOURCE
# undef _TANDEM_SOURCE
#endif
/* Enable general extensions on Solaris.  */
#ifndef __EXTENSIONS__
# undef __EXTENSIONS__
#endif


/* Version number of package */
#undef VERSION

/* Define to add Valgrind instrumentation */
#undef WITH_VALGRIND

/* Define WORDS_BIGENDIAN to 1 if your processor stores words with the most
   significant byte first (like Motorola and SPARC, unlike Intel). */
#if defined AC_APPLE_UNIVERSAL_BUILD
# if defined __BIG_ENDIAN__
#  define WORDS_BIGENDIAN 1
# endif
#else
# ifndef WORDS_BIGENDIAN
#  undef WORDS_BIGENDIAN
# endif
#endif


			/* Use the compiler-provided endianness defines to allow universal compiling. */
			#if defined(__BIG_ENDIAN__)
			#define WORDS_BIGENDIAN 1
			#endif
		

/* Define to 1 if the X Window System is missing or not being used. */
#undef X_DISPLAY_MISSING


#if defined(HAVE_NSGETENVIRON) && defined(HAVE_CRT_EXTERNS_H)
# include <sys/time.h>
# include <crt_externs.h>
# define environ (*_NSGetEnviron())
#endif


/* Define to 1 if on MINIX. */
#undef _MINIX

/* Define to 2 if the system does not provide POSIX.1 features except with
   this defined. */
#undef _POSIX_1_SOURCE

/* Define to 1 if you need to in order for `stat' and other things to work. */
#undef _POSIX_SOURCE

/* Defined to get newer W32 CE APIs */
#undef _WIN32_WCE

/* Define to `__inline__' or `__inline' if that's what the C compiler
   calls it, or to nothing if 'inline' is not supported under any name.  */
#ifndef __cplusplus
#undef inline
#endif<|MERGE_RESOLUTION|>--- conflicted
+++ resolved
@@ -57,18 +57,12 @@
 /* Use launchd autolaunch */
 #undef DBUS_ENABLE_LAUNCHD
 
-<<<<<<< HEAD
-/* Define to build independent test binaries (requires GLib) */
-#undef DBUS_ENABLE_MODULAR_TESTS
-
-=======
 /* Define to build independent test binaries */
 #undef DBUS_ENABLE_MODULAR_TESTS
 
 /* Define to enable bus daemon usage statistics */
 #undef DBUS_ENABLE_STATS
 
->>>>>>> e47c893c
 /* Build with caching of user data */
 #undef DBUS_ENABLE_USERDB_CACHE
 
@@ -78,12 +72,9 @@
 /* Define to enable X11 auto-launch */
 #undef DBUS_ENABLE_X11_AUTOLAUNCH
 
-<<<<<<< HEAD
-=======
 /* Extension for executables, typically empty or .exe */
 #undef DBUS_EXEEXT
 
->>>>>>> e47c893c
 /* Defined if gcov is enabled to force a rebuild due to config.h changing */
 #undef DBUS_GCOV_ENABLED
 
@@ -305,12 +296,9 @@
 /* Define to 1 if you have the <syslog.h> header file. */
 #undef HAVE_SYSLOG_H
 
-<<<<<<< HEAD
-=======
 /* Have systemd */
 #undef HAVE_SYSTEMD
 
->>>>>>> e47c893c
 /* Define to 1 if you have the <sys/inotify.h> header file. */
 #undef HAVE_SYS_INOTIFY_H
 
