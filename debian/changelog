<<<<<<< HEAD
dbus (1.5.6-1) unstable; urgency=low

  * Merge from unstable
  * New upstream release

 -- Simon McVittie <smcv@debian.org>  Fri, 29 Jul 2011 16:56:04 +0100
=======
dbus (1.4.16-1) unstable; urgency=low

  * New upstream release
  * Do not symlink dcop-howto.txt.gz - no longer installed (this is D-Bus,
    not DCOP)
  * Set the build-dependencies to be enough to run all tests, but don't
    run the tests yet

 -- Simon McVittie <smcv@debian.org>  Wed, 21 Sep 2011 15:32:10 +0100
>>>>>>> f91eae9f

dbus (1.4.14-1) unstable; urgency=low

  * New upstream release
    - no longer needs workarounds to build or install the documentation
  * Remove --disable-gc-sections, unnecessary since 1.4.12

 -- Simon McVittie <smcv@debian.org>  Fri, 29 Jul 2011 16:50:56 +0100

dbus (1.5.4-3) experimental; urgency=low

  * Merge from unstable

 -- Simon McVittie <smcv@debian.org>  Fri, 15 Jul 2011 11:26:08 +0100

dbus (1.4.12-5) unstable; urgency=low

  * Undo the changed invocation for dbus-launch, which seems to cause
    more problems than it solves (LP: #807614, LP: #809900, probably also
    Closes: #633652)
  * Work around #453755 by just reopening stdin from /dev/null instead,
    until fd.o #39197 gets fixed

 -- Simon McVittie <smcv@debian.org>  Fri, 15 Jul 2011 10:45:56 +0100

dbus (1.4.12-4) unstable; urgency=low

  * Override missing-pre-dependency-on-multiarch-support for the -dev
    package, ftp-master doesn't have lintian 2.5.1 yet
  * Check all Description fields for correct use of dbus (package name)
    vs. D-Bus (project name), and override lintian false-positives

 -- Simon McVittie <smcv@debian.org>  Fri, 01 Jul 2011 07:55:01 +0100

dbus (1.4.12-3) unstable; urgency=low

  * Mention CVE-2011-2200 in the changelog for 1.4.12-1 now it has a CVE ID
  * Merge some things from Ubuntu, via experimental:
    - move libraries into multiarch locations (but don't move binaries
      from /usr to /, which is not needed on Debian)
    - run dbus-uuidgen --ensure in postinst
    - call ReloadConfig with dbus-send in the postinst, since that'll work
      regardless of whether dbus was started with sysvinit or Upstart; just
      call it unconditionally, and ignore any failures we might see (in
      chroots or if dbus-daemon wasn't running)
  * and more things from experimental:
    - improve comments in postinst explaining why it behaves as it does
  * Run dbus-launch for X sessions in a way that doesn't consume characters
    from startx's stdin, or the stdin of certain display managers' init scripts
    (known to affect slim, but not xdm or gdm) (Closes: #453755)
  * Remove the .la file for the debug build, not just the normal build

 -- Simon McVittie <smcv@debian.org>  Thu, 30 Jun 2011 17:21:03 +0100

dbus (1.5.4-2) experimental; urgency=low

  * Merge from unstable

 -- Simon McVittie <smcv@debian.org>  Sat, 11 Jun 2011 19:33:40 +0100

dbus (1.4.12-2) unstable; urgency=medium

  * Don't run tests during build (again), it appears they time out on most of
    of the buildds
  * Explicitly build-depend on automake 1.10, so buildds won't try and fail
    with automake1.9 like kfreebsd-i386 did

 -- Simon McVittie <smcv@debian.org>  Sat, 11 Jun 2011 14:11:04 +0100

dbus (1.5.4-1) experimental; urgency=low

  * Merge from unstable
  * New(er) upstream version fixing local DoS (Closes: #629938)
  * Revert some of the changes merged from Ubuntu, which look as though
    they shouldn't be needed on either distribution:
    - there's no need to create/chown messagebus' home directory, the sysvinit
      script and the Upstart job both do that on-demand
  * Revert changes which are useful in Ubuntu but not Debian:
    - move everything except the library back into /usr; Debian doesn't have
      any uses for dbus-daemon in early boot, and if we do later, we'd need to
      get libexpat moved first
      - this gets the locations back into sync with what it says in the
        Xsession hook (Closes: #630011) and the init script (Closes: #629954)
  * Improve comments in postinst explaining why it behaves as it does

 -- Simon McVittie <smcv@debian.org>  Fri, 10 Jun 2011 23:35:51 +0100

dbus (1.4.12-1) unstable; urgency=medium

  * New upstream release fixes local DoS (Closes: #629938, CVE-2011-2200)
  * Don't delete jquery.js, no longer installed by recent Doxygen
  * Build-depend on libglib2.0-dev, libdbus-glib-1-dev for better regression
    test coverage (dbus-glib is a circular dependency, but both of these
    dependencies can be dropped if bootstrapping new architectures)

 -- Simon McVittie <smcv@debian.org>  Fri, 10 Jun 2011 22:39:14 +0100

dbus (1.5.2-2) experimental; urgency=low

  * Merge from unstable
  * Merge and adapt from Ubuntu:
    - create, chown messagebus' home directory in postinst
    - run dbus-uuidgen --ensure in postinst
    - call ReloadConfig with dbus-send in the postinst, since that'll work
      regardless of whether dbus was started with sysvinit or Upstart; just
      call it unconditionally, and ignore any failures we might see (in
      chroots or if dbus-daemon wasn't running)
    - move dbus-daemon and its helpers from /usr to /
    - move libraries into multiarch locations
  * Don't delete jquery.js, no longer installed by recent Doxygen
  * libdbus-1-dev: explicitly pre-depend on multiarch-support to work around
    debhelper and lintian disagreeing whether it's necessary

 -- Simon McVittie <smcv@debian.org>  Thu, 09 Jun 2011 08:00:24 +0100

dbus (1.4.10-2) unstable; urgency=low

  * Disable silent rules so we can have useful buildd logs
  * Update Vcs-Git, Vcs-Browser to the form preferred by the Alioth admins
  * Disable -Wl,--gc-sections and related flags: the size decrease is
    negligible, and these options currently segfault ld on armel and mips*
    (Closes: #628834)
  * Disable the build-time tests for now, they need more upstream work before
    they'll pass in a minimal build chroot

 -- Simon McVittie <smcv@debian.org>  Thu, 02 Jun 2011 17:08:25 +0100

dbus (1.5.2-1) experimental; urgency=low

  * Merge from unstable
  * New(er) upstream version

 -- Simon McVittie <smcv@debian.org>  Wed, 01 Jun 2011 16:32:25 +0100

dbus (1.4.10-1) unstable; urgency=low

  * New upstream version
  * Use a separate build directory
  * Explicitly set compiler flags
  * Don't complain about not installing libdbus-1.la
  * Don't pass a version to dh_makeshlibs -V - the symbols file gives us
    exact dependencies, so the legacy shlibs mechanism is just a guard against
    old systems now, and everyone forgets to update it
  * Do a second build with tests, verbosity etc. enabled, and install it
    in /usr/lib/$DEB_HOST_MULTIARCH/dbus-1.0/debug-build in dbus-1-dbg
    (Closes: #498185)
    - increase dependencies of dbus-1-dbg to allow for this
    - run the debug build's regression tests during build, but don't make
      failures fatal yet
    - build-depend on xvfb and run the tests under xvfb-run, since one
      needs a $DISPLAY
  * Run autoconf during build, and allow parallel building
  * Don't install dcop-howto.txt - this isn't DCOP

 -- Simon McVittie <smcv@debian.org>  Wed, 01 Jun 2011 16:18:45 +0100

dbus (1.5.0-2) experimental; urgency=low

  * Merge from unstable

 -- Simon McVittie <smcv@debian.org>  Wed, 27 Apr 2011 16:41:52 +0100

dbus (1.4.8-3) unstable; urgency=low

  * libdbus-1-3 Breaks versions of kdebase-workspace-bin and kde-window-manager
    that suffer from #623492, so partial upgrades don't make KDE unusable
    (Closes: #624333)
  * Policy 3.9.2 (no changes required)
  * De-duplicate short descriptions
  * Add DEP-3 metadata to 01_no-fatal-warnings.patch

 -- Simon McVittie <smcv@debian.org>  Wed, 27 Apr 2011 16:11:18 +0100

dbus (1.4.8-2) unstable; urgency=low

  * Remove jquery.js at the right location
  * Re-upload with non-broken .changes file

 -- Simon McVittie <smcv@debian.org>  Tue, 19 Apr 2011 09:15:04 +0100

dbus (1.5.0-1) experimental; urgency=low

  * New upstream development version (targeting experimental)
  * Remove jquery.js at the right location

 -- Simon McVittie <smcv@debian.org>  Mon, 11 Apr 2011 18:04:56 +0100

dbus (1.4.8-1) unstable; urgency=low

  * New upstream version
    - Use upstream-merged support for installing HTML docs
    - Use upstream-supplied doxygen_to_devhelp.xsl (the Automake integration
      is still a bit broken, so we build it ourselves)
  * Mark dbus, dbus-x11 as Multi-Arch: foreign
  * Remove the unused copy of jquery.js that doxygen now wants to install
  * Move HTML and text documentation from /u/s/d/dbus-1-doc to /u/s/d/dbus
    (see Policy bug #107073 for discussion), leaving behind symlinks to their
    historical locations; this also results in shipping one copy of
    dbus-specification.html rather than two
  * Correctly credit Michael for his changes in the previous changelog entry

 -- Simon McVittie <smcv@debian.org>  Mon, 11 Apr 2011 16:22:48 +0100

dbus (1.4.6-1) unstable; urgency=low

  [ Michael Biebl ]
  * Switch from cdbs to dh.
  * Bump debhelper compatibility level to 8.
  * Remove doxygen call from debian/rules and cleaning up doc/api manually.
    The upstream build system takes care of that already.

  [ Simon McVittie ]
  * New upstream version
    - remove 00_dbus-quiesce-startup-errors.patch, no longer needed
  * Ignore changes to generated Doxygen HTML instead of deleting it in clean,
    for easier use of git-buildpackage
  * Unapply patches after building from git

 -- Simon McVittie <smcv@debian.org>  Thu, 17 Feb 2011 20:12:59 +0000

dbus (1.4.1-2) unstable; urgency=low

  [ Simon McVittie ]
  * Move to git; add debian/gbp.conf for git-buildpackage
  * Replace 00_dbus-quiesce-startup-errors.patch with the version that was
    merged upstream

  [ Michael Biebl ]
  * Upload to unstable.

 -- Michael Biebl <biebl@debian.org>  Mon, 07 Feb 2011 01:52:08 +0100

dbus (1.4.1-1) experimental; urgency=low

  * New upstream release.
  * Remove pre-lenny upgrade code.
    - Drop old Breaks/Replaces from debian/control.
    - Drop debian/dbus.preinst and clean up debian/dbus.postinst.

 -- Michael Biebl <biebl@debian.org>  Tue, 21 Dec 2010 02:18:37 +0100

dbus (1.4.0-2) experimental; urgency=low

  * Install systemd unit files.

 -- Michael Biebl <biebl@debian.org>  Tue, 16 Nov 2010 22:02:11 +0100

dbus (1.4.0-1) experimental; urgency=low

  * New upstream release.
    - Feature negotiation in the bus daemon.
    - File descriptor passing on Unix socket transports.
    - Various portability fixes, in particular to Windows platforms.
    - Support forking bus services, for compatibility.
    - New standardized PropertiesChanged signal in the properties interface.
    - Use of GCC atomic intrinsics for better processor support.
    - Ability for dbus-send to send to any bus (--address).
    - systemd hookup.
    - Fixes reentrancy issue with multi-threaded apps, which affects
      especially Qt and KDE apps. (Closes: #584522)
  * debian/control
    - Bump Standards-Version to 3.9.1. No further changes.
  * debian/rules
    - Disable installation of systemd unit files.

 -- Michael Biebl <biebl@debian.org>  Tue, 14 Sep 2010 20:43:05 +0200

dbus (1.3.2~git20100715.821f99c-1) experimental; urgency=low

  * New upstream Git snapshot (up to 821f99c).
  * Refresh patches to apply cleanly.
  * debian/libdbus-1-3.symbols
    - Update for API additions (Unix FD passing).
  * debian/rules
    - Bump shlibs to 1.3.1.

 -- Michael Biebl <biebl@debian.org>  Sun, 18 Jul 2010 13:41:43 +0200

dbus (1.2.24-3) unstable; urgency=medium

  * Add patch from upstream to fix segfaults when reloaded on kFreeBSD
    (Closes: #589662)
  * Work around FTBFS if dh-buildinfo is installed (Closes: #590594)

 -- Simon McVittie <smcv@debian.org>  Tue, 27 Jul 2010 19:56:43 +0100

dbus (1.2.24-2) unstable; urgency=low

  [ Simon McVittie ]
  * Merge from experimental
    - add separate debugging symbols (dbus-1-dbg)

  [ Michael Biebl ]
  * Switch to source format 3.0 (quilt)
    - Add debian/source/format.
    - Drop Build-Depends on quilt.
    - Remove /usr/share/cdbs/1/rules/patchsys-quilt.mk from debian/rules.
    - Remove debian/README.source.
  * debian/control
    - Bump Standards-Version to 3.9.0.
    - Use architecture wildcard linux-any for libselinux1-dev Build-Depends.
    - Use Breaks instead of Conflicts as recommended by the new policy.
    - Remove old Conflicts which is no longer relevant.
  * debian/dbus.init
    - Simplify check in start_it_up() by using the existing status action.
    - Stop restarting dependent services. It was an ugly hack anyway and if
      people want to restart dbus, they need take care of that themselves.
      (Closes: #540693, #530395)
  * debian/dbus.postinst
    - Stop restarting dbus system bus on upgrades as it breaks too many
      applications and is not supported by upstream in a sensible way.
      Instead trigger a reboot-required message using update-notifier.
      (Closes: #530000, #573386)

 -- Michael Biebl <biebl@debian.org>  Sat, 17 Jul 2010 14:54:54 +0200

dbus (1.2.24-1+exp1) experimental; urgency=low

   * Add separate debugging symbols (Closes: #550517)

 -- Simon McVittie <smcv@debian.org>  Sun, 27 Jun 2010 17:19:24 +0100

dbus (1.2.24-1) unstable; urgency=low

  * New upstream release.
    - Correctly get pointer data from DBusString when creating a syslog
      message. (Closes: #574697)
  * debian/dbus-Xsession
    - Use new "has_option" function from x11-common instead of grepping the
      option file, to avoid calling an external program. (Closes: #570480)
      Thanks to Martin Pitt for the patch.
  * debian/control
    - Add Breaks: x11-common (<< 1:7.5+4) to dbus-x11 to ensure we have a
      recent enough version with "has_option" support.
  * debian/dbus.init
    - Update LSB header: Remove runlevel 1 from Default-Stop and let killprocs
      do the job for us.
  * debian/rules
    - Update DEB_DH_INSTALLINIT_ARGS accordingly.
  * debian/dbus.postinst
    - Remove old stop symlinks from runlevel 1 on upgrades.

 -- Michael Biebl <biebl@debian.org>  Wed, 24 Mar 2010 02:04:20 +0100

dbus (1.2.22-1) unstable; urgency=low

  * New upstream release.
  * debian/patches/11_kfreebsd_kqueue_build_fix.patch
    - Removed, merged upstream.
  * debian/control
    - Drop Provides: dbus-1-utils, there is no more package depending on it.

 -- Michael Biebl <biebl@debian.org>  Thu, 18 Mar 2010 01:06:13 +0100

dbus (1.2.20-2) unstable; urgency=low

  * debian/patches/11_kfreebsd_kqueue_build_fix.patch
    - Fix kqueue implementation on GNU/kFreeBSD. (Closes: #568338)
      Thanks to Cyril Brulebois for the patch.

 -- Michael Biebl <biebl@debian.org>  Wed, 03 Feb 2010 23:08:12 +0100

dbus (1.2.20-1) unstable; urgency=low

  * New upstream release.
  * debian/control
    - Drop Build-Depends on docbook-utils, apparently no longer necessary.
    - Bump Standards-Version to 3.8.4.
  * debian/rules
    - Explicitly disable audit support so we don't accidentally pick up a
      libaudit shlib dependency.
    - Drop our workaround for the broken binutils and re-enable -pie on mips.
      (Closes: #533460)
    - Improve the way we create the symlink from /usr/lib/ → /lib by using
      readlink.
  * Remove patches:
    - debian/patches/02_dbus_monitor_no_sigint_handler.patch (fixed upstream)
    - debian/patches/20_kbsd_cmsgcred.patch (merged upstream)
    - debian/patches/30_rt-as-needed.patch (merged upstream)
  * debian/README.source
    - Add reference to the quilt patch management system documentation.

 -- Michael Biebl <biebl@debian.org>  Wed, 03 Feb 2010 22:49:42 +0100

dbus (1.2.16-2) unstable; urgency=low

  * Rebuild against debhelper (>= 7.2.23) that fixes a regression in
    dh_install which did not correctly strip debian/tmp. (Closes: #537125)
  * debian/patches/20_kbsd_cmsgcred.patch
    - Fix incorrect usage of cmsgcred on kFreeBSD. Thanks to Aurelien Jarno
      for the patch.
  * debian/patches/30_rt-as-needed.patch
    - Fix spurious build failures on alpha and ia64 when using -Wl,--as-needed
      by changing the link order of libdbus-convenience.la and -lrt.

 -- Michael Biebl <biebl@debian.org>  Thu, 16 Jul 2009 02:03:18 +0200

dbus (1.2.16-1) unstable; urgency=low

  * New upstream release.
  * debian/libdbus-1-3.symbols
    - Update for API additions.
  * debian/rules
    - Bump shlibs to 1.2.16.
  * Install libdbus to /lib. Upstart requires libdbus before /usr is
    mounted. Keep the development files libdbus-1*.{a,so} in /usr/lib.
  * Bump Standards-Version to 3.8.2. No further changes.

 -- Michael Biebl <biebl@debian.org>  Wed, 15 Jul 2009 00:39:18 +0200

dbus (1.2.14-3) unstable; urgency=low

  * debian/dbus.postinst
    - Suppress output from adduser.
  * debian/dbus.postrm
    - Cleanup /var/lib/dbus on purge.
  * debian/rules
    - Compile dbus-daemon without -pie on mipsen. This is a workaround for a
      toolchain bug on mipsen (#532821) which causes dbus-daemon to segfault.
      (Closes: #528145)

 -- Michael Biebl <biebl@debian.org>  Wed, 17 Jun 2009 21:03:57 +0200

dbus (1.2.14-2) unstable; urgency=low

  * debian/dbus.postrm
    - Add missing whitespace before ']'.

 -- Michael Biebl <biebl@debian.org>  Fri, 08 May 2009 23:30:35 +0200

dbus (1.2.14-1) unstable; urgency=low

  * New upstream release.
  * Switch patch management system to quilt.
  * Refresh and update patches.
  * Remove debian/patches/20-dbus-alpha-unaligned.patch, fixed upstream.
  * debian/control
    - Drop dependency on debianutils as we no longer require run-parts.
    - Demote dbus-x11 from Recommends to Suggests. (Closes: #479341)
  * debian/libdbus-1-3.symbols
    - Update for API additions.
  * debian/rules
    - Bump shlibs to 1.2.14.
    - Add "-Wl,--as-needed" to LDFLAGS. This way we don't pick up any spurious
      X11 dependencies. (Closes: #499650)
  * debian/dbus.postinst
    - Remove chown call for /var/run/dbus as the init script will take care of
      setting the right permissions anyway. This also ensures that we don't
      fail if /var/run is on tmpfs. (Closes: #508931)
  * Bump Standards-Version to 3.8.1. No longer ship /var/run/dbus in the
    package but let the init script create it.
  * debian/dbus.install
    - Remove /var/run/dbus directory.
  * debian/dbus.postrm
    - Remove /var/run/dbus on purge.

 -- Michael Biebl <biebl@debian.org>  Fri, 08 May 2009 14:31:33 +0200

dbus (1.2.12-1) unstable; urgency=low

  [ Simon McVittie ]
  * New upstream release
  * Merge experimental into unstable
    - Changes in packaging relative to experimental: add myself to
      Uploaders, and suggest libdbus-1-dev instead of nonexistent dbus-1-dev

  [ Michael Biebl ]
  * Drop support for /etc/dbus-1/event.d. This interface has long been
    deprecated and all affected Debian packages have been fixed for lenny.
    If your (custom) service needs to be restarted on a dbus restart, add a
    regular sysv init script and "Required-Start: dbus" to the LSB header.
  * debian/control
    - Drop ancient Conflicts/Replaces which are from pre-oldstable (sarge).
    - Bump debhelper Build-Depends to (>= 7).
  * debian/compat
    - Bump to debhelper v7 compat mode.
  * debian/copyright
    - Update AFL license to version 2.1.
    - Make it clear that dbus is released under version 2 of the GPL and refer
      to the versioned GPL-2 file in /usr/share/common-licenses.

 -- Michael Biebl <biebl@debian.org>  Mon, 16 Feb 2009 15:07:46 +0100

dbus (1.2.8-1) experimental; urgency=low

  [ Sjoerd Simons ]
  * New upstream release
  * Fixes CVE-2008-4311 (Closes: #503532, #508032)

  [ Michael Biebl ]
  * debian/libdbus-1-3.symbols
    - Updated, new symbol has been added.
  * debian/rules
    - Bump shlibs to 1.2.4.
  * debian/control
    - Bump Standards-Version to 3.8.0. No further changes.

 -- Sjoerd Simons <sjoerd@debian.org>  Sun, 07 Dec 2008 13:30:19 +0000

dbus (1.2.4-1) experimental; urgency=low

  * New upstream release
  * Remove patches that were merged upstream
    - debian/patches/15_dbus_group_parsing.patch
    - debian/patches/CVE-2008-3834.patch

 -- Sjoerd Simons <sjoerd@debian.org>  Sat, 29 Nov 2008 19:16:05 +0100

dbus (1.2.1-5) unstable; urgency=high

  [ Sjoerd Simons ]
  * debian/patches/CVE-2008-4311.patch:
    + Added, Fixes CVE-2008-4311. A mistake in the default configuration for
      the system bus (system.conf) which made the default policy for both sent
      and received messages effectively *allow*, and not deny as intended. This
      patch fixes the send side permissions (Closes: #503532, #508032)
  * Urgency high for the security fix

  [ Simon McVittie ]
  * Rename CVE-*.patch to prefix them with a sequence number so it's clear
    what order they should apply in
  * Add 51-CVE-2008-4311-but-allow-signals.patch, cherry-picked from upstream
    git commit d899734475: after fixing CVE-2008-4311, re-allow emitting
    signals
  * debian/patches/3[0-4]*.patch, cherry-picked from upstream git (see patches
    for commit IDs): add logging when permission to send a message is denied
  * debian/patches/35-syslog-h.patch: #include <syslog.h> to fix compilation
    with the logging patches applied
  * Add myself to Uploaders

 -- Simon McVittie <smcv@debian.org>  Sat, 10 Jan 2009 21:43:16 +0000

dbus (1.2.1-4) unstable; urgency=high

  * debian/patches/CVE-2008-3834.patch
    - The dbus_signature_validate function in the D-bus library allows
      attackers to cause a denial of service (application abort) via a message
      containing a malformed signature, which triggers a failed assertion
      error. (Closes: #501443)
      Fixes: CVE-2008-3834
    - Urgency high for the security fix.
  * debian/patches/20-dbus-alpha-unaligned.patch
    - Fix misaligned memory access which causes "unaligned traps" on Alpha.
      (Closes: #502408)
  * debian/dbus.init
    - Add "status" action to init script. (Closes: #470121)
  * debian/control
    - Bump Depends on lsb-base to >= 3.2-14, which provides status_of_proc().

 -- Michael Biebl <biebl@debian.org>  Sat, 25 Oct 2008 15:28:05 +0200

dbus (1.2.1-3) unstable; urgency=low

  * debian/patches/15_dbus_group_parsing.patch
    - Added. Fixes failure to parse /etc/group when it contains lines with
    more then 512 chars (Closes: #489738) (From upstream git)

 -- Sjoerd Simons <sjoerd@debian.org>  Thu, 31 Jul 2008 00:04:21 +0100

dbus (1.2.1-2) unstable; urgency=low

  [ Sjoerd Simons ]
  * debian/rules: Disable the disabling of the userdb cache. No other
    distribution disables it and it is somewhat buggy (Thanks to Scott James
    Remnant for pointing out this issue)

 -- Sjoerd Simons <sjoerd@debian.org>  Sat, 26 Apr 2008 12:41:47 +0200

dbus (1.2.1-1) unstable; urgency=low

  * New upstream release.
  * debian/rules, debian/dbus.postinst
    - Minimize downtime of the system message bus (and dependent D-Bus
      services) by restarting dbus in postinst instead of stop in prerm and
      start in postinst. (Closes: #428669)
  * debian/libdbus-1-3.symbols
    - Add symbols file for improved shared library dependencies.
  * debian/shlibs.local
    - This file has been neglected for quite some time and has been
      obsoleted by the symbols file so better remove it.

 -- Michael Biebl <biebl@debian.org>  Fri, 11 Apr 2008 16:33:42 +0200

dbus (1.1.20-1) unstable; urgency=medium

  [ Loic Minier ]
  * Forcefully remove old init script symlinks on upgrades to this version to
    properly reinstall the init script when using insserv or file-rc; thanks
    Petter Reinholdtsen; closes: #466503.

  [ Michael Biebl ]
  * New upstream release:
    + SECURITY - CVE-2008-0595:
      security policy of the type <allow send_interface="some.interface.With
      Methods"/> work as an implicit allow for messages sent without an
      interface bypassing the default deny rules and potentially allowing
      restricted methods exported on the bus to be executed by unauthorized
      users. 

 -- Michael Biebl <biebl@debian.org>  Thu, 28 Feb 2008 09:01:00 +0100

dbus (1.1.4-1) unstable; urgency=low

  [ Loic Minier ]
  * Merge patch from Ubuntu to build a devhelp file; thanks Martin Pitt;
    closes: #454142.
    - Build-dep on xsltproc.
    - New patch, dbus-1.0.1-generate-xml-docs, enables generation of XML docs
      which serve as source for the devhelp generation.
    - Add a XSLT file from the Fedora package, debian/doxygen_to_devhelp.xsl.
    - Generate the devhelp file from the XML files thanks to the XSL file via
      xsltproc in build/dbus-1-doc::.
    - Install the devhelp index in dbus-1-doc and move the HTML documentation
      around; add a symlink from the gtk-doc dir.
  * Misc smallish whitespace cleanups.
  * Start dbus at runlevel priority 12 and stop at priority 88.  This
    eliminates the race condition of starting the X session before hal is
    running.  Migrate rc?.d symlinks from 20 to 12/88 on upgrades.  This need
    to be kept until after lenny is released.
  * Set LSB Default-Stop section to 1 and only install a shutdown script for
    runlevel 1 to only stop dbus when going down to single user mode; dbus can
    simply be killed like everything else on shutdown or reboot by sendsigs;
    drop rc0 and rc6.d symlinks on upgrades.
  * Bump up dbus-x11 conflicts/replaces to << 1.1.2 to match the transition
    version in Ubuntu and reduce the delta.
  * Cleanup trailing whitespace.
  * Drop superfluous exit 0 at the end of dbus' init script which is set -e.
  * Add ${shlibs:Depends} to libdbus-1-dev.
  * Simplify dbus.postinst.
  * Rename patch dbus-1.0.1-generate-xml-docs to
    10_dbus-1.0.1-generate-xml-docs to reflect current patch stack order.
  * Set shlibs via DEB_DH_MAKESHLIBS_ARGS_ALL instead of libdbus-1-3.shlibs
    and extract libdbus-1-3 package name from control to avoid hardcoding the
    SONAME and package name.

  [ Michael Biebl ]
  * New upstream release.
  * Deprecate the ENABLED option and remove it from /etc/default/dbus. Print a
    warning message in the init script if this option is still used.
  * debian/patches/03_uuid_nul.patch
    - Removed, merged upstream.
  * debian/patches/04_dbus_launch.patch
    - Removed, merged upstream.
  * debian/control
    - Bump Standards-Version to 3.7.3. No further changes required.
  * debian/dbus.init
    - Fix LSB init header. Use $remote_fs instead of $local_fs as the
      daemon requires /usr to be mounted.
      Remove S from Should-Stop. (Closes: #459473)
    - Use mountpoint to check if /proc is mounted. (Closes: #458392)
    - Decrease retry-time to 5 secs on stop. (Closes: #462182)

 -- Michael Biebl <biebl@debian.org>  Tue, 04 Dec 2007 21:31:12 +0100

dbus (1.1.2-1) unstable; urgency=low

  [ Michael Biebl ]
  * New upstream release.
  * debian/control
    - Use the new "Homepage:" field to specify the upstream URL.
    - The Vcs-* fields are now officially supported, so remove the XS- prefix.
    - Demote dbus-x11 dependency to a Recommends. (Closes: #427932)
  * debian/dbus.install
    - Install the dbus-daemon-launch-helper binary.
    - Install the directory /usr/share/dbus-1/system-services.
  * debian/dbus.postinst
    - Install the dbus-daemon-launch-helper binary SUID root and make it
      executable for the messagebus group.
    - General cleanup. Remove superfluous addgroup and chgrp call.

  [ Sjoerd Simons ]
  * debian/dbus.init
    - Warn if /proc isn't mounted and refuse to start (Closes: #431101, #447363)
  * debian/patches/03_uuid_nul.patch
    - Added. Don't accidentally overwrite the last byte of the uuid with nul
      while autostarting. (From upstream GIT)
  * debian/patches/04_dbus_launch.patch
    - Added. Also save the session bus info in X11 on a normally launched bus.
      This ensures apps that don't have a session bus address in their
      environment can still properly connect to a DISPLAY's normal session bus.
      Making hacks to determine which dbus address belongs to a DISPLAY as
      used by some obsolete.

 -- Sjoerd Simons <sjoerd@debian.org>  Fri, 23 Nov 2007 11:33:00 +0100

dbus (1.1.1-3) unstable; urgency=low

  * List arches where the build-dep on libselinux1-dev doesn't apply; thanks
    Michael Banck; closes: #430821.
  * Wrap build-deps and deps.
  * Misc cleanups, including quoting in maintainer scripts.
  * Add myself as uploader.
  * Add ${misc:Depends}.

 -- Loic Minier <lool@dooz.org>  Wed, 27 Jun 2007 16:42:08 +0200

dbus (1.1.1-2) UNRELEASED; urgency=low

  * debian/control
    - Fix small typo in the dbus-x11 package description. (Closes: #430736)

 -- Michael Biebl <biebl@debian.org>  Wed, 27 Jun 2007 01:42:38 +0200


dbus (1.1.1-1) unstable; urgency=low

  [ Michael Biebl ]
  * debian/patches/02_dbus_monitor_no_sigint_handler.patch
    + Remove the sigint_handler in dbus-monitor so the application properly
      terminates on STRG+C. (Closes: #414139)

  [ Sjoerd Simons ]
  * New upstream release
  * debian/libdbus-1-3.shlibs: Bumped shlibs

 -- Sjoerd Simons <sjoerd@debian.org>  Tue, 19 Jun 2007 13:18:12 +0100

dbus (1.1.0-1) unstable; urgency=low

  [ Sjoerd Simons ]
  * New upstream release

  [ Tim Dijkstra ]
  * Disable userdb cache. If you need a cache, use nscd. (closes: #370569)

  [ Michael Biebl ]
  * debian/control
    + Fix small typo in the dbus-x11 package description. (Closes: #425132)
    + Replace Source-Version with binary:Version for libdbus-1-dev.
  * debian/dbus.init
    + Suppress error messages about nonexistent or unreadable files.
      (Closes: #426296)
    + Do not abort on grep errors. (Closes: #423380)
    + Do not abort if starting a dependent service fails.
  * debian/control
    + Add build dependency on autotools-dev for up-to-date config.{guess,sub}
      files.

 -- Michael Biebl <biebl@debian.org>  Wed, 06 Jun 2007 15:39:23 +0200

dbus (1.0.2-5) unstable; urgency=low

  [ Michael Biebl ]
  * debian/dbus.init
    + Add some safety checks and support for file-rc. (Closes: #419984)
  * Drop dbus-1-utils package and move dbus-monitor into the dbus package.
    (Closes: #404981)
  * Create dbus-x11 package and move dbus-launch and the Xsession start script
    from dbus into this package. This removes the X11 dependency from the dbus
    package.
    Add a dependency on dbus-x11 to the dbus package, to not break packages
    which still depend on dbus but should be updated to depend on dbus-x11
    instead if they require a D-Bus session bus.

  [ Sjoerd Simons ]
  * debian/control: Add libselinux1-dev to build depends
  * debian/rules: Clean up some more generated files (From the ubuntu
    packaging)

 -- Sjoerd Simons <sjoerd@debian.org>  Thu, 03 May 2007 13:28:19 +0200

dbus (1.0.2-4) unstable; urgency=low

  * debian/dbus.init
    + Properly quote the runlevel variable $r. (Closes: #419818)
  * debian/dbus.prerm
    + Removed empty maintainer script.

 -- Michael Biebl <biebl@debian.org>  Wed, 18 Apr 2007 19:16:13 +0200

dbus (1.0.2-3) unstable; urgency=low

  * debian/dbus.post{inst,rm}
    + Restart dbus on upgrades again. Might break some applications, but they
      should be fixed.
  * debian/dbus.init
    + Don't return an error, if start is called when there is already a bus
      running.
  * debian/dbus.init
    + Handle errors from /sbin/runlevel. Fixes dbus installation in chroots.
      (Closes: #419655)

 -- Sjoerd Simons <sjoerd@debian.org>  Tue, 17 Apr 2007 17:55:14 +0200

dbus (1.0.2-2) unstable; urgency=low

  [ Sebastian Dröge ]
  * debian/control:
    + Updated to use my debian.org mail address

  [ Michael Biebl ]
  * debian/control
    + Add XS-Vcs-* fields.
    + Add myself to Uploaders.
    + Update description.
  * debian/watch
    + Added. Allows to track upstream releases.
  * debian/dbus.init
    + Add functionality to start/stop dbus dependent services based on their
      LSB header.
      Instead of installing an init script into /etc/dbus-1/event.d, services
      depending on dbus should from now on install a regular sysv init script
      and add an LSB header with "Required-Start: dbus".

 -- Michael Biebl <biebl@debian.org>  Fri, 13 Apr 2007 00:56:54 +0200

dbus (1.0.2-1) unstable; urgency=high

  * New upstream release:
    + Urgency set to high because it fixes a local denial of service
      exploit involving removal of match rules from other apps.
      This effects all versions of D-Bus. CVE-2006-6107
      https://bugs.freedesktop.org/show_bug.cgi?id=9142
  * debian/patches/02_fix_thread_initialisation.patch:
    + Dropped, merged upstream

 -- Sebastian Dröge <slomo@ubuntu.com>  Tue, 12 Dec 2006 23:36:37 +0100

dbus (1.0.1-2) unstable; urgency=medium

  * There is no need anymore to install a custom session.conf. Also The custom
    one doesn't include the new directive to look at various standard service
    dirs.

 -- Sjoerd Simons <sjoerd@debian.org>  Sun, 19 Nov 2006 22:59:17 +0100

dbus (1.0.1-1) unstable; urgency=medium

  * New bugfix release
  * Fixes bug where calling dbus_threads_init_default would assert
  * debian/patches/02_fix_thread_initialisation.patch
    + Fixes an assertion failure when using pthreads (From upstream CVS)
  * Urgency medium, fixes two assertion failures.

 -- Sjoerd Simons <sjoerd@debian.org>  Sun, 19 Nov 2006 22:02:16 +0100

dbus (1.0.0-1) unstable; urgency=low

  [ Sebastian Dröge ]
  * New upstream release, 1.0.0 aka "Blue Bird"
  * debian/patches/01_no-fatal-warnings.patch:
    + Don't abort on fatal warnings now by default. This behaviour can be
      controlled by the DBUS_FATAL_WARNINGS enviroment variable.
      This will be set to upstream default again at some point so if you have
      an application that prints a DBus warning get it fixed.

  [ Sjoerd Simons ]
  * Target unstable. Since 0.94 only bugfixes and cleanups went in.
  * Also generate the machine-id on reload if it doesn't exist and reload the
    bus on upgrades. (Closes: #357247)
  * patches/40_dbus_launch_get_uuid.patch
    + Dropped, fixed upstream

 -- Sjoerd Simons <sjoerd@debian.org>  Tue, 14 Nov 2006 15:35:00 +0100

dbus (0.95-1) experimental; urgency=low

  * New upstream release (aka 1.0 RC3)
  * debian/patches/10_dbus_uuid_in_var.patch,
    debian/patches/20_dbus_uuid_world_readable.patch,
    debian/patches/30_dbus_send_close_shared_connection.patch:
    + Dropped, merged upstream
  * debian/patches/99_rerun_automake.patch:
    + Not needed anymore because of the above

 -- Sebastian Dröge <slomo@ubuntu.com>  Sun,  5 Nov 2006 23:22:01 +0100

dbus (0.94-2) unstable; urgency=medium

  [ Sebastian Dröge ]
  * debian/patches/30_dbus_send_close_shared_connection.patch:
    + Don't close shared connection in dbus-send. (Closes: 395358, 397303)
      Patch from upstream CVS

  [ Sjoerd Simons ]
  * patches/40_dbus_launch_get_uuid.patch
    + Added. Check if get_machine_uuid() returns NULL before proceeding any
     further: we can't init the X atoms or create a session file name if there
     is no machine ID. Solves a dbus-launch crash if there is no machine id.
     (Closes: 3395938) Patch from upstream CVS
  * 2 important bugfixes, setting urgency to medium.

 -- Sjoerd Simons <sjoerd@debian.org>  Mon,  6 Nov 2006 22:02:19 +0100

dbus (0.94-1) unstable; urgency=low

  [ Riccardo Setti ]
  * Fixed dbus description. (closes: #388186)
  * Improved dbus.init script. (closes: #384859)
    - Patch from David Härdeman <david@2gen.com

  [ Sjoerd Simons ]
  * New upstream release (aka 1.0 RC2)
  * debian/dbus.init: Create the machine-id on start
  * debian/patches/10_dbus_uuid_in_var.patch
    + Added. Put the generated machine-id file in /var. Next upstream version
    will also have it there
  * debian/patches/99_rerun_automake.patch
    + Added. Re-automake because of the changes in the previous patch
  * debian/rules: Use list-missing to list files missing from the package
  * debin/dbus.dirs: Add /var/lib/dbus
  * debian/dbus.install: Include dbus-uuidgen and it's manpage
  * debian/libdbus-1-3.shlibs, debian/shlibs.local: Added. New symbols were
    added in this release.
  * debian/patches/20_dbus_uuid_world_readable.patch
    + Added. Make the generated machine-id file world readable (from upstream
    CVS)

 -- Sjoerd Simons <sjoerd@debian.org>  Wed, 25 Oct 2006 11:26:32 +0200

dbus (0.93-1) unstable; urgency=low

  * New upstream release
  * debian/patches/00_expand_bindir.patch
    - Removed. Fixed upstream
  * debian/control: Build-depend on libx11-dev, so dbus-launch can monitor X
    sessions.

 -- Sjoerd Simons <sjoerd@debian.org>  Sat, 16 Sep 2006 23:13:30 +0200

dbus (0.92-2) unstable; urgency=low

  * Upload to unstable
  * debian/patches/00_expand_bindir.patch
    - Added. Ensure the expanded version of $bindir is used for the
    DBUS_DAEMONDIR define. Fixes useless warning from dbus-launch (From
    upstream CVS)

 -- Sjoerd Simons <sjoerd@debian.org>  Thu,  7 Sep 2006 20:30:05 +0200

dbus (0.92-1) experimental; urgency=low

  * New upstream release

 -- Sjoerd Simons <sjoerd@debian.org>  Sat, 19 Aug 2006 22:13:25 +0200

dbus (0.91-1) experimental; urgency=low

  * New upstream release
    + First packaged dbus modular release. Bindings are in seperate source
      packages now.
  * Bumped libdbus-1 soname
  * debian/control: Remove all build-depends and definitions for the bindings.
  * debian/control: Update to use the official D-Bus spelling
  * debian/rules: Remove everything that was needed to build the bindings.
  * Remove files not applicable to the D-Bus bus and core libraries:
    + debian/python-dbus.install
    + debian/monodoc-dbus-1-manual.postinst
    + debian/libdbus-qt-1-dev.install
    + debian/libdbus-qt4-1-1.install
    + libdbus-1-cil.install
    + libdbus-qt-1-1c2.install
    + libdbus-1-cil.installcligac
    + libdbus-glib-1-2.install
    + monodoc-dbus-1-manual.install
    + libdbus-qt4-1-dev.install
    + libdbus-glib-1-dev.install
  * Remove all patches not applicable to the D-Bus bus and core libraries:
    + debian/patches/dbus-update-automake.patch
    + debian/patches/dbus-monoversion.patch
    + debian/patches/dbus-no-qt4-examples.patch
    + debian/patches/dbus-mono-pkgconfig-location.patch
    + debian/patches/dbus-new-monodoc.patch

 -- Sjoerd Simons <sjoerd@debian.org>  Mon, 31 Jul 2006 14:50:05 +0200

dbus (0.62-5) unstable; urgency=low

  * Update python-dbus to the new Python Policy
  * Bump Standards-Version to 3.7.2

 -- Sebastian Dröge <slomo@ubuntu.com>  Sat,  8 Jul 2006 01:25:40 +0200

dbus (0.62-4) unstable; urgency=low

  [ Sebastian Dröge ]
  * add ${shlibs:Depends} to Depends of libdbus-glib-1-dev, as it ships
    dbus-binding-tool to /usr/bin/. This fixes a missing libexpat.so.1.0.0.
    Thanks to Daniel Holbach for noticing this.

  [  Michael Biebl ]
  * debian/libdbus-qt4-1-dev.install: qt/dbus/qdbus.h is only a dummy header
    file. Install the real one instead. (Closes: #375298)

 -- Sjoerd Simons <sjoerd@debian.org>  Wed, 28 Jun 2006 19:03:23 +0200

dbus (0.62-3) unstable; urgency=low

  * Make the Qt4 bindings buid-depend on libqt4-dev (>= 4.1.3)
    (Closes: #374802)
  * Ensure /etc/dbus-1/system.d is included in the dbus package
    (Closes: #374930)

 -- Sjoerd Simons <sjoerd@debian.org>  Thu, 22 Jun 2006 18:36:35 +0200

dbus (0.62-2) unstable; urgency=low

  * debian/libdbus-qt-1-dev.install: Make the wildcard more strict so that it
    doesn't accidentally pickup qt4 files
  * debian/libdbus-qt4-1-dev.install: Also install the dbuscpp2xml and
    dbusidl2cpp utilities
  * debian/session.conf
    + Install a custom dbus session.conf. In the generated one some variables
    aren't expanded, causing the session bus to fail (Closes: #374747)
  * Move libdbus-1-2 to sections libs
  * Let libdbus-1-2 recommend dbus. Almost all libdbus-1 using applications
    really need the dbus to be present so the recommends is justified.
    (Closes: #374726)
  * debian/libdbus-qt-1-dev.install: Install all the needed header files.
    Thanks to Michael Biebl for testing a KDE4 build against these bindings.

 -- Sjoerd Simons <sjoerd@debian.org>  Wed, 21 Jun 2006 10:47:00 +0200



dbus (0.62-1) unstable; urgency=low

  * New upstream release
  * Remove Daniel Stone from uploaders on his request.
  * debian/dbus.init: Remove the sleep 1 when restarting. It's not needed as
    the start-stop-daemon --retry option is used to shut dbus down
  * Removed patched that aren't needed anymore:
    + debian/patches/dbus-reload-usercache.patch
    + debian/patches/dbus-qt-buildfix.patch
    + debian/patches/dbus-qt-endianness.patch
    + debian/patches/dbus-0.60-mono-return-null-fix.diff
    + debian/patches/dbus-tcp-econreff.patch
    + debian/patches/dbus-transport-tcp.patch
    + debian/patches/dbus-pendingcall-deadlock.patch
  * debian/patches/dbus-update-automake.patch
    + Updated
  * debian/patches/dbus-no-qt4-examples.patch
    + Added. Quick hack to disable the building of the qt4 example binaries.

 -- Sjoerd Simons <sjoerd@debian.org>  Tue, 20 Jun 2006 19:35:46 +0200

dbus (0.61-6) unstable; urgency=low

  [ Sebastian Dröge ]
  * debian/patches/dbus-new-monodoc.patch:
    + Call the new monodoc executables for doc generation to really get
      docs (Closes: #361541)
  * debian/patches/dbus-update-automake.patch:
    + updated for the above change
  * Add the correct libdbus-glib-1-2 path to the dh_shlibdeps search path to
    generate correct dependencies on dbus-1-utils.
  * Update libdbus-1-cil to the new CLI policy and use dh_installcligac for
    late GAC installation
  * debian/patches/dbus-mono-pkgconfig-location.patch:
    + Adjust the location of the .dll in the pkg-config file for the new CLI
      policy.

  [ Sjoerd Simons ]
  * debian/patches/dbus-transport-tcp.patch
    + Added. Fixes crash when using the tcp transport without an host option
    (from dbus CVS) (Closes: #368894)
  * debian/patches/dbus-tcp-econreff.patch
    + Added. Make the error which is given when the tcp transport gets a
    connection refused more understandable (from dbus CVS)

 -- Sjoerd Simons <sjoerd@debian.org>  Wed, 31 May 2006 15:00:49 +0200

dbus (0.61-5) unstable; urgency=low

  * debian/patches/dbus-0.60-mono-return-null-fix.diff:
    + Added again as this wasn't applied upstream. This makes dbus-sharp
      useable again as you don't get null anymore when asking for the session
      bus (see fd.o #5716)

 -- Sebastian Dröge <slomo@ubuntu.com>  Sat, 18 Mar 2006 14:40:48 +0100

dbus (0.61-4) unstable; urgency=low

  * debian/patches/dbus-reload-usercache.patch
    + Added. Reload the user info cache when reloading the config.
  * debian/patches/dbus-pendingcall-deadlock.patch
    + Added. Don't block in a poll if the data we're looking for was already
    read by another connection. (From dbus CVS)

 -- Sjoerd Simons <sjoerd@debian.org>  Sun,  5 Mar 2006 21:27:16 +0100

dbus (0.61-3) unstable; urgency=low

  * debian/patches/dbus-monoversion.patch
    + Added. Dbus mono assembly version is synced with release version, but
    nothing actually changed. This patch changes the assembly version back to
    0.60 to minimize breakage. New version will encode the assembly version
    in the package name (e.g libdbus-1-cil-0.61).

 -- Sjoerd Simons <sjoerd@debian.org>  Wed,  1 Mar 2006 19:59:47 +0100

dbus (0.61-2) unstable; urgency=low

  * debian/patches/dbus-qt-endianness.patch
    + Added. Fix FTBS on big-endian architectures

 -- Sjoerd Simons <sjoerd@debian.org>  Tue, 28 Feb 2006 00:58:05 +0100

dbus (0.61-1) unstable; urgency=medium

  * New upstream release
  * debian/patches/dbus-0.60-mono-arguments-fix.diff
    - Removed. Fixed upstream
  * debian/patches/dbus-0.60-mono-return-null-fix.diff
    - Removed. Fixed upstream
  * debian/patches/dbus-moc-selection.patch
    - Removed. Fixed upstream
  * debian/patches/dbus-qdbusmarshall-amd64.patch
    - Removed. Fixed upstream
  * Update cli-common depend to >= 0.2.0. Older versions have known bugs
  * Let binary-predeb/libdbus-1-cil:: depend on
    common-binary-post-install-arch, so dh_clideps can do it's work correctly.
  * debian/patches/dbus-qt-buildfix.patch
    + Added. Fix compilation of the Qt bindings (from CVS)
  * debian/patches/dbus-update-automake.patch
    + Added. Do a new autogen run, because the qt patch patches autotools
      files

 -- Sjoerd Simons <sjoerd@debian.org>  Fri, 24 Feb 2006 22:09:17 +0100

dbus (0.60-6) unstable; urgency=low

  * Sync relavant changes from ubuntu
    + dbus-0.60-mono-arguments-fix.diff
      - Added. 64bit fixes ((fd.o bugzilla #4410)
    + dbus-0.60-mono-return-null-fix.diff
      - Added. Don't return null for the session bus (fd.o bugzilla #5716)
    + Send the update-notifier reboot required notification if it's installed
    + Build mono bindings as arch indep.

 -- Sjoerd Simons <sjoerd@debian.org>  Thu, 16 Feb 2006 12:32:31 +0100

dbus (0.60-5) unstable; urgency=low

  * Fix a bashim in the postinst script (Closes: #347453)

 -- Sjoerd Simons <sjoerd@debian.org>  Wed, 11 Jan 2006 20:15:02 +0100

dbus (0.60-4) unstable; urgency=low

  * Upload to unstable

 -- Sjoerd Simons <sjoerd@debian.org>  Thu,  5 Jan 2006 21:55:49 +0100

dbus (0.60-3) experimental; urgency=low

  * debian/patches/dbus-qdbusmarshall-amd64.patch
    + Fix build failure on amd64 (Closes: #343746)
  * Ignore the exit code of run-parts in the init script.

 -- Sjoerd Simons <sjoerd@debian.org>  Thu,  5 Jan 2006 12:30:26 +0100

dbus (0.60-2) experimental; urgency=low

  * Let python2.4-dbus depend on python2.4-libxml2 (Closes: #343715)
  * Changed maintainer address to
    pkg-utopia-maintainers@lists.alioth.debian.org

 -- Sjoerd Simons <sjoerd@debian.org>  Thu, 15 Dec 2005 20:01:11 +0100

dbus (0.60-1) experimental; urgency=low

  * New upstream release
  * Soname of libdbus-1 and libdbus-glib-1 were bumped to 2
  * debian/patches/dbus-reloadconfig-reply.patch
    + Removed. Merged upstream
  * debian/patches/dbus-monitor.patch
    + Removed. Merged upstream
  * debian/patches/dbus-make-libtool-safe.patch
    + Removed. Fixed upstream
  * debian/patches/dbus-moc-selection.patch
    + Added. Enable the Qt moc paths to be specified to configure
  * Depend on lsb-base >= 3.0
  * Let dbus conflicht with libdbus-1-1 and libdbus-1-2 with dbus << 0.60.
    Some bus changes could result in strange bugs when mixing the old libs
    with the new bus.

 -- Sjoerd Simons <sjoerd@debian.org>  Wed, 14 Dec 2005 19:53:07 +0100

dbus (0.50-3) experimental; urgency=low

  * Also move dbus-launch and dbus-send manpages to the dbus package
  * debian/dbus.init
    + Make force-reload an alias of reload instead of restart

 -- Sjoerd Simons <sjoerd@debian.org>  Mon, 21 Nov 2005 11:17:57 +0100

dbus (0.50-2) experimental; urgency=low

  * maintainance is actually spelled "maintenance" (Closes: #332238)
  * Disable --enable-verbose because of the big performance hit
  * Move dbus-binding-tool from dbus-1-utils to libdbus-glib-1-dev
  * Move dbus-launch and dbus-send into the dbus package (Closes: #337212)
  * Move the /etc/X11/Xsession.d/ script from dbus-1-utils to dbus
  * Add reload function to the init script
  * Use log_daemon_msg instead of log_begin_msg in the init script where
    applicable
  * debian/patches/dbus-reloadconfig-reply.patch
    + Added. Send a reply message when org.freedesktop.DBus.ReloadConfig is
      called
  * Prefix the long description of monodoc-dubs-1-manual with one space
    instead of two (Closes: #337032)
  * Add LSB formatted dependency info in the init script (Closes: #337644)

 -- Sjoerd Simons <sjoerd@debian.org>  Wed,  9 Nov 2005 20:02:09 +0100

dbus (0.50-1) experimental; urgency=low

  * New upstream release

 -- Sjoerd Simons <sjoerd@debian.org>  Thu,  8 Sep 2005 10:01:21 +0200

dbus (0.36.2-1) experimental; urgency=low

  * New upstream release
  * Fix descriptions to refer to dbus rather than dbus-1.
  * Make dbus-1-utils depend on dbus
  * debian/patches/dbus-sessionbus-checkuid.patch
    + Removed. Fixed upstream

 -- Sjoerd Simons <sjoerd@debian.org>  Tue,  6 Sep 2005 09:26:19 +0200

dbus (0.36.1-1) experimental; urgency=low

  * New upstream release (Closes: #319593, #324016)
  * debian/patches/dbus_cmsgcred.patch
    + Removed. Fixed upstream.
  * debian/patches/dbus-gilstate.patch
    + Removed. Fixed upstream.
  * Sync with the ubuntu package
    + Remove dbus_bindings.{a,la} from python2.4-dbus
    + debian/patches/dbus-make-libtool-safe.patch
      - Added. Replace explicit libtool calls with $(LIBTOOL) in
        glib/Makefile.*
    + Don't include the .la files in the dev packages.
    + Don't restart dbus on upgrade. Too many applications don't handle it
      correctly.
    + Switched the init script to lsb-base
    + Ship dbus-binding-tool and dbus-viewer with dbus-1-utils

 -- Sjoerd Simons <sjoerd@debian.org>  Fri, 26 Aug 2005 21:58:42 +0200

dbus (0.34-4) experimental; urgency=low

  * libdbus-1-cil improvements based on comments from Mirco Bauer
    + Call dh_clideps before dh_makeclilibs
    + libdbus-1-cil can be arch all
    + Use CLI instead of .NET in the package description
  * Add debian/patches/dbus-sessionbus-checkuid.patch:
    - bus/session.conf.in: Do not allow any user to connect to any session bus
      by default.
    - bus/policy.c: "allowed" now defaults to true if the connecting user id
      matches the session bus user id.
    - This stops other users from listening and sending to other user's
      session dbus instances.
    - References:
      CAN-2005-0201
      https://bugs.freedesktop.org/show_bug.cgi?id=2436
  * debian/patches/dbus-gilstate: Fix segfaults in python bindings.
    Patch by Anthony Baxter.
  * Add D-BUS monodoc documentation package
  * C++ transition

 -- Sjoerd Simons <sjoerd@debian.org>  Mon, 11 Jul 2005 10:22:44 +0200

dbus (0.34-3) experimental; urgency=low

  * Build-depend on python-pyrex instead of python2.3-pyrex
  * debian/dbus.postinst
   + Forgot to rename dbus-1 to dbus in the previous package.
  * Rename libdbus-cil to libdbus-1-cil

 -- Sjoerd Simons <sjoerd@debian.org>  Wed, 22 Jun 2005 18:53:22 +0200

dbus (0.34-2) experimental; urgency=low

  * debian/dbus.init
    + The even.d dir is in /etc/dbus-1 not in /etc/dbus

 -- Sjoerd Simons <sjoerd@debian.org>  Tue, 21 Jun 2005 16:16:43 +0200

dbus (0.34-1) experimental; urgency=low

  * New upstream release
  * Build libdbus-cil on amd64 too (Closes: #314247)
  * Python bindings need python2.4, so build them against python2.4.

 -- Sjoerd Simons <sjoerd@debian.org>  Mon, 20 Jun 2005 13:07:04 +0200

dbus (0.33-1) experimental; urgency=low

  * New upstream release (Closes: #299049)
  * Redone the package names to be much more sane.
    - Based on ubuntu's dbus 0.33 package by Daniel Stone.
    - dbus deamon goes into the dbus package instead of dbus-1
    - glib bindings in libdbus-glib-1-1 instead of dbus-glib-1
    - qt bindings in libdbus-qt-1-1 instead of dbus-qt-1
    - Library component from dbus-1 goed into libdbus-1-1
  * debian/patches/dbus-fixverbose.patch
    - Removed. Fixed upstream
  * debian/patches/dbus-getpwname.patch
    - Removed. Fixed upstream
  * debian/patches/fix-policy-group.patch
    - Removed. Not relevant anymore

 -- Sjoerd Simons <sjoerd@debian.org>  Mon, 20 Jun 2005 11:12:12 +0200

dbus (0.23.4-2) unstable; urgency=low

  * Upload version with QT and Mono bindings to unstable. (Closes: #271895)
    (Closes: #271896) (Closes: #260044) (Closes: #290622)
  * debian/patches/dbus_cmsgcred.patch
    - Added. Fix syntax error on systems where HAVE_CMSGCRED is defined
      (Thanks to Michael Banck) (Closes: #311726)

 -- Sjoerd Simons <sjoerd@debian.org>  Mon,  6 Jun 2005 22:48:08 +0200

dbus (0.23.4-1bindings0) experimental; urgency=low

  * Enable Mono and QT bindings.

 -- Sjoerd Simons <sjoerd@debian.org>  Tue,  5 Apr 2005 22:15:29 +0200

dbus (0.23.4-1) unstable; urgency=low

  * New upstream release
  * debian/patches/dbus-abi-api.patch
    - Removed, fixed upstream
  * debian/patches/dbus-python-fix.patch
    - Removed, fixed upstream
  * debian/patches/fix-policy-group.patch
    - Stop segfaulting at "<policy group="..."> tags (Closes: #297495)
  * debian/patches/dbus-fixverbose.patch
    - Fix inaccurate messages in the debug output of the uid/gid lookup code
    (Thanks to  Tom Parker) (Closes: #297497)
  * debian/patches/dbus-getpwname.patch
  * Add .la files in the -dev packages (Closes: #297936)

 -- Sjoerd Simons <sjoerd@debian.org>  Wed, 30 Mar 2005 23:02:00 +0200

dbus (0.23.2-3) unstable; urgency=low

  * debian/patches/dbus-abi-api.patch
    - Fix dbus api and abi breakage between 0.23.1 and 0.23.2 (Closes: #297020)

 -- Sjoerd Simons <sjoerd@debian.org>  Mon, 28 Feb 2005 15:05:19 +0100

dbus (0.23.2-2) unstable; urgency=low

  * debian/patches/dbus-python-fix.patch
    - Fix python bindings (Based on dbus CVS fix)

 -- Sjoerd Simons <sjoerd@debian.org>  Thu, 24 Feb 2005 11:19:03 +0100

dbus (0.23.2-1bindings0) experimental; urgency=low
  * debian/patches/dbus-monofixes.patch
    + Removed. Fixed in this release

 -- Sjoerd Simons <sjoerd@debian.org>  Thu, 17 Feb 2005 13:24:22 +0100

dbus (0.23.2-1) unstable; urgency=low
  * New upstream release

 -- Sjoerd Simons <sjoerd@debian.org>  Wed, 23 Feb 2005 13:04:21 +0100

dbus (0.23.1-1bindings0) experimental; urgency=low

  * New upstream release
  * debian/patches/dbus-monofixes.patch
    + Added. Some mono fixes from dbus cvs

 -- Sjoerd Simons <sjoerd@debian.org>  Thu, 17 Feb 2005 13:24:22 +0100

dbus (0.23-1mono1) experimental; urgency=low

  * Enable the qt bindings. Thanks to Kevin Ottens
    (Closes: #271895) (Closes: #271896) (Closes: #290622)

 -- Sjoerd Simons <sjoerd@debian.org>  Sat, 22 Jan 2005 13:53:27 +0100

dbus (0.23-1mono0) experimental; urgency=low

  * Enable the mono bindings

 -- Sjoerd Simons <sjoerd@debian.org>  Fri, 14 Jan 2005 17:54:26 +0100

dbus (0.23-1) unstable; urgency=low

  * New upstream release
  * Disable the mono bindings for the unstable packages untill mono goes into
    testing.

 -- Sjoerd Simons <sjoerd@debian.org>  Fri, 14 Jan 2005 15:22:20 +0100

dbus (0.22+cvs.20050104-1) experimental; urgency=low

  * CVS snapshot
  * Package the dbus mono bindings for i386, powerpc and s390. Mostly based on
    patches from Edd Dumbill. (Closes: #260044)

 -- Sjoerd Simons <sjoerd@debian.org>  Wed,  5 Jan 2005 18:20:47 +0100

dbus (0.22-4) unstable; urgency=low

  * Let the initscript check if the pid in the pidfile actually corresponds
    to a dbus daemon process (Closes: #285758)

 -- Sjoerd Simons <sjoerd@debian.org>  Wed,  5 Jan 2005 16:55:45 +0100

dbus (0.22-3) unstable; urgency=medium

  * Actually ship the init script improvements mentioned in the previous
    upload. (please pass the brown paper bag)
  * Call run-parts --reverse on the event.d dir when stopping dbus
    (Closes: #269283)

 -- Sjoerd Simons <sjoerd@debian.org>  Sat,  6 Nov 2004 16:17:40 +0100

dbus (0.22-2) unstable; urgency=medium

  * debian/patches/dbus-monitor.patch
    + Updated. Unbreak dbus-monitor when arguments are given. (From the ubuntu
      dbus package)
  * Use run-parts --arg instead of -a, which works with woody's run-parts
    (Closes: #269708) (Closes: #274702)
  * Use start-stop-daemon --retry when stopping to ensure the system bus
    stopped. Prevents race conditions with the dbus pidfile (Closes: #277148)
  * Add myself to Uploaders
  * Acknowledge my own NMU (Closes: #272862)

 -- Sjoerd Simons <sjoerd@debian.org>  Tue, 02 Nov 2004 12:19:47 +0100

dbus (0.22-1.1) unstable; urgency=high

  * Non-maintainer upload with maintainers permission
  * debian/patches/dbus-python-64bit.patch
    + Added. Taken from dbus cvs. Add support for int64 and uint64 to the
    python bindings (Closes: #272862)
  * Urgency high because the hal package depending on this fix fixes RC bugs.

 -- Sjoerd Simons <sjoerd@debian.org>  Sat, 25 Sep 2004 17:45:33 +0200

dbus (0.22-1) unstable; urgency=high

  * New upstream release.
    + Urgency high so it slips into sarge before the freeze.

 -- Daniel Stone <daniels@debian.org>  Tue, 17 Aug 2004 00:42:56 +0100

dbus (0.21-7) unstable; urgency=low

  * Created /etc/dbus-1/event.d/ and added support to dbus' init script
    to run the files in it on stop/start/restart

 -- Daniel Silverstone <dsilvers@debian.org>  Thu, 22 Jul 2004 14:13:44 +0100

dbus (0.21-6) unstable; urgency=low

  * Add a chown,chgrp to the init script to make sure the pid dir is owned
    by the messagebus user.
  * Modify the dbus-1 init script to remove some arguments from the invocation
    of start-stop-daemon so that it will work when being asked to stop a
    dbus instance which has a different executable to that installed.

 -- Daniel Silverstone <dsilvers@debian.org>  Mon, 12 Jul 2004 21:56:45 +0100

dbus (0.21-5) unstable; urgency=low

  * Change debian/control to indicate that dbus is group maintained.
  * Build-depend on the version of python2.3-pyrex which theoretically has
    the fixed patch for coping with unsigned long int vs. long unsigned int
  * Removed the seddery introduced in 0.21-2 because the above build-depend
    change should ensure we're safe.

 -- Daniel Silverstone <dsilvers@debian.org>  Mon,  5 Jul 2004 17:44:06 +0100

dbus (0.21-4) unstable; urgency=low

  * Updated debian/copyright to the AFL 2.0 closes: #239332
  * Updated debian/dbus-1.init to create /var/run/dbus if it
    doesn't already exist. closes: #242639

 -- Daniel Silverstone <dsilvers@debian.org>  Fri, 18 Jun 2004 00:20:27 +0100

dbus (0.21-3) unstable; urgency=low

  * Add the sed call to Makefile.in too. Damn my forgetfulness.

 -- Daniel Silverstone <dsilvers@debian.org>  Wed, 16 Jun 2004 18:06:28 +0100

dbus (0.21-2) unstable; urgency=low

  * Add a sed -e's/long unsigned/unsigned long/g' to the python bindings
    preparation line. This *should* solve the FTBFS on alpha, s390 and ia64
  * Also, fix an a-umlaut to 'ae' in the changelog to prevent nasty
    debian-changelog-file-uses-obsolete-national-charset errors from lintian

 -- Daniel Silverstone <dsilvers@debian.org>  Tue, 15 Jun 2004 19:26:12 +0100

dbus (0.21-1) unstable; urgency=low

  * New upstream version.
    + Fixes varargs crap - cleaner patch from David Zeuthen applied. (closes:
      #229274)
  * Added provides/replaces/conflicts on dbus-1-utils << 0.20-4, per -4's
    moving of manpages.

 -- Daniel Stone <daniels@debian.org>  Sun, 21 Mar 2004 02:42:53 +1100

dbus (0.20-6) unstable; urgency=low

  * Add a touch of usage information to the top of the dbus Xsession.d file.
    Also since we've had confirmation that this file does enough, this version
    closes: #230835
  * Add an extra rm -f $PIDFILE to /etc/init.d/dbus-1 to help on restart.
    closes: #229609
  * Temporarily quiesce error reports in system.d/*.conf files when loading.
    This breaks the standard that the daemon shouldn't start with malformed
    configuration files, but at least for now it seems sensible to do.
    closes: #230231
    NOTE: this is likely to be removed in a future version of dbus after the
    configuration file syntax stabilises. Please report bugs against packages
    which have configs which fail to parse with the latest dbus package.

 -- Daniel Silverstone <dsilvers@debian.org>  Tue, 10 Feb 2004 00:46:52 +0000

dbus (0.20-5) unstable; urgency=low

  * Add an /etc/X11/Xsession.d/ entry to launch a session bus.
    You will need to add 'use-session-dbus' to your /etc/X11/Xsession.options
    file to enable it.

 -- Daniel Silverstone <dsilvers@debian.org>  Tue,  3 Feb 2004 18:15:48 +0000

dbus (0.20-4) unstable; urgency=low

  * Ensure the manpages are installed into the right package.
  * Add /usr/lib/dbus-1.0/services to the dbus-1 package. (closes: #230413)
  * dbus-glib-1-dev now depends on libglib2.0-dev which is kinda needed in order
    to get glib-object.h
  * Removed the dbus-qt-1 and dbus-qt-1-dev packages until upstream actually
    do something with the binding (like putting some code into it)

 -- Daniel Silverstone <dsilvers@debian.org>  Sun,  1 Feb 2004 22:22:59 +0000

dbus (0.20-3) unstable; urgency=high

  * Urgency high because the old package was virtually useless.
  * debian/patches/fix-varargs-usage.diff:
    + Merged patch from Michel Daenzer (thanks Michel!) to fix varargs usage,
      so we don't segfault on --system anymore. (closes: #229274, #229005,
      #229609)

 -- Daniel Stone <daniels@debian.org>  Wed, 28 Jan 2004 06:51:07 +1100

dbus (0.20-2) unstable; urgency=low

  * The "gotta keep the ftpmaster cab^Whappy release".
    + Hey, I need the overrides ...
  * debian/python2.3-dbus.install:
    + Stop installing .a and .la files (thanks Daniel Silverstone).
  * debian/dbus-qt-1-dev.install:
    + Install the .la file ... yep, Daniel Silverstone
  * debian/patches/dbus-monitor.patch:
    + Patch from Daniel Silverstone to add suport for filters to dbus-monitor:
      only watch for certain events.
  * debian/rules:
    + Add --enable-verbose-mode to make debugging far more easier.
      - Daniel Silverstone strikes again!

 -- Daniel Stone <daniels@debian.org>  Wed, 21 Jan 2004 11:07:37 +1100

dbus (0.20-1) unstable; urgency=low

  * New upstream release (closes: #223400).
    + This version includes Qt and Python support.
      - New packages: dbus-1-qt, python2.3-dbus.
  * debian/dbus-1.postinst:
    + Call addgroup with --system so it doesn't get a userspace GID.
      (closes: #222563)
  * debian/control, debian/rules:
    + Start building Qt and Python bindings.
  * debian/patches/dbus-python-signals-dze.patch:
    + Merged patch (already applied in HEAD) to enhance signal support in the
      Python interface; available from
      http://freedesktop.org/~david/dbus-python-signals-dze.patch.

 -- Daniel Stone <daniels@debian.org>  Sat,  6 Dec 2003 00:17:50 +1100

dbus (0.13-1) unstable; urgency=low

  * New upstream release.
  * debian/control:
    + Update Maintainer address to debian.org.
    + Add Recommends: dbus-glib-1 to dbus-1-utils, for the dbus-monitor
      program. (closes: #213914)

 -- Daniel Stone <daniels@debian.org>  Wed, 22 Oct 2003 13:54:53 +1000

dbus (0.12-4) unstable; urgency=low

  * debian/control:
    + Taking over from Colin as maintainer.
    + Bump debhelper Build-Dep to >=4.1.46, when dh_installlogcheck was first
      introduced.
    + Bump Standards-Version to 3.6.1.
    + Add Replaces/Provides/Conflicts on earlier dbus-1 versions to
      dbus-1-utils.
  * debian/dbus-1.init:
    + Clean up after the daemon's pidfile mess, ensuring smooth upgrades.
      (closes: #209143)

 -- Daniel Stone <daniel@fooishbar.org>  Mon, 22 Sep 2003 12:13:06 +1000

dbus (0.12-3) unstable; urgency=low

  * debian/control:
    - Break out utilities into separate dbus-1-utils package.

 -- Colin Walters <walters@debian.org>  Sat, 30 Aug 2003 20:07:28 -0400

dbus (0.12-2) unstable; urgency=low

  * debian/control:
    - [dbus-1] Add Depends on adduser (Closes: #204871)

 -- Colin Walters <walters@debian.org>  Sun, 10 Aug 2003 22:23:36 -0400

dbus (0.12-1) unstable; urgency=low

  * New upstream release.
  * debian/control:
    - Bump Standards-Version to 3.6.0, no changes required.

 -- Colin Walters <walters@debian.org>  Wed,  6 Aug 2003 01:50:13 -0400

dbus (0.11+cvs200307017-1) unstable; urgency=low

  * New upstream CVS snapshot.
    - Creates services directory (Closes: #198433)

 -- Colin Walters <walters@debian.org>  Thu, 17 Jul 2003 19:05:37 -0400

dbus (0.11+cvs20030528-2) unstable; urgency=low

  * debian/rules:
    - Include utils.mk.

 -- Colin Walters <walters@debian.org>  Thu, 29 May 2003 02:14:29 -0400

dbus (0.11+cvs20030528-1) unstable; urgency=low

  * New upstream CVS snapshot.
  * debian/control:
    - Build-Depend on latest cdbs to get some minor fixes.

 -- Colin Walters <walters@debian.org>  Wed, 28 May 2003 16:56:29 -0400

dbus (0.11-2) unstable; urgency=low

  * debian/control:
    - Add Build-Depends on cdbs, just because it's so freaking sweet.
  * debian/rules:
    - Convert to CDBS.
  * debian/rocks:
    - Removed.

 -- Colin Walters <walters@debian.org>  Mon, 19 May 2003 19:21:33 -0400

dbus (0.11-1) unstable; urgency=low

  * The "Bill Gates Grants Self 18 Dexterity, 20 Charisma" release.
  * New upstream release.
  * debian/control:
    - Bump Standards-Version to 3.5.10, no changes required.
  * debian/rocks:
    - No need to create system.d anymore, upstream does it now.

 -- Colin Walters <walters@debian.org>  Thu, 15 May 2003 22:01:23 -0400

dbus (0.10+cvs20030503-2) unstable; urgency=low

  * The "I've Got To Stop Taking Lives So Seriously" release.
  * debian/control:
    - Add Build-Depends on docbook-utils.

 -- Colin Walters <walters@debian.org>  Sat,  3 May 2003 16:58:20 -0400

dbus (0.10+cvs20030503-1) unstable; urgency=low

  * The "Chimp Study On Human-Evasion Response To Feces-Hurling Nearly
    Complete" release.
  * New upstream snapshot.
    - Includes some of my patches; this will among other things make
      the system bus go again.
  * debian/rocks:
    - Add --enable-docs to DEB_CONFIGURE_EXTRA_FLAGS.
  * debian/dbus-1-dev.install:
    - Update to handle new upstream .pc name.
  * debian/rules:
    - Update to latest version of Colin's Build System.

 -- Colin Walters <walters@debian.org>  Sat,  3 May 2003 03:58:53 -0400

dbus (0.10-1) unstable; urgency=low

  * The "West-Wing Tech-Support' Crew Be A Buncha Wack Bitches" release.
  * New upstream release.
  * debian/dbus-1.install:
    - Install all binaries.
  * debian/dbus-1-dev.install:
    - Install headers from /usr/lib/dbus-1.0 too.
  * debian/rocks:
    - Create etc/dbus-1/system.d.

 -- Colin Walters <walters@debian.org>  Mon, 28 Apr 2003 17:29:50 -0400

dbus (0.9-2) unstable; urgency=low

  * The "New Fox Reality Show To Determine Ruler Of Iraq" release.
  * debian/rocks:
    - Generate API docs via doxygen (Closes: #185470)
  * debian/control:
    - Build-Depend on doxygen.
  * debian/dbus-1-doc.install:
    - Install docs in correct place.
    - Install newly generated doxygen docs.
  * debian/rules:
    - Update to latest version of Colin's Build System.
    - Eagerly await ftpmaster installing build-common.

 -- Colin Walters <walters@debian.org>  Wed, 23 Apr 2003 23:40:00 -0400

dbus (0.9-1) unstable; urgency=low

  * The "Starbucks To Begin Sinister 'Phase Two' Of Operation" release.
  * New upstream release.
  * debian/control:
    - Drop "lib*" prefix from all packages, and change suffix from "0" to "-1".
      D-BUS isn't technically just a shared library; it also includes a
      daemon.  This could really go either way; I could just put the daemon
      in the libdbus0 package and be done with it, but I think that's more
      confusing in the end, since people have been very conditioned to
      expect libfoo -> just shared library.
    - Add Conflicts: and Replaces: on older lib* packages.
    - Remove Provides and Conflicts on libdbus-dev in new dbus-1-dev
      package, since they are actually parallel installable.
    - Ditto for libdbus-glib0-dev.
    - Touch up descriptions.
    - Update to Standards-Version: 3.5.9; no changes required.
    - Add libexpat-dev to Build-Depends.
  * debian/dbus0.init:
    - New file; runs the D-BUS daemon.
  * debian/dbus0.default:
    - New file.
  * debian/dbus0.postinst:
    - New file; creates the messagebus user and stuff.
  * debian/dbus0.install:
    - Install configuration files.
  * debian/rocks:
    - Add --with-xml=expat.
    - Update to correspond with changes to debian/control.
    - Make dbus-glib-1 package be built after dbus-1 package.
    - Add debian/dbus-1/usr/lib to DEB_SHLIBDEPS_INCLUDE_dbus-glib-1 so we
      pick up the right shlibs.
  * debian/rules:
    - Update to latest version of Colin's Build System.

 -- Colin Walters <walters@debian.org>  Sun, 13 Apr 2003 23:40:29 -0400

dbus (0.6-1) unstable; urgency=low

  * New upstream release.
  * debian/control:
    - [libdbus0] Flesh out description somewhat.

 -- Colin Walters <walters@debian.org>  Tue, 18 Mar 2003 10:50:42 -0500

dbus (0.5-2) unstable; urgency=low

  * debian/libdbus0-dev.install:
    - Don't include dbus-glib-1.0.pc.
    - Don't include dbus-glib-1.a or .so.

 -- Colin Walters <walters@debian.org>  Thu,  6 Mar 2003 23:17:53 -0500

dbus (0.5-1) unstable; urgency=low

  * Initial version (Closes: #183739)

 -- Colin Walters <walters@debian.org>  Thu,  6 Mar 2003 17:58:06 -0500<|MERGE_RESOLUTION|>--- conflicted
+++ resolved
@@ -1,11 +1,3 @@
-<<<<<<< HEAD
-dbus (1.5.6-1) unstable; urgency=low
-
-  * Merge from unstable
-  * New upstream release
-
- -- Simon McVittie <smcv@debian.org>  Fri, 29 Jul 2011 16:56:04 +0100
-=======
 dbus (1.4.16-1) unstable; urgency=low
 
   * New upstream release
@@ -15,7 +7,13 @@
     run the tests yet
 
  -- Simon McVittie <smcv@debian.org>  Wed, 21 Sep 2011 15:32:10 +0100
->>>>>>> f91eae9f
+
+dbus (1.5.6-1) unstable; urgency=low
+
+  * Merge from unstable
+  * New upstream release
+
+ -- Simon McVittie <smcv@debian.org>  Fri, 29 Jul 2011 16:56:04 +0100
 
 dbus (1.4.14-1) unstable; urgency=low
 
