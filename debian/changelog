--- conflicted
+++ resolved
@@ -1,8 +1,8 @@
-<<<<<<< HEAD
 dbus (1.4.1-2) UNRELEASED; urgency=low
 
   * Remove commented-out code from 00_dbus-quiesce-startup-errors.patch and
     forward it upstream
+  * Move to git; add debian/gbp.conf for git-buildpackage
 
  -- Simon McVittie <smcv@debian.org>  Thu, 06 Jan 2011 17:43:18 +0000
 
@@ -51,25 +51,6 @@
     - Bump shlibs to 1.3.1.
 
  -- Michael Biebl <biebl@debian.org>  Sun, 18 Jul 2010 13:41:43 +0200
-=======
-dbus (1.2.24-5) UNRELEASED; urgency=low
-
-  * Move to git; add debian/gbp.conf for git-buildpackage
-
- -- Simon McVittie <smcv@debian.org>  Mon, 31 Jan 2011 17:14:04 +0000
-
-dbus (1.2.24-4) unstable; urgency=high
-
-  * debian/patches/12-CVE-2010-4352-reject-deeply-nested-variants.patch
-    - Fixes CVE-2010-4352: sending messages with excessively-nested variants
-      can crash the bus. The existing restriction to 64-levels of nesting
-      previously only applied to the static type signature; now it also
-      applies to dynamic nesting using variants.
-      Patch cherry-picked from upstream Git.
-  * Urgency high for the security fix.
-
- -- Michael Biebl <biebl@debian.org>  Tue, 21 Dec 2010 18:46:14 +0100
->>>>>>> 47d3de2c
 
 dbus (1.2.24-3) unstable; urgency=medium
 
