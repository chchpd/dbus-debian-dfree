--- conflicted
+++ resolved
@@ -1,6 +1,9 @@
-<<<<<<< HEAD
-dbus (1.5.0-1) experimental; urgency=low
-=======
+dbus (1.5.0-2) experimental; urgency=low
+
+  * Merge from unstable
+
+ -- Simon McVittie <smcv@debian.org>  Wed, 27 Apr 2011 16:41:52 +0100
+
 dbus (1.4.8-3) unstable; urgency=low
 
   * libdbus-1-3 Breaks versions of kdebase-workspace-bin and kde-window-manager
@@ -13,17 +16,18 @@
  -- Simon McVittie <smcv@debian.org>  Wed, 27 Apr 2011 16:11:18 +0100
 
 dbus (1.4.8-2) unstable; urgency=low
->>>>>>> 4d172a43
+
+  * Remove jquery.js at the right location
+  * Re-upload with non-broken .changes file
+
+ -- Simon McVittie <smcv@debian.org>  Tue, 19 Apr 2011 09:15:04 +0100
+
+dbus (1.5.0-1) experimental; urgency=low
 
   * New upstream development version (targeting experimental)
   * Remove jquery.js at the right location
-  * Re-upload with non-broken .changes file
-
-<<<<<<< HEAD
+
  -- Simon McVittie <smcv@debian.org>  Mon, 11 Apr 2011 18:04:56 +0100
-=======
- -- Simon McVittie <smcv@debian.org>  Tue, 19 Apr 2011 09:15:04 +0100
->>>>>>> 4d172a43
 
 dbus (1.4.8-1) unstable; urgency=low
 
