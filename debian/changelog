<<<<<<< HEAD
dbus (1.5.10-1) experimental; urgency=low

  * New upstream release
  * Merge from unstable
  * Build with systemd console-user-checking support
  * Use debhelper 9 (mainly for compressed, build-ID-based debug symbols),
    and dpkg's default.mk instead of hardening-includes

 -- Simon McVittie <smcv@debian.org>  Tue, 21 Feb 2012 18:24:14 +0000
=======
dbus (1.4.20-1) unstable; urgency=low

  * New upstream release
    - fixes FTBFS with GLib 2.32 (Closes: #665665)

 -- Simon McVittie <smcv@debian.org>  Tue, 27 Mar 2012 13:33:33 +0100
>>>>>>> b3287019

dbus (1.4.18-1) unstable; urgency=low

  * New upstream release
  * Change dbus and src:dbus from Section: devel to Section: admin
    (Closes: #659357)

 -- Simon McVittie <smcv@debian.org>  Mon, 13 Feb 2012 17:17:43 +0000

dbus (1.5.8-1) experimental; urgency=low

  * Merge from unstable
  * New upstream release

 -- Simon McVittie <smcv@debian.org>  Wed, 21 Sep 2011 18:32:46 +0100

dbus (1.4.16-1) unstable; urgency=low

  * New upstream release
  * Do not symlink dcop-howto.txt.gz - no longer installed (this is D-Bus,
    not DCOP)
  * Set the build-dependencies to be enough to run all tests, but don't
    run the tests yet

 -- Simon McVittie <smcv@debian.org>  Wed, 21 Sep 2011 15:32:10 +0100

dbus (1.5.6-1) experimental; urgency=low

  * Merge from unstable
  * New upstream release

 -- Simon McVittie <smcv@debian.org>  Fri, 29 Jul 2011 16:56:04 +0100

dbus (1.4.14-1) unstable; urgency=low

  * New upstream release
    - no longer needs workarounds to build or install the documentation
  * Remove --disable-gc-sections, unnecessary since 1.4.12

 -- Simon McVittie <smcv@debian.org>  Fri, 29 Jul 2011 16:50:56 +0100

dbus (1.5.4-3) experimental; urgency=low

  * Merge from unstable

 -- Simon McVittie <smcv@debian.org>  Fri, 15 Jul 2011 11:26:08 +0100

dbus (1.4.12-5) unstable; urgency=low

  * Undo the changed invocation for dbus-launch, which seems to cause
    more problems than it solves (LP: #807614, LP: #809900, probably also
    Closes: #633652)
  * Work around #453755 by just reopening stdin from /dev/null instead,
    until fd.o #39197 gets fixed

 -- Simon McVittie <smcv@debian.org>  Fri, 15 Jul 2011 10:45:56 +0100

dbus (1.4.12-4) unstable; urgency=low

  * Override missing-pre-dependency-on-multiarch-support for the -dev
    package, ftp-master doesn't have lintian 2.5.1 yet
  * Check all Description fields for correct use of dbus (package name)
    vs. D-Bus (project name), and override lintian false-positives

 -- Simon McVittie <smcv@debian.org>  Fri, 01 Jul 2011 07:55:01 +0100

dbus (1.4.12-3) unstable; urgency=low

  * Mention CVE-2011-2200 in the changelog for 1.4.12-1 now it has a CVE ID
  * Merge some things from Ubuntu, via experimental:
    - move libraries into multiarch locations (but don't move binaries
      from /usr to /, which is not needed on Debian)
    - run dbus-uuidgen --ensure in postinst
    - call ReloadConfig with dbus-send in the postinst, since that'll work
      regardless of whether dbus was started with sysvinit or Upstart; just
      call it unconditionally, and ignore any failures we might see (in
      chroots or if dbus-daemon wasn't running)
  * and more things from experimental:
    - improve comments in postinst explaining why it behaves as it does
  * Run dbus-launch for X sessions in a way that doesn't consume characters
    from startx's stdin, or the stdin of certain display managers' init scripts
    (known to affect slim, but not xdm or gdm) (Closes: #453755)
  * Remove the .la file for the debug build, not just the normal build

 -- Simon McVittie <smcv@debian.org>  Thu, 30 Jun 2011 17:21:03 +0100

dbus (1.5.4-2) experimental; urgency=low

  * Merge from unstable

 -- Simon McVittie <smcv@debian.org>  Sat, 11 Jun 2011 19:33:40 +0100

dbus (1.4.12-2) unstable; urgency=medium

  * Don't run tests during build (again), it appears they time out on most of
    of the buildds
  * Explicitly build-depend on automake 1.10, so buildds won't try and fail
    with automake1.9 like kfreebsd-i386 did

 -- Simon McVittie <smcv@debian.org>  Sat, 11 Jun 2011 14:11:04 +0100

dbus (1.5.4-1) experimental; urgency=low

  * Merge from unstable
  * New(er) upstream version fixing local DoS (Closes: #629938)
  * Revert some of the changes merged from Ubuntu, which look as though
    they shouldn't be needed on either distribution:
    - there's no need to create/chown messagebus' home directory, the sysvinit
      script and the Upstart job both do that on-demand
  * Revert changes which are useful in Ubuntu but not Debian:
    - move everything except the library back into /usr; Debian doesn't have
      any uses for dbus-daemon in early boot, and if we do later, we'd need to
      get libexpat moved first
      - this gets the locations back into sync with what it says in the
        Xsession hook (Closes: #630011) and the init script (Closes: #629954)
  * Improve comments in postinst explaining why it behaves as it does

 -- Simon McVittie <smcv@debian.org>  Fri, 10 Jun 2011 23:35:51 +0100

dbus (1.4.12-1) unstable; urgency=medium

  * New upstream release fixes local DoS (Closes: #629938, CVE-2011-2200)
  * Don't delete jquery.js, no longer installed by recent Doxygen
  * Build-depend on libglib2.0-dev, libdbus-glib-1-dev for better regression
    test coverage (dbus-glib is a circular dependency, but both of these
    dependencies can be dropped if bootstrapping new architectures)

 -- Simon McVittie <smcv@debian.org>  Fri, 10 Jun 2011 22:39:14 +0100

dbus (1.5.2-2) experimental; urgency=low

  * Merge from unstable
  * Merge and adapt from Ubuntu:
    - create, chown messagebus' home directory in postinst
    - run dbus-uuidgen --ensure in postinst
    - call ReloadConfig with dbus-send in the postinst, since that'll work
      regardless of whether dbus was started with sysvinit or Upstart; just
      call it unconditionally, and ignore any failures we might see (in
      chroots or if dbus-daemon wasn't running)
    - move dbus-daemon and its helpers from /usr to /
    - move libraries into multiarch locations
  * Don't delete jquery.js, no longer installed by recent Doxygen
  * libdbus-1-dev: explicitly pre-depend on multiarch-support to work around
    debhelper and lintian disagreeing whether it's necessary

 -- Simon McVittie <smcv@debian.org>  Thu, 09 Jun 2011 08:00:24 +0100

dbus (1.4.10-2) unstable; urgency=low

  * Disable silent rules so we can have useful buildd logs
  * Update Vcs-Git, Vcs-Browser to the form preferred by the Alioth admins
  * Disable -Wl,--gc-sections and related flags: the size decrease is
    negligible, and these options currently segfault ld on armel and mips*
    (Closes: #628834)
  * Disable the build-time tests for now, they need more upstream work before
    they'll pass in a minimal build chroot

 -- Simon McVittie <smcv@debian.org>  Thu, 02 Jun 2011 17:08:25 +0100

dbus (1.5.2-1) experimental; urgency=low

  * Merge from unstable
  * New(er) upstream version

 -- Simon McVittie <smcv@debian.org>  Wed, 01 Jun 2011 16:32:25 +0100

dbus (1.4.10-1) unstable; urgency=low

  * New upstream version
  * Use a separate build directory
  * Explicitly set compiler flags
  * Don't complain about not installing libdbus-1.la
  * Don't pass a version to dh_makeshlibs -V - the symbols file gives us
    exact dependencies, so the legacy shlibs mechanism is just a guard against
    old systems now, and everyone forgets to update it
  * Do a second build with tests, verbosity etc. enabled, and install it
    in /usr/lib/$DEB_HOST_MULTIARCH/dbus-1.0/debug-build in dbus-1-dbg
    (Closes: #498185)
    - increase dependencies of dbus-1-dbg to allow for this
    - run the debug build's regression tests during build, but don't make
      failures fatal yet
    - build-depend on xvfb and run the tests under xvfb-run, since one
      needs a $DISPLAY
  * Run autoconf during build, and allow parallel building
  * Don't install dcop-howto.txt - this isn't DCOP

 -- Simon McVittie <smcv@debian.org>  Wed, 01 Jun 2011 16:18:45 +0100

dbus (1.5.0-2) experimental; urgency=low

  * Merge from unstable

 -- Simon McVittie <smcv@debian.org>  Wed, 27 Apr 2011 16:41:52 +0100

dbus (1.4.8-3) unstable; urgency=low

  * libdbus-1-3 Breaks versions of kdebase-workspace-bin and kde-window-manager
    that suffer from #623492, so partial upgrades don't make KDE unusable
    (Closes: #624333)
  * Policy 3.9.2 (no changes required)
  * De-duplicate short descriptions
  * Add DEP-3 metadata to 01_no-fatal-warnings.patch

 -- Simon McVittie <smcv@debian.org>  Wed, 27 Apr 2011 16:11:18 +0100

dbus (1.4.8-2) unstable; urgency=low

  * Remove jquery.js at the right location
  * Re-upload with non-broken .changes file

 -- Simon McVittie <smcv@debian.org>  Tue, 19 Apr 2011 09:15:04 +0100

dbus (1.5.0-1) experimental; urgency=low

  * New upstream development version (targeting experimental)
  * Remove jquery.js at the right location

 -- Simon McVittie <smcv@debian.org>  Mon, 11 Apr 2011 18:04:56 +0100

dbus (1.4.8-1) unstable; urgency=low

  * New upstream version
    - Use upstream-merged support for installing HTML docs
    - Use upstream-supplied doxygen_to_devhelp.xsl (the Automake integration
      is still a bit broken, so we build it ourselves)
  * Mark dbus, dbus-x11 as Multi-Arch: foreign
  * Remove the unused copy of jquery.js that doxygen now wants to install
  * Move HTML and text documentation from /u/s/d/dbus-1-doc to /u/s/d/dbus
    (see Policy bug #107073 for discussion), leaving behind symlinks to their
    historical locations; this also results in shipping one copy of
    dbus-specification.html rather than two
  * Correctly credit Michael for his changes in the previous changelog entry

 -- Simon McVittie <smcv@debian.org>  Mon, 11 Apr 2011 16:22:48 +0100

dbus (1.4.6-1) unstable; urgency=low

  [ Michael Biebl ]
  * Switch from cdbs to dh.
  * Bump debhelper compatibility level to 8.
  * Remove doxygen call from debian/rules and cleaning up doc/api manually.
    The upstream build system takes care of that already.

  [ Simon McVittie ]
  * New upstream version
    - remove 00_dbus-quiesce-startup-errors.patch, no longer needed
  * Ignore changes to generated Doxygen HTML instead of deleting it in clean,
    for easier use of git-buildpackage
  * Unapply patches after building from git

 -- Simon McVittie <smcv@debian.org>  Thu, 17 Feb 2011 20:12:59 +0000

dbus (1.4.1-2) unstable; urgency=low

  [ Simon McVittie ]
  * Move to git; add debian/gbp.conf for git-buildpackage
  * Replace 00_dbus-quiesce-startup-errors.patch with the version that was
    merged upstream

  [ Michael Biebl ]
  * Upload to unstable.

 -- Michael Biebl <biebl@debian.org>  Mon, 07 Feb 2011 01:52:08 +0100

dbus (1.4.1-1) experimental; urgency=low

  * New upstream release.
  * Remove pre-lenny upgrade code.
    - Drop old Breaks/Replaces from debian/control.
    - Drop debian/dbus.preinst and clean up debian/dbus.postinst.

 -- Michael Biebl <biebl@debian.org>  Tue, 21 Dec 2010 02:18:37 +0100

dbus (1.4.0-2) experimental; urgency=low

  * Install systemd unit files.

 -- Michael Biebl <biebl@debian.org>  Tue, 16 Nov 2010 22:02:11 +0100

dbus (1.4.0-1) experimental; urgency=low

  * New upstream release.
    - Feature negotiation in the bus daemon.
    - File descriptor passing on Unix socket transports.
    - Various portability fixes, in particular to Windows platforms.
    - Support forking bus services, for compatibility.
    - New standardized PropertiesChanged signal in the properties interface.
    - Use of GCC atomic intrinsics for better processor support.
    - Ability for dbus-send to send to any bus (--address).
    - systemd hookup.
    - Fixes reentrancy issue with multi-threaded apps, which affects
      especially Qt and KDE apps. (Closes: #584522)
  * debian/control
    - Bump Standards-Version to 3.9.1. No further changes.
  * debian/rules
    - Disable installation of systemd unit files.

 -- Michael Biebl <biebl@debian.org>  Tue, 14 Sep 2010 20:43:05 +0200

dbus (1.3.2~git20100715.821f99c-1) experimental; urgency=low

  * New upstream Git snapshot (up to 821f99c).
  * Refresh patches to apply cleanly.
  * debian/libdbus-1-3.symbols
    - Update for API additions (Unix FD passing).
  * debian/rules
    - Bump shlibs to 1.3.1.

 -- Michael Biebl <biebl@debian.org>  Sun, 18 Jul 2010 13:41:43 +0200

dbus (1.2.24-3) unstable; urgency=medium

  * Add patch from upstream to fix segfaults when reloaded on kFreeBSD
    (Closes: #589662)
  * Work around FTBFS if dh-buildinfo is installed (Closes: #590594)

 -- Simon McVittie <smcv@debian.org>  Tue, 27 Jul 2010 19:56:43 +0100

dbus (1.2.24-2) unstable; urgency=low

  [ Simon McVittie ]
  * Merge from experimental
    - add separate debugging symbols (dbus-1-dbg)

  [ Michael Biebl ]
  * Switch to source format 3.0 (quilt)
    - Add debian/source/format.
    - Drop Build-Depends on quilt.
    - Remove /usr/share/cdbs/1/rules/patchsys-quilt.mk from debian/rules.
    - Remove debian/README.source.
  * debian/control
    - Bump Standards-Version to 3.9.0.
    - Use architecture wildcard linux-any for libselinux1-dev Build-Depends.
    - Use Breaks instead of Conflicts as recommended by the new policy.
    - Remove old Conflicts which is no longer relevant.
  * debian/dbus.init
    - Simplify check in start_it_up() by using the existing status action.
    - Stop restarting dependent services. It was an ugly hack anyway and if
      people want to restart dbus, they need take care of that themselves.
      (Closes: #540693, #530395)
  * debian/dbus.postinst
    - Stop restarting dbus system bus on upgrades as it breaks too many
      applications and is not supported by upstream in a sensible way.
      Instead trigger a reboot-required message using update-notifier.
      (Closes: #530000, #573386)

 -- Michael Biebl <biebl@debian.org>  Sat, 17 Jul 2010 14:54:54 +0200

dbus (1.2.24-1+exp1) experimental; urgency=low

   * Add separate debugging symbols (Closes: #550517)

 -- Simon McVittie <smcv@debian.org>  Sun, 27 Jun 2010 17:19:24 +0100

dbus (1.2.24-1) unstable; urgency=low

  * New upstream release.
    - Correctly get pointer data from DBusString when creating a syslog
      message. (Closes: #574697)
  * debian/dbus-Xsession
    - Use new "has_option" function from x11-common instead of grepping the
      option file, to avoid calling an external program. (Closes: #570480)
      Thanks to Martin Pitt for the patch.
  * debian/control
    - Add Breaks: x11-common (<< 1:7.5+4) to dbus-x11 to ensure we have a
      recent enough version with "has_option" support.
  * debian/dbus.init
    - Update LSB header: Remove runlevel 1 from Default-Stop and let killprocs
      do the job for us.
  * debian/rules
    - Update DEB_DH_INSTALLINIT_ARGS accordingly.
  * debian/dbus.postinst
    - Remove old stop symlinks from runlevel 1 on upgrades.

 -- Michael Biebl <biebl@debian.org>  Wed, 24 Mar 2010 02:04:20 +0100

dbus (1.2.22-1) unstable; urgency=low

  * New upstream release.
  * debian/patches/11_kfreebsd_kqueue_build_fix.patch
    - Removed, merged upstream.
  * debian/control
    - Drop Provides: dbus-1-utils, there is no more package depending on it.

 -- Michael Biebl <biebl@debian.org>  Thu, 18 Mar 2010 01:06:13 +0100

dbus (1.2.20-2) unstable; urgency=low

  * debian/patches/11_kfreebsd_kqueue_build_fix.patch
    - Fix kqueue implementation on GNU/kFreeBSD. (Closes: #568338)
      Thanks to Cyril Brulebois for the patch.

 -- Michael Biebl <biebl@debian.org>  Wed, 03 Feb 2010 23:08:12 +0100

dbus (1.2.20-1) unstable; urgency=low

  * New upstream release.
  * debian/control
    - Drop Build-Depends on docbook-utils, apparently no longer necessary.
    - Bump Standards-Version to 3.8.4.
  * debian/rules
    - Explicitly disable audit support so we don't accidentally pick up a
      libaudit shlib dependency.
    - Drop our workaround for the broken binutils and re-enable -pie on mips.
      (Closes: #533460)
    - Improve the way we create the symlink from /usr/lib/ → /lib by using
      readlink.
  * Remove patches:
    - debian/patches/02_dbus_monitor_no_sigint_handler.patch (fixed upstream)
    - debian/patches/20_kbsd_cmsgcred.patch (merged upstream)
    - debian/patches/30_rt-as-needed.patch (merged upstream)
  * debian/README.source
    - Add reference to the quilt patch management system documentation.

 -- Michael Biebl <biebl@debian.org>  Wed, 03 Feb 2010 22:49:42 +0100

dbus (1.2.16-2) unstable; urgency=low

  * Rebuild against debhelper (>= 7.2.23) that fixes a regression in
    dh_install which did not correctly strip debian/tmp. (Closes: #537125)
  * debian/patches/20_kbsd_cmsgcred.patch
    - Fix incorrect usage of cmsgcred on kFreeBSD. Thanks to Aurelien Jarno
      for the patch.
  * debian/patches/30_rt-as-needed.patch
    - Fix spurious build failures on alpha and ia64 when using -Wl,--as-needed
      by changing the link order of libdbus-convenience.la and -lrt.

 -- Michael Biebl <biebl@debian.org>  Thu, 16 Jul 2009 02:03:18 +0200

dbus (1.2.16-1) unstable; urgency=low

  * New upstream release.
  * debian/libdbus-1-3.symbols
    - Update for API additions.
  * debian/rules
    - Bump shlibs to 1.2.16.
  * Install libdbus to /lib. Upstart requires libdbus before /usr is
    mounted. Keep the development files libdbus-1*.{a,so} in /usr/lib.
  * Bump Standards-Version to 3.8.2. No further changes.

 -- Michael Biebl <biebl@debian.org>  Wed, 15 Jul 2009 00:39:18 +0200

dbus (1.2.14-3) unstable; urgency=low

  * debian/dbus.postinst
    - Suppress output from adduser.
  * debian/dbus.postrm
    - Cleanup /var/lib/dbus on purge.
  * debian/rules
    - Compile dbus-daemon without -pie on mipsen. This is a workaround for a
      toolchain bug on mipsen (#532821) which causes dbus-daemon to segfault.
      (Closes: #528145)

 -- Michael Biebl <biebl@debian.org>  Wed, 17 Jun 2009 21:03:57 +0200

dbus (1.2.14-2) unstable; urgency=low

  * debian/dbus.postrm
    - Add missing whitespace before ']'.

 -- Michael Biebl <biebl@debian.org>  Fri, 08 May 2009 23:30:35 +0200

dbus (1.2.14-1) unstable; urgency=low

  * New upstream release.
  * Switch patch management system to quilt.
  * Refresh and update patches.
  * Remove debian/patches/20-dbus-alpha-unaligned.patch, fixed upstream.
  * debian/control
    - Drop dependency on debianutils as we no longer require run-parts.
    - Demote dbus-x11 from Recommends to Suggests. (Closes: #479341)
  * debian/libdbus-1-3.symbols
    - Update for API additions.
  * debian/rules
    - Bump shlibs to 1.2.14.
    - Add "-Wl,--as-needed" to LDFLAGS. This way we don't pick up any spurious
      X11 dependencies. (Closes: #499650)
  * debian/dbus.postinst
    - Remove chown call for /var/run/dbus as the init script will take care of
      setting the right permissions anyway. This also ensures that we don't
      fail if /var/run is on tmpfs. (Closes: #508931)
  * Bump Standards-Version to 3.8.1. No longer ship /var/run/dbus in the
    package but let the init script create it.
  * debian/dbus.install
    - Remove /var/run/dbus directory.
  * debian/dbus.postrm
    - Remove /var/run/dbus on purge.

 -- Michael Biebl <biebl@debian.org>  Fri, 08 May 2009 14:31:33 +0200

dbus (1.2.12-1) unstable; urgency=low

  [ Simon McVittie ]
  * New upstream release
  * Merge experimental into unstable
    - Changes in packaging relative to experimental: add myself to
      Uploaders, and suggest libdbus-1-dev instead of nonexistent dbus-1-dev

  [ Michael Biebl ]
  * Drop support for /etc/dbus-1/event.d. This interface has long been
    deprecated and all affected Debian packages have been fixed for lenny.
    If your (custom) service needs to be restarted on a dbus restart, add a
    regular sysv init script and "Required-Start: dbus" to the LSB header.
  * debian/control
    - Drop ancient Conflicts/Replaces which are from pre-oldstable (sarge).
    - Bump debhelper Build-Depends to (>= 7).
  * debian/compat
    - Bump to debhelper v7 compat mode.
  * debian/copyright
    - Update AFL license to version 2.1.
    - Make it clear that dbus is released under version 2 of the GPL and refer
      to the versioned GPL-2 file in /usr/share/common-licenses.

 -- Michael Biebl <biebl@debian.org>  Mon, 16 Feb 2009 15:07:46 +0100

dbus (1.2.8-1) experimental; urgency=low

  [ Sjoerd Simons ]
  * New upstream release
  * Fixes CVE-2008-4311 (Closes: #503532, #508032)

  [ Michael Biebl ]
  * debian/libdbus-1-3.symbols
    - Updated, new symbol has been added.
  * debian/rules
    - Bump shlibs to 1.2.4.
  * debian/control
    - Bump Standards-Version to 3.8.0. No further changes.

 -- Sjoerd Simons <sjoerd@debian.org>  Sun, 07 Dec 2008 13:30:19 +0000

dbus (1.2.4-1) experimental; urgency=low

  * New upstream release
  * Remove patches that were merged upstream
    - debian/patches/15_dbus_group_parsing.patch
    - debian/patches/CVE-2008-3834.patch

 -- Sjoerd Simons <sjoerd@debian.org>  Sat, 29 Nov 2008 19:16:05 +0100

dbus (1.2.1-5) unstable; urgency=high

  [ Sjoerd Simons ]
  * debian/patches/CVE-2008-4311.patch:
    + Added, Fixes CVE-2008-4311. A mistake in the default configuration for
      the system bus (system.conf) which made the default policy for both sent
      and received messages effectively *allow*, and not deny as intended. This
      patch fixes the send side permissions (Closes: #503532, #508032)
  * Urgency high for the security fix

  [ Simon McVittie ]
  * Rename CVE-*.patch to prefix them with a sequence number so it's clear
    what order they should apply in
  * Add 51-CVE-2008-4311-but-allow-signals.patch, cherry-picked from upstream
    git commit d899734475: after fixing CVE-2008-4311, re-allow emitting
    signals
  * debian/patches/3[0-4]*.patch, cherry-picked from upstream git (see patches
    for commit IDs): add logging when permission to send a message is denied
  * debian/patches/35-syslog-h.patch: #include <syslog.h> to fix compilation
    with the logging patches applied
  * Add myself to Uploaders

 -- Simon McVittie <smcv@debian.org>  Sat, 10 Jan 2009 21:43:16 +0000

dbus (1.2.1-4) unstable; urgency=high

  * debian/patches/CVE-2008-3834.patch
    - The dbus_signature_validate function in the D-bus library allows
      attackers to cause a denial of service (application abort) via a message
      containing a malformed signature, which triggers a failed assertion
      error. (Closes: #501443)
      Fixes: CVE-2008-3834
    - Urgency high for the security fix.
  * debian/patches/20-dbus-alpha-unaligned.patch
    - Fix misaligned memory access which causes "unaligned traps" on Alpha.
      (Closes: #502408)
  * debian/dbus.init
    - Add "status" action to init script. (Closes: #470121)
  * debian/control
    - Bump Depends on lsb-base to >= 3.2-14, which provides status_of_proc().

 -- Michael Biebl <biebl@debian.org>  Sat, 25 Oct 2008 15:28:05 +0200

dbus (1.2.1-3) unstable; urgency=low

  * debian/patches/15_dbus_group_parsing.patch
    - Added. Fixes failure to parse /etc/group when it contains lines with
    more then 512 chars (Closes: #489738) (From upstream git)

 -- Sjoerd Simons <sjoerd@debian.org>  Thu, 31 Jul 2008 00:04:21 +0100

dbus (1.2.1-2) unstable; urgency=low

  [ Sjoerd Simons ]
  * debian/rules: Disable the disabling of the userdb cache. No other
    distribution disables it and it is somewhat buggy (Thanks to Scott James
    Remnant for pointing out this issue)

 -- Sjoerd Simons <sjoerd@debian.org>  Sat, 26 Apr 2008 12:41:47 +0200

dbus (1.2.1-1) unstable; urgency=low

  * New upstream release.
  * debian/rules, debian/dbus.postinst
    - Minimize downtime of the system message bus (and dependent D-Bus
      services) by restarting dbus in postinst instead of stop in prerm and
      start in postinst. (Closes: #428669)
  * debian/libdbus-1-3.symbols
    - Add symbols file for improved shared library dependencies.
  * debian/shlibs.local
    - This file has been neglected for quite some time and has been
      obsoleted by the symbols file so better remove it.

 -- Michael Biebl <biebl@debian.org>  Fri, 11 Apr 2008 16:33:42 +0200

dbus (1.1.20-1) unstable; urgency=medium

  [ Loic Minier ]
  * Forcefully remove old init script symlinks on upgrades to this version to
    properly reinstall the init script when using insserv or file-rc; thanks
    Petter Reinholdtsen; closes: #466503.

  [ Michael Biebl ]
  * New upstream release:
    + SECURITY - CVE-2008-0595:
      security policy of the type <allow send_interface="some.interface.With
      Methods"/> work as an implicit allow for messages sent without an
      interface bypassing the default deny rules and potentially allowing
      restricted methods exported on the bus to be executed by unauthorized
      users. 

 -- Michael Biebl <biebl@debian.org>  Thu, 28 Feb 2008 09:01:00 +0100

dbus (1.1.4-1) unstable; urgency=low

  [ Loic Minier ]
  * Merge patch from Ubuntu to build a devhelp file; thanks Martin Pitt;
    closes: #454142.
    - Build-dep on xsltproc.
    - New patch, dbus-1.0.1-generate-xml-docs, enables generation of XML docs
      which serve as source for the devhelp generation.
    - Add a XSLT file from the Fedora package, debian/doxygen_to_devhelp.xsl.
    - Generate the devhelp file from the XML files thanks to the XSL file via
      xsltproc in build/dbus-1-doc::.
    - Install the devhelp index in dbus-1-doc and move the HTML documentation
      around; add a symlink from the gtk-doc dir.
  * Misc smallish whitespace cleanups.
  * Start dbus at runlevel priority 12 and stop at priority 88.  This
    eliminates the race condition of starting the X session before hal is
    running.  Migrate rc?.d symlinks from 20 to 12/88 on upgrades.  This need
    to be kept until after lenny is released.
  * Set LSB Default-Stop section to 1 and only install a shutdown script for
    runlevel 1 to only stop dbus when going down to single user mode; dbus can
    simply be killed like everything else on shutdown or reboot by sendsigs;
    drop rc0 and rc6.d symlinks on upgrades.
  * Bump up dbus-x11 conflicts/replaces to << 1.1.2 to match the transition
    version in Ubuntu and reduce the delta.
  * Cleanup trailing whitespace.
  * Drop superfluous exit 0 at the end of dbus' init script which is set -e.
  * Add ${shlibs:Depends} to libdbus-1-dev.
  * Simplify dbus.postinst.
  * Rename patch dbus-1.0.1-generate-xml-docs to
    10_dbus-1.0.1-generate-xml-docs to reflect current patch stack order.
  * Set shlibs via DEB_DH_MAKESHLIBS_ARGS_ALL instead of libdbus-1-3.shlibs
    and extract libdbus-1-3 package name from control to avoid hardcoding the
    SONAME and package name.

  [ Michael Biebl ]
  * New upstream release.
  * Deprecate the ENABLED option and remove it from /etc/default/dbus. Print a
    warning message in the init script if this option is still used.
  * debian/patches/03_uuid_nul.patch
    - Removed, merged upstream.
  * debian/patches/04_dbus_launch.patch
    - Removed, merged upstream.
  * debian/control
    - Bump Standards-Version to 3.7.3. No further changes required.
  * debian/dbus.init
    - Fix LSB init header. Use $remote_fs instead of $local_fs as the
      daemon requires /usr to be mounted.
      Remove S from Should-Stop. (Closes: #459473)
    - Use mountpoint to check if /proc is mounted. (Closes: #458392)
    - Decrease retry-time to 5 secs on stop. (Closes: #462182)

 -- Michael Biebl <biebl@debian.org>  Tue, 04 Dec 2007 21:31:12 +0100

dbus (1.1.2-1) unstable; urgency=low

  [ Michael Biebl ]
  * New upstream release.
  * debian/control
    - Use the new "Homepage:" field to specify the upstream URL.
    - The Vcs-* fields are now officially supported, so remove the XS- prefix.
    - Demote dbus-x11 dependency to a Recommends. (Closes: #427932)
  * debian/dbus.install
    - Install the dbus-daemon-launch-helper binary.
    - Install the directory /usr/share/dbus-1/system-services.
  * debian/dbus.postinst
    - Install the dbus-daemon-launch-helper binary SUID root and make it
      executable for the messagebus group.
    - General cleanup. Remove superfluous addgroup and chgrp call.

  [ Sjoerd Simons ]
  * debian/dbus.init
    - Warn if /proc isn't mounted and refuse to start (Closes: #431101, #447363)
  * debian/patches/03_uuid_nul.patch
    - Added. Don't accidentally overwrite the last byte of the uuid with nul
      while autostarting. (From upstream GIT)
  * debian/patches/04_dbus_launch.patch
    - Added. Also save the session bus info in X11 on a normally launched bus.
      This ensures apps that don't have a session bus address in their
      environment can still properly connect to a DISPLAY's normal session bus.
      Making hacks to determine which dbus address belongs to a DISPLAY as
      used by some obsolete.

 -- Sjoerd Simons <sjoerd@debian.org>  Fri, 23 Nov 2007 11:33:00 +0100

dbus (1.1.1-3) unstable; urgency=low

  * List arches where the build-dep on libselinux1-dev doesn't apply; thanks
    Michael Banck; closes: #430821.
  * Wrap build-deps and deps.
  * Misc cleanups, including quoting in maintainer scripts.
  * Add myself as uploader.
  * Add ${misc:Depends}.

 -- Loic Minier <lool@dooz.org>  Wed, 27 Jun 2007 16:42:08 +0200

dbus (1.1.1-2) UNRELEASED; urgency=low

  * debian/control
    - Fix small typo in the dbus-x11 package description. (Closes: #430736)

 -- Michael Biebl <biebl@debian.org>  Wed, 27 Jun 2007 01:42:38 +0200


dbus (1.1.1-1) unstable; urgency=low

  [ Michael Biebl ]
  * debian/patches/02_dbus_monitor_no_sigint_handler.patch
    + Remove the sigint_handler in dbus-monitor so the application properly
      terminates on STRG+C. (Closes: #414139)

  [ Sjoerd Simons ]
  * New upstream release
  * debian/libdbus-1-3.shlibs: Bumped shlibs

 -- Sjoerd Simons <sjoerd@debian.org>  Tue, 19 Jun 2007 13:18:12 +0100

dbus (1.1.0-1) unstable; urgency=low

  [ Sjoerd Simons ]
  * New upstream release

  [ Tim Dijkstra ]
  * Disable userdb cache. If you need a cache, use nscd. (closes: #370569)

  [ Michael Biebl ]
  * debian/control
    + Fix small typo in the dbus-x11 package description. (Closes: #425132)
    + Replace Source-Version with binary:Version for libdbus-1-dev.
  * debian/dbus.init
    + Suppress error messages about nonexistent or unreadable files.
      (Closes: #426296)
    + Do not abort on grep errors. (Closes: #423380)
    + Do not abort if starting a dependent service fails.
  * debian/control
    + Add build dependency on autotools-dev for up-to-date config.{guess,sub}
      files.

 -- Michael Biebl <biebl@debian.org>  Wed, 06 Jun 2007 15:39:23 +0200

dbus (1.0.2-5) unstable; urgency=low

  [ Michael Biebl ]
  * debian/dbus.init
    + Add some safety checks and support for file-rc. (Closes: #419984)
  * Drop dbus-1-utils package and move dbus-monitor into the dbus package.
    (Closes: #404981)
  * Create dbus-x11 package and move dbus-launch and the Xsession start script
    from dbus into this package. This removes the X11 dependency from the dbus
    package.
    Add a dependency on dbus-x11 to the dbus package, to not break packages
    which still depend on dbus but should be updated to depend on dbus-x11
    instead if they require a D-Bus session bus.

  [ Sjoerd Simons ]
  * debian/control: Add libselinux1-dev to build depends
  * debian/rules: Clean up some more generated files (From the ubuntu
    packaging)

 -- Sjoerd Simons <sjoerd@debian.org>  Thu, 03 May 2007 13:28:19 +0200

dbus (1.0.2-4) unstable; urgency=low

  * debian/dbus.init
    + Properly quote the runlevel variable $r. (Closes: #419818)
  * debian/dbus.prerm
    + Removed empty maintainer script.

 -- Michael Biebl <biebl@debian.org>  Wed, 18 Apr 2007 19:16:13 +0200

dbus (1.0.2-3) unstable; urgency=low

  * debian/dbus.post{inst,rm}
    + Restart dbus on upgrades again. Might break some applications, but they
      should be fixed.
  * debian/dbus.init
    + Don't return an error, if start is called when there is already a bus
      running.
  * debian/dbus.init
    + Handle errors from /sbin/runlevel. Fixes dbus installation in chroots.
      (Closes: #419655)

 -- Sjoerd Simons <sjoerd@debian.org>  Tue, 17 Apr 2007 17:55:14 +0200

dbus (1.0.2-2) unstable; urgency=low

  [ Sebastian Dröge ]
  * debian/control:
    + Updated to use my debian.org mail address

  [ Michael Biebl ]
  * debian/control
    + Add XS-Vcs-* fields.
    + Add myself to Uploaders.
    + Update description.
  * debian/watch
    + Added. Allows to track upstream releases.
  * debian/dbus.init
    + Add functionality to start/stop dbus dependent services based on their
      LSB header.
      Instead of installing an init script into /etc/dbus-1/event.d, services
      depending on dbus should from now on install a regular sysv init script
      and add an LSB header with "Required-Start: dbus".

 -- Michael Biebl <biebl@debian.org>  Fri, 13 Apr 2007 00:56:54 +0200

dbus (1.0.2-1) unstable; urgency=high

  * New upstream release:
    + Urgency set to high because it fixes a local denial of service
      exploit involving removal of match rules from other apps.
      This effects all versions of D-Bus. CVE-2006-6107
      https://bugs.freedesktop.org/show_bug.cgi?id=9142
  * debian/patches/02_fix_thread_initialisation.patch:
    + Dropped, merged upstream

 -- Sebastian Dröge <slomo@ubuntu.com>  Tue, 12 Dec 2006 23:36:37 +0100

dbus (1.0.1-2) unstable; urgency=medium

  * There is no need anymore to install a custom session.conf. Also The custom
    one doesn't include the new directive to look at various standard service
    dirs.

 -- Sjoerd Simons <sjoerd@debian.org>  Sun, 19 Nov 2006 22:59:17 +0100

dbus (1.0.1-1) unstable; urgency=medium

  * New bugfix release
  * Fixes bug where calling dbus_threads_init_default would assert
  * debian/patches/02_fix_thread_initialisation.patch
    + Fixes an assertion failure when using pthreads (From upstream CVS)
  * Urgency medium, fixes two assertion failures.

 -- Sjoerd Simons <sjoerd@debian.org>  Sun, 19 Nov 2006 22:02:16 +0100

dbus (1.0.0-1) unstable; urgency=low

  [ Sebastian Dröge ]
  * New upstream release, 1.0.0 aka "Blue Bird"
  * debian/patches/01_no-fatal-warnings.patch:
    + Don't abort on fatal warnings now by default. This behaviour can be
      controlled by the DBUS_FATAL_WARNINGS enviroment variable.
      This will be set to upstream default again at some point so if you have
      an application that prints a DBus warning get it fixed.

  [ Sjoerd Simons ]
  * Target unstable. Since 0.94 only bugfixes and cleanups went in.
  * Also generate the machine-id on reload if it doesn't exist and reload the
    bus on upgrades. (Closes: #357247)
  * patches/40_dbus_launch_get_uuid.patch
    + Dropped, fixed upstream

 -- Sjoerd Simons <sjoerd@debian.org>  Tue, 14 Nov 2006 15:35:00 +0100

dbus (0.95-1) experimental; urgency=low

  * New upstream release (aka 1.0 RC3)
  * debian/patches/10_dbus_uuid_in_var.patch,
    debian/patches/20_dbus_uuid_world_readable.patch,
    debian/patches/30_dbus_send_close_shared_connection.patch:
    + Dropped, merged upstream
  * debian/patches/99_rerun_automake.patch:
    + Not needed anymore because of the above

 -- Sebastian Dröge <slomo@ubuntu.com>  Sun,  5 Nov 2006 23:22:01 +0100

dbus (0.94-2) unstable; urgency=medium

  [ Sebastian Dröge ]
  * debian/patches/30_dbus_send_close_shared_connection.patch:
    + Don't close shared connection in dbus-send. (Closes: 395358, 397303)
      Patch from upstream CVS

  [ Sjoerd Simons ]
  * patches/40_dbus_launch_get_uuid.patch
    + Added. Check if get_machine_uuid() returns NULL before proceeding any
     further: we can't init the X atoms or create a session file name if there
     is no machine ID. Solves a dbus-launch crash if there is no machine id.
     (Closes: 3395938) Patch from upstream CVS
  * 2 important bugfixes, setting urgency to medium.

 -- Sjoerd Simons <sjoerd@debian.org>  Mon,  6 Nov 2006 22:02:19 +0100

dbus (0.94-1) unstable; urgency=low

  [ Riccardo Setti ]
  * Fixed dbus description. (closes: #388186)
  * Improved dbus.init script. (closes: #384859)
    - Patch from David Härdeman <david@2gen.com

  [ Sjoerd Simons ]
  * New upstream release (aka 1.0 RC2)
  * debian/dbus.init: Create the machine-id on start
  * debian/patches/10_dbus_uuid_in_var.patch
    + Added. Put the generated machine-id file in /var. Next upstream version
    will also have it there
  * debian/patches/99_rerun_automake.patch
    + Added. Re-automake because of the changes in the previous patch
  * debian/rules: Use list-missing to list files missing from the package
  * debin/dbus.dirs: Add /var/lib/dbus
  * debian/dbus.install: Include dbus-uuidgen and it's manpage
  * debian/libdbus-1-3.shlibs, debian/shlibs.local: Added. New symbols were
    added in this release.
  * debian/patches/20_dbus_uuid_world_readable.patch
    + Added. Make the generated machine-id file world readable (from upstream
    CVS)

 -- Sjoerd Simons <sjoerd@debian.org>  Wed, 25 Oct 2006 11:26:32 +0200

dbus (0.93-1) unstable; urgency=low

  * New upstream release
  * debian/patches/00_expand_bindir.patch
    - Removed. Fixed upstream
  * debian/control: Build-depend on libx11-dev, so dbus-launch can monitor X
    sessions.

 -- Sjoerd Simons <sjoerd@debian.org>  Sat, 16 Sep 2006 23:13:30 +0200

dbus (0.92-2) unstable; urgency=low

  * Upload to unstable
  * debian/patches/00_expand_bindir.patch
    - Added. Ensure the expanded version of $bindir is used for the
    DBUS_DAEMONDIR define. Fixes useless warning from dbus-launch (From
    upstream CVS)

 -- Sjoerd Simons <sjoerd@debian.org>  Thu,  7 Sep 2006 20:30:05 +0200

dbus (0.92-1) experimental; urgency=low

  * New upstream release

 -- Sjoerd Simons <sjoerd@debian.org>  Sat, 19 Aug 2006 22:13:25 +0200

dbus (0.91-1) experimental; urgency=low

  * New upstream release
    + First packaged dbus modular release. Bindings are in seperate source
      packages now.
  * Bumped libdbus-1 soname
  * debian/control: Remove all build-depends and definitions for the bindings.
  * debian/control: Update to use the official D-Bus spelling
  * debian/rules: Remove everything that was needed to build the bindings.
  * Remove files not applicable to the D-Bus bus and core libraries:
    + debian/python-dbus.install
    + debian/monodoc-dbus-1-manual.postinst
    + debian/libdbus-qt-1-dev.install
    + debian/libdbus-qt4-1-1.install
    + libdbus-1-cil.install
    + libdbus-qt-1-1c2.install
    + libdbus-1-cil.installcligac
    + libdbus-glib-1-2.install
    + monodoc-dbus-1-manual.install
    + libdbus-qt4-1-dev.install
    + libdbus-glib-1-dev.install
  * Remove all patches not applicable to the D-Bus bus and core libraries:
    + debian/patches/dbus-update-automake.patch
    + debian/patches/dbus-monoversion.patch
    + debian/patches/dbus-no-qt4-examples.patch
    + debian/patches/dbus-mono-pkgconfig-location.patch
    + debian/patches/dbus-new-monodoc.patch

 -- Sjoerd Simons <sjoerd@debian.org>  Mon, 31 Jul 2006 14:50:05 +0200

dbus (0.62-5) unstable; urgency=low

  * Update python-dbus to the new Python Policy
  * Bump Standards-Version to 3.7.2

 -- Sebastian Dröge <slomo@ubuntu.com>  Sat,  8 Jul 2006 01:25:40 +0200

dbus (0.62-4) unstable; urgency=low

  [ Sebastian Dröge ]
  * add ${shlibs:Depends} to Depends of libdbus-glib-1-dev, as it ships
    dbus-binding-tool to /usr/bin/. This fixes a missing libexpat.so.1.0.0.
    Thanks to Daniel Holbach for noticing this.

  [  Michael Biebl ]
  * debian/libdbus-qt4-1-dev.install: qt/dbus/qdbus.h is only a dummy header
    file. Install the real one instead. (Closes: #375298)

 -- Sjoerd Simons <sjoerd@debian.org>  Wed, 28 Jun 2006 19:03:23 +0200

dbus (0.62-3) unstable; urgency=low

  * Make the Qt4 bindings buid-depend on libqt4-dev (>= 4.1.3)
    (Closes: #374802)
  * Ensure /etc/dbus-1/system.d is included in the dbus package
    (Closes: #374930)

 -- Sjoerd Simons <sjoerd@debian.org>  Thu, 22 Jun 2006 18:36:35 +0200

dbus (0.62-2) unstable; urgency=low

  * debian/libdbus-qt-1-dev.install: Make the wildcard more strict so that it
    doesn't accidentally pickup qt4 files
  * debian/libdbus-qt4-1-dev.install: Also install the dbuscpp2xml and
    dbusidl2cpp utilities
  * debian/session.conf
    + Install a custom dbus session.conf. In the generated one some variables
    aren't expanded, causing the session bus to fail (Closes: #374747)
  * Move libdbus-1-2 to sections libs
  * Let libdbus-1-2 recommend dbus. Almost all libdbus-1 using applications
    really need the dbus to be present so the recommends is justified.
    (Closes: #374726)
  * debian/libdbus-qt-1-dev.install: Install all the needed header files.
    Thanks to Michael Biebl for testing a KDE4 build against these bindings.

 -- Sjoerd Simons <sjoerd@debian.org>  Wed, 21 Jun 2006 10:47:00 +0200



dbus (0.62-1) unstable; urgency=low

  * New upstream release
  * Remove Daniel Stone from uploaders on his request.
  * debian/dbus.init: Remove the sleep 1 when restarting. It's not needed as
    the start-stop-daemon --retry option is used to shut dbus down
  * Removed patched that aren't needed anymore:
    + debian/patches/dbus-reload-usercache.patch
    + debian/patches/dbus-qt-buildfix.patch
    + debian/patches/dbus-qt-endianness.patch
    + debian/patches/dbus-0.60-mono-return-null-fix.diff
    + debian/patches/dbus-tcp-econreff.patch
    + debian/patches/dbus-transport-tcp.patch
    + debian/patches/dbus-pendingcall-deadlock.patch
  * debian/patches/dbus-update-automake.patch
    + Updated
  * debian/patches/dbus-no-qt4-examples.patch
    + Added. Quick hack to disable the building of the qt4 example binaries.

 -- Sjoerd Simons <sjoerd@debian.org>  Tue, 20 Jun 2006 19:35:46 +0200

dbus (0.61-6) unstable; urgency=low

  [ Sebastian Dröge ]
  * debian/patches/dbus-new-monodoc.patch:
    + Call the new monodoc executables for doc generation to really get
      docs (Closes: #361541)
  * debian/patches/dbus-update-automake.patch:
    + updated for the above change
  * Add the correct libdbus-glib-1-2 path to the dh_shlibdeps search path to
    generate correct dependencies on dbus-1-utils.
  * Update libdbus-1-cil to the new CLI policy and use dh_installcligac for
    late GAC installation
  * debian/patches/dbus-mono-pkgconfig-location.patch:
    + Adjust the location of the .dll in the pkg-config file for the new CLI
      policy.

  [ Sjoerd Simons ]
  * debian/patches/dbus-transport-tcp.patch
    + Added. Fixes crash when using the tcp transport without an host option
    (from dbus CVS) (Closes: #368894)
  * debian/patches/dbus-tcp-econreff.patch
    + Added. Make the error which is given when the tcp transport gets a
    connection refused more understandable (from dbus CVS)

 -- Sjoerd Simons <sjoerd@debian.org>  Wed, 31 May 2006 15:00:49 +0200

dbus (0.61-5) unstable; urgency=low

  * debian/patches/dbus-0.60-mono-return-null-fix.diff:
    + Added again as this wasn't applied upstream. This makes dbus-sharp
      useable again as you don't get null anymore when asking for the session
      bus (see fd.o #5716)

 -- Sebastian Dröge <slomo@ubuntu.com>  Sat, 18 Mar 2006 14:40:48 +0100

dbus (0.61-4) unstable; urgency=low

  * debian/patches/dbus-reload-usercache.patch
    + Added. Reload the user info cache when reloading the config.
  * debian/patches/dbus-pendingcall-deadlock.patch
    + Added. Don't block in a poll if the data we're looking for was already
    read by another connection. (From dbus CVS)

 -- Sjoerd Simons <sjoerd@debian.org>  Sun,  5 Mar 2006 21:27:16 +0100

dbus (0.61-3) unstable; urgency=low

  * debian/patches/dbus-monoversion.patch
    + Added. Dbus mono assembly version is synced with release version, but
    nothing actually changed. This patch changes the assembly version back to
    0.60 to minimize breakage. New version will encode the assembly version
    in the package name (e.g libdbus-1-cil-0.61).

 -- Sjoerd Simons <sjoerd@debian.org>  Wed,  1 Mar 2006 19:59:47 +0100

dbus (0.61-2) unstable; urgency=low

  * debian/patches/dbus-qt-endianness.patch
    + Added. Fix FTBS on big-endian architectures

 -- Sjoerd Simons <sjoerd@debian.org>  Tue, 28 Feb 2006 00:58:05 +0100

dbus (0.61-1) unstable; urgency=medium

  * New upstream release
  * debian/patches/dbus-0.60-mono-arguments-fix.diff
    - Removed. Fixed upstream
  * debian/patches/dbus-0.60-mono-return-null-fix.diff
    - Removed. Fixed upstream
  * debian/patches/dbus-moc-selection.patch
    - Removed. Fixed upstream
  * debian/patches/dbus-qdbusmarshall-amd64.patch
    - Removed. Fixed upstream
  * Update cli-common depend to >= 0.2.0. Older versions have known bugs
  * Let binary-predeb/libdbus-1-cil:: depend on
    common-binary-post-install-arch, so dh_clideps can do it's work correctly.
  * debian/patches/dbus-qt-buildfix.patch
    + Added. Fix compilation of the Qt bindings (from CVS)
  * debian/patches/dbus-update-automake.patch
    + Added. Do a new autogen run, because the qt patch patches autotools
      files

 -- Sjoerd Simons <sjoerd@debian.org>  Fri, 24 Feb 2006 22:09:17 +0100

dbus (0.60-6) unstable; urgency=low

  * Sync relavant changes from ubuntu
    + dbus-0.60-mono-arguments-fix.diff
      - Added. 64bit fixes ((fd.o bugzilla #4410)
    + dbus-0.60-mono-return-null-fix.diff
      - Added. Don't return null for the session bus (fd.o bugzilla #5716)
    + Send the update-notifier reboot required notification if it's installed
    + Build mono bindings as arch indep.

 -- Sjoerd Simons <sjoerd@debian.org>  Thu, 16 Feb 2006 12:32:31 +0100

dbus (0.60-5) unstable; urgency=low

  * Fix a bashim in the postinst script (Closes: #347453)

 -- Sjoerd Simons <sjoerd@debian.org>  Wed, 11 Jan 2006 20:15:02 +0100

dbus (0.60-4) unstable; urgency=low

  * Upload to unstable

 -- Sjoerd Simons <sjoerd@debian.org>  Thu,  5 Jan 2006 21:55:49 +0100

dbus (0.60-3) experimental; urgency=low

  * debian/patches/dbus-qdbusmarshall-amd64.patch
    + Fix build failure on amd64 (Closes: #343746)
  * Ignore the exit code of run-parts in the init script.

 -- Sjoerd Simons <sjoerd@debian.org>  Thu,  5 Jan 2006 12:30:26 +0100

dbus (0.60-2) experimental; urgency=low

  * Let python2.4-dbus depend on python2.4-libxml2 (Closes: #343715)
  * Changed maintainer address to
    pkg-utopia-maintainers@lists.alioth.debian.org

 -- Sjoerd Simons <sjoerd@debian.org>  Thu, 15 Dec 2005 20:01:11 +0100

dbus (0.60-1) experimental; urgency=low

  * New upstream release
  * Soname of libdbus-1 and libdbus-glib-1 were bumped to 2
  * debian/patches/dbus-reloadconfig-reply.patch
    + Removed. Merged upstream
  * debian/patches/dbus-monitor.patch
    + Removed. Merged upstream
  * debian/patches/dbus-make-libtool-safe.patch
    + Removed. Fixed upstream
  * debian/patches/dbus-moc-selection.patch
    + Added. Enable the Qt moc paths to be specified to configure
  * Depend on lsb-base >= 3.0
  * Let dbus conflicht with libdbus-1-1 and libdbus-1-2 with dbus << 0.60.
    Some bus changes could result in strange bugs when mixing the old libs
    with the new bus.

 -- Sjoerd Simons <sjoerd@debian.org>  Wed, 14 Dec 2005 19:53:07 +0100

dbus (0.50-3) experimental; urgency=low

  * Also move dbus-launch and dbus-send manpages to the dbus package
  * debian/dbus.init
    + Make force-reload an alias of reload instead of restart

 -- Sjoerd Simons <sjoerd@debian.org>  Mon, 21 Nov 2005 11:17:57 +0100

dbus (0.50-2) experimental; urgency=low

  * maintainance is actually spelled "maintenance" (Closes: #332238)
  * Disable --enable-verbose because of the big performance hit
  * Move dbus-binding-tool from dbus-1-utils to libdbus-glib-1-dev
  * Move dbus-launch and dbus-send into the dbus package (Closes: #337212)
  * Move the /etc/X11/Xsession.d/ script from dbus-1-utils to dbus
  * Add reload function to the init script
  * Use log_daemon_msg instead of log_begin_msg in the init script where
    applicable
  * debian/patches/dbus-reloadconfig-reply.patch
    + Added. Send a reply message when org.freedesktop.DBus.ReloadConfig is
      called
  * Prefix the long description of monodoc-dubs-1-manual with one space
    instead of two (Closes: #337032)
  * Add LSB formatted dependency info in the init script (Closes: #337644)

 -- Sjoerd Simons <sjoerd@debian.org>  Wed,  9 Nov 2005 20:02:09 +0100

dbus (0.50-1) experimental; urgency=low

  * New upstream release

 -- Sjoerd Simons <sjoerd@debian.org>  Thu,  8 Sep 2005 10:01:21 +0200

dbus (0.36.2-1) experimental; urgency=low

  * New upstream release
  * Fix descriptions to refer to dbus rather than dbus-1.
  * Make dbus-1-utils depend on dbus
  * debian/patches/dbus-sessionbus-checkuid.patch
    + Removed. Fixed upstream

 -- Sjoerd Simons <sjoerd@debian.org>  Tue,  6 Sep 2005 09:26:19 +0200

dbus (0.36.1-1) experimental; urgency=low

  * New upstream release (Closes: #319593, #324016)
  * debian/patches/dbus_cmsgcred.patch
    + Removed. Fixed upstream.
  * debian/patches/dbus-gilstate.patch
    + Removed. Fixed upstream.
  * Sync with the ubuntu package
    + Remove dbus_bindings.{a,la} from python2.4-dbus
    + debian/patches/dbus-make-libtool-safe.patch
      - Added. Replace explicit libtool calls with $(LIBTOOL) in
        glib/Makefile.*
    + Don't include the .la files in the dev packages.
    + Don't restart dbus on upgrade. Too many applications don't handle it
      correctly.
    + Switched the init script to lsb-base
    + Ship dbus-binding-tool and dbus-viewer with dbus-1-utils

 -- Sjoerd Simons <sjoerd@debian.org>  Fri, 26 Aug 2005 21:58:42 +0200

dbus (0.34-4) experimental; urgency=low

  * libdbus-1-cil improvements based on comments from Mirco Bauer
    + Call dh_clideps before dh_makeclilibs
    + libdbus-1-cil can be arch all
    + Use CLI instead of .NET in the package description
  * Add debian/patches/dbus-sessionbus-checkuid.patch:
    - bus/session.conf.in: Do not allow any user to connect to any session bus
      by default.
    - bus/policy.c: "allowed" now defaults to true if the connecting user id
      matches the session bus user id.
    - This stops other users from listening and sending to other user's
      session dbus instances.
    - References:
      CAN-2005-0201
      https://bugs.freedesktop.org/show_bug.cgi?id=2436
  * debian/patches/dbus-gilstate: Fix segfaults in python bindings.
    Patch by Anthony Baxter.
  * Add D-BUS monodoc documentation package
  * C++ transition

 -- Sjoerd Simons <sjoerd@debian.org>  Mon, 11 Jul 2005 10:22:44 +0200

dbus (0.34-3) experimental; urgency=low

  * Build-depend on python-pyrex instead of python2.3-pyrex
  * debian/dbus.postinst
   + Forgot to rename dbus-1 to dbus in the previous package.
  * Rename libdbus-cil to libdbus-1-cil

 -- Sjoerd Simons <sjoerd@debian.org>  Wed, 22 Jun 2005 18:53:22 +0200

dbus (0.34-2) experimental; urgency=low

  * debian/dbus.init
    + The even.d dir is in /etc/dbus-1 not in /etc/dbus

 -- Sjoerd Simons <sjoerd@debian.org>  Tue, 21 Jun 2005 16:16:43 +0200

dbus (0.34-1) experimental; urgency=low

  * New upstream release
  * Build libdbus-cil on amd64 too (Closes: #314247)
  * Python bindings need python2.4, so build them against python2.4.

 -- Sjoerd Simons <sjoerd@debian.org>  Mon, 20 Jun 2005 13:07:04 +0200

dbus (0.33-1) experimental; urgency=low

  * New upstream release (Closes: #299049)
  * Redone the package names to be much more sane.
    - Based on ubuntu's dbus 0.33 package by Daniel Stone.
    - dbus deamon goes into the dbus package instead of dbus-1
    - glib bindings in libdbus-glib-1-1 instead of dbus-glib-1
    - qt bindings in libdbus-qt-1-1 instead of dbus-qt-1
    - Library component from dbus-1 goed into libdbus-1-1
  * debian/patches/dbus-fixverbose.patch
    - Removed. Fixed upstream
  * debian/patches/dbus-getpwname.patch
    - Removed. Fixed upstream
  * debian/patches/fix-policy-group.patch
    - Removed. Not relevant anymore

 -- Sjoerd Simons <sjoerd@debian.org>  Mon, 20 Jun 2005 11:12:12 +0200

dbus (0.23.4-2) unstable; urgency=low

  * Upload version with QT and Mono bindings to unstable. (Closes: #271895)
    (Closes: #271896) (Closes: #260044) (Closes: #290622)
  * debian/patches/dbus_cmsgcred.patch
    - Added. Fix syntax error on systems where HAVE_CMSGCRED is defined
      (Thanks to Michael Banck) (Closes: #311726)

 -- Sjoerd Simons <sjoerd@debian.org>  Mon,  6 Jun 2005 22:48:08 +0200

dbus (0.23.4-1bindings0) experimental; urgency=low

  * Enable Mono and QT bindings.

 -- Sjoerd Simons <sjoerd@debian.org>  Tue,  5 Apr 2005 22:15:29 +0200

dbus (0.23.4-1) unstable; urgency=low

  * New upstream release
  * debian/patches/dbus-abi-api.patch
    - Removed, fixed upstream
  * debian/patches/dbus-python-fix.patch
    - Removed, fixed upstream
  * debian/patches/fix-policy-group.patch
    - Stop segfaulting at "<policy group="..."> tags (Closes: #297495)
  * debian/patches/dbus-fixverbose.patch
    - Fix inaccurate messages in the debug output of the uid/gid lookup code
    (Thanks to  Tom Parker) (Closes: #297497)
  * debian/patches/dbus-getpwname.patch
  * Add .la files in the -dev packages (Closes: #297936)

 -- Sjoerd Simons <sjoerd@debian.org>  Wed, 30 Mar 2005 23:02:00 +0200

dbus (0.23.2-3) unstable; urgency=low

  * debian/patches/dbus-abi-api.patch
    - Fix dbus api and abi breakage between 0.23.1 and 0.23.2 (Closes: #297020)

 -- Sjoerd Simons <sjoerd@debian.org>  Mon, 28 Feb 2005 15:05:19 +0100

dbus (0.23.2-2) unstable; urgency=low

  * debian/patches/dbus-python-fix.patch
    - Fix python bindings (Based on dbus CVS fix)

 -- Sjoerd Simons <sjoerd@debian.org>  Thu, 24 Feb 2005 11:19:03 +0100

dbus (0.23.2-1bindings0) experimental; urgency=low
  * debian/patches/dbus-monofixes.patch
    + Removed. Fixed in this release

 -- Sjoerd Simons <sjoerd@debian.org>  Thu, 17 Feb 2005 13:24:22 +0100

dbus (0.23.2-1) unstable; urgency=low
  * New upstream release

 -- Sjoerd Simons <sjoerd@debian.org>  Wed, 23 Feb 2005 13:04:21 +0100

dbus (0.23.1-1bindings0) experimental; urgency=low

  * New upstream release
  * debian/patches/dbus-monofixes.patch
    + Added. Some mono fixes from dbus cvs

 -- Sjoerd Simons <sjoerd@debian.org>  Thu, 17 Feb 2005 13:24:22 +0100

dbus (0.23-1mono1) experimental; urgency=low

  * Enable the qt bindings. Thanks to Kevin Ottens
    (Closes: #271895) (Closes: #271896) (Closes: #290622)

 -- Sjoerd Simons <sjoerd@debian.org>  Sat, 22 Jan 2005 13:53:27 +0100

dbus (0.23-1mono0) experimental; urgency=low

  * Enable the mono bindings

 -- Sjoerd Simons <sjoerd@debian.org>  Fri, 14 Jan 2005 17:54:26 +0100

dbus (0.23-1) unstable; urgency=low

  * New upstream release
  * Disable the mono bindings for the unstable packages untill mono goes into
    testing.

 -- Sjoerd Simons <sjoerd@debian.org>  Fri, 14 Jan 2005 15:22:20 +0100

dbus (0.22+cvs.20050104-1) experimental; urgency=low

  * CVS snapshot
  * Package the dbus mono bindings for i386, powerpc and s390. Mostly based on
    patches from Edd Dumbill. (Closes: #260044)

 -- Sjoerd Simons <sjoerd@debian.org>  Wed,  5 Jan 2005 18:20:47 +0100

dbus (0.22-4) unstable; urgency=low

  * Let the initscript check if the pid in the pidfile actually corresponds
    to a dbus daemon process (Closes: #285758)

 -- Sjoerd Simons <sjoerd@debian.org>  Wed,  5 Jan 2005 16:55:45 +0100

dbus (0.22-3) unstable; urgency=medium

  * Actually ship the init script improvements mentioned in the previous
    upload. (please pass the brown paper bag)
  * Call run-parts --reverse on the event.d dir when stopping dbus
    (Closes: #269283)

 -- Sjoerd Simons <sjoerd@debian.org>  Sat,  6 Nov 2004 16:17:40 +0100

dbus (0.22-2) unstable; urgency=medium

  * debian/patches/dbus-monitor.patch
    + Updated. Unbreak dbus-monitor when arguments are given. (From the ubuntu
      dbus package)
  * Use run-parts --arg instead of -a, which works with woody's run-parts
    (Closes: #269708) (Closes: #274702)
  * Use start-stop-daemon --retry when stopping to ensure the system bus
    stopped. Prevents race conditions with the dbus pidfile (Closes: #277148)
  * Add myself to Uploaders
  * Acknowledge my own NMU (Closes: #272862)

 -- Sjoerd Simons <sjoerd@debian.org>  Tue, 02 Nov 2004 12:19:47 +0100

dbus (0.22-1.1) unstable; urgency=high

  * Non-maintainer upload with maintainers permission
  * debian/patches/dbus-python-64bit.patch
    + Added. Taken from dbus cvs. Add support for int64 and uint64 to the
    python bindings (Closes: #272862)
  * Urgency high because the hal package depending on this fix fixes RC bugs.

 -- Sjoerd Simons <sjoerd@debian.org>  Sat, 25 Sep 2004 17:45:33 +0200

dbus (0.22-1) unstable; urgency=high

  * New upstream release.
    + Urgency high so it slips into sarge before the freeze.

 -- Daniel Stone <daniels@debian.org>  Tue, 17 Aug 2004 00:42:56 +0100

dbus (0.21-7) unstable; urgency=low

  * Created /etc/dbus-1/event.d/ and added support to dbus' init script
    to run the files in it on stop/start/restart

 -- Daniel Silverstone <dsilvers@debian.org>  Thu, 22 Jul 2004 14:13:44 +0100

dbus (0.21-6) unstable; urgency=low

  * Add a chown,chgrp to the init script to make sure the pid dir is owned
    by the messagebus user.
  * Modify the dbus-1 init script to remove some arguments from the invocation
    of start-stop-daemon so that it will work when being asked to stop a
    dbus instance which has a different executable to that installed.

 -- Daniel Silverstone <dsilvers@debian.org>  Mon, 12 Jul 2004 21:56:45 +0100

dbus (0.21-5) unstable; urgency=low

  * Change debian/control to indicate that dbus is group maintained.
  * Build-depend on the version of python2.3-pyrex which theoretically has
    the fixed patch for coping with unsigned long int vs. long unsigned int
  * Removed the seddery introduced in 0.21-2 because the above build-depend
    change should ensure we're safe.

 -- Daniel Silverstone <dsilvers@debian.org>  Mon,  5 Jul 2004 17:44:06 +0100

dbus (0.21-4) unstable; urgency=low

  * Updated debian/copyright to the AFL 2.0 closes: #239332
  * Updated debian/dbus-1.init to create /var/run/dbus if it
    doesn't already exist. closes: #242639

 -- Daniel Silverstone <dsilvers@debian.org>  Fri, 18 Jun 2004 00:20:27 +0100

dbus (0.21-3) unstable; urgency=low

  * Add the sed call to Makefile.in too. Damn my forgetfulness.

 -- Daniel Silverstone <dsilvers@debian.org>  Wed, 16 Jun 2004 18:06:28 +0100

dbus (0.21-2) unstable; urgency=low

  * Add a sed -e's/long unsigned/unsigned long/g' to the python bindings
    preparation line. This *should* solve the FTBFS on alpha, s390 and ia64
  * Also, fix an a-umlaut to 'ae' in the changelog to prevent nasty
    debian-changelog-file-uses-obsolete-national-charset errors from lintian

 -- Daniel Silverstone <dsilvers@debian.org>  Tue, 15 Jun 2004 19:26:12 +0100

dbus (0.21-1) unstable; urgency=low

  * New upstream version.
    + Fixes varargs crap - cleaner patch from David Zeuthen applied. (closes:
      #229274)
  * Added provides/replaces/conflicts on dbus-1-utils << 0.20-4, per -4's
    moving of manpages.

 -- Daniel Stone <daniels@debian.org>  Sun, 21 Mar 2004 02:42:53 +1100

dbus (0.20-6) unstable; urgency=low

  * Add a touch of usage information to the top of the dbus Xsession.d file.
    Also since we've had confirmation that this file does enough, this version
    closes: #230835
  * Add an extra rm -f $PIDFILE to /etc/init.d/dbus-1 to help on restart.
    closes: #229609
  * Temporarily quiesce error reports in system.d/*.conf files when loading.
    This breaks the standard that the daemon shouldn't start with malformed
    configuration files, but at least for now it seems sensible to do.
    closes: #230231
    NOTE: this is likely to be removed in a future version of dbus after the
    configuration file syntax stabilises. Please report bugs against packages
    which have configs which fail to parse with the latest dbus package.

 -- Daniel Silverstone <dsilvers@debian.org>  Tue, 10 Feb 2004 00:46:52 +0000

dbus (0.20-5) unstable; urgency=low

  * Add an /etc/X11/Xsession.d/ entry to launch a session bus.
    You will need to add 'use-session-dbus' to your /etc/X11/Xsession.options
    file to enable it.

 -- Daniel Silverstone <dsilvers@debian.org>  Tue,  3 Feb 2004 18:15:48 +0000

dbus (0.20-4) unstable; urgency=low

  * Ensure the manpages are installed into the right package.
  * Add /usr/lib/dbus-1.0/services to the dbus-1 package. (closes: #230413)
  * dbus-glib-1-dev now depends on libglib2.0-dev which is kinda needed in order
    to get glib-object.h
  * Removed the dbus-qt-1 and dbus-qt-1-dev packages until upstream actually
    do something with the binding (like putting some code into it)

 -- Daniel Silverstone <dsilvers@debian.org>  Sun,  1 Feb 2004 22:22:59 +0000

dbus (0.20-3) unstable; urgency=high

  * Urgency high because the old package was virtually useless.
  * debian/patches/fix-varargs-usage.diff:
    + Merged patch from Michel Daenzer (thanks Michel!) to fix varargs usage,
      so we don't segfault on --system anymore. (closes: #229274, #229005,
      #229609)

 -- Daniel Stone <daniels@debian.org>  Wed, 28 Jan 2004 06:51:07 +1100

dbus (0.20-2) unstable; urgency=low

  * The "gotta keep the ftpmaster cab^Whappy release".
    + Hey, I need the overrides ...
  * debian/python2.3-dbus.install:
    + Stop installing .a and .la files (thanks Daniel Silverstone).
  * debian/dbus-qt-1-dev.install:
    + Install the .la file ... yep, Daniel Silverstone
  * debian/patches/dbus-monitor.patch:
    + Patch from Daniel Silverstone to add suport for filters to dbus-monitor:
      only watch for certain events.
  * debian/rules:
    + Add --enable-verbose-mode to make debugging far more easier.
      - Daniel Silverstone strikes again!

 -- Daniel Stone <daniels@debian.org>  Wed, 21 Jan 2004 11:07:37 +1100

dbus (0.20-1) unstable; urgency=low

  * New upstream release (closes: #223400).
    + This version includes Qt and Python support.
      - New packages: dbus-1-qt, python2.3-dbus.
  * debian/dbus-1.postinst:
    + Call addgroup with --system so it doesn't get a userspace GID.
      (closes: #222563)
  * debian/control, debian/rules:
    + Start building Qt and Python bindings.
  * debian/patches/dbus-python-signals-dze.patch:
    + Merged patch (already applied in HEAD) to enhance signal support in the
      Python interface; available from
      http://freedesktop.org/~david/dbus-python-signals-dze.patch.

 -- Daniel Stone <daniels@debian.org>  Sat,  6 Dec 2003 00:17:50 +1100

dbus (0.13-1) unstable; urgency=low

  * New upstream release.
  * debian/control:
    + Update Maintainer address to debian.org.
    + Add Recommends: dbus-glib-1 to dbus-1-utils, for the dbus-monitor
      program. (closes: #213914)

 -- Daniel Stone <daniels@debian.org>  Wed, 22 Oct 2003 13:54:53 +1000

dbus (0.12-4) unstable; urgency=low

  * debian/control:
    + Taking over from Colin as maintainer.
    + Bump debhelper Build-Dep to >=4.1.46, when dh_installlogcheck was first
      introduced.
    + Bump Standards-Version to 3.6.1.
    + Add Replaces/Provides/Conflicts on earlier dbus-1 versions to
      dbus-1-utils.
  * debian/dbus-1.init:
    + Clean up after the daemon's pidfile mess, ensuring smooth upgrades.
      (closes: #209143)

 -- Daniel Stone <daniel@fooishbar.org>  Mon, 22 Sep 2003 12:13:06 +1000

dbus (0.12-3) unstable; urgency=low

  * debian/control:
    - Break out utilities into separate dbus-1-utils package.

 -- Colin Walters <walters@debian.org>  Sat, 30 Aug 2003 20:07:28 -0400

dbus (0.12-2) unstable; urgency=low

  * debian/control:
    - [dbus-1] Add Depends on adduser (Closes: #204871)

 -- Colin Walters <walters@debian.org>  Sun, 10 Aug 2003 22:23:36 -0400

dbus (0.12-1) unstable; urgency=low

  * New upstream release.
  * debian/control:
    - Bump Standards-Version to 3.6.0, no changes required.

 -- Colin Walters <walters@debian.org>  Wed,  6 Aug 2003 01:50:13 -0400

dbus (0.11+cvs200307017-1) unstable; urgency=low

  * New upstream CVS snapshot.
    - Creates services directory (Closes: #198433)

 -- Colin Walters <walters@debian.org>  Thu, 17 Jul 2003 19:05:37 -0400

dbus (0.11+cvs20030528-2) unstable; urgency=low

  * debian/rules:
    - Include utils.mk.

 -- Colin Walters <walters@debian.org>  Thu, 29 May 2003 02:14:29 -0400

dbus (0.11+cvs20030528-1) unstable; urgency=low

  * New upstream CVS snapshot.
  * debian/control:
    - Build-Depend on latest cdbs to get some minor fixes.

 -- Colin Walters <walters@debian.org>  Wed, 28 May 2003 16:56:29 -0400

dbus (0.11-2) unstable; urgency=low

  * debian/control:
    - Add Build-Depends on cdbs, just because it's so freaking sweet.
  * debian/rules:
    - Convert to CDBS.
  * debian/rocks:
    - Removed.

 -- Colin Walters <walters@debian.org>  Mon, 19 May 2003 19:21:33 -0400

dbus (0.11-1) unstable; urgency=low

  * The "Bill Gates Grants Self 18 Dexterity, 20 Charisma" release.
  * New upstream release.
  * debian/control:
    - Bump Standards-Version to 3.5.10, no changes required.
  * debian/rocks:
    - No need to create system.d anymore, upstream does it now.

 -- Colin Walters <walters@debian.org>  Thu, 15 May 2003 22:01:23 -0400

dbus (0.10+cvs20030503-2) unstable; urgency=low

  * The "I've Got To Stop Taking Lives So Seriously" release.
  * debian/control:
    - Add Build-Depends on docbook-utils.

 -- Colin Walters <walters@debian.org>  Sat,  3 May 2003 16:58:20 -0400

dbus (0.10+cvs20030503-1) unstable; urgency=low

  * The "Chimp Study On Human-Evasion Response To Feces-Hurling Nearly
    Complete" release.
  * New upstream snapshot.
    - Includes some of my patches; this will among other things make
      the system bus go again.
  * debian/rocks:
    - Add --enable-docs to DEB_CONFIGURE_EXTRA_FLAGS.
  * debian/dbus-1-dev.install:
    - Update to handle new upstream .pc name.
  * debian/rules:
    - Update to latest version of Colin's Build System.

 -- Colin Walters <walters@debian.org>  Sat,  3 May 2003 03:58:53 -0400

dbus (0.10-1) unstable; urgency=low

  * The "West-Wing Tech-Support' Crew Be A Buncha Wack Bitches" release.
  * New upstream release.
  * debian/dbus-1.install:
    - Install all binaries.
  * debian/dbus-1-dev.install:
    - Install headers from /usr/lib/dbus-1.0 too.
  * debian/rocks:
    - Create etc/dbus-1/system.d.

 -- Colin Walters <walters@debian.org>  Mon, 28 Apr 2003 17:29:50 -0400

dbus (0.9-2) unstable; urgency=low

  * The "New Fox Reality Show To Determine Ruler Of Iraq" release.
  * debian/rocks:
    - Generate API docs via doxygen (Closes: #185470)
  * debian/control:
    - Build-Depend on doxygen.
  * debian/dbus-1-doc.install:
    - Install docs in correct place.
    - Install newly generated doxygen docs.
  * debian/rules:
    - Update to latest version of Colin's Build System.
    - Eagerly await ftpmaster installing build-common.

 -- Colin Walters <walters@debian.org>  Wed, 23 Apr 2003 23:40:00 -0400

dbus (0.9-1) unstable; urgency=low

  * The "Starbucks To Begin Sinister 'Phase Two' Of Operation" release.
  * New upstream release.
  * debian/control:
    - Drop "lib*" prefix from all packages, and change suffix from "0" to "-1".
      D-BUS isn't technically just a shared library; it also includes a
      daemon.  This could really go either way; I could just put the daemon
      in the libdbus0 package and be done with it, but I think that's more
      confusing in the end, since people have been very conditioned to
      expect libfoo -> just shared library.
    - Add Conflicts: and Replaces: on older lib* packages.
    - Remove Provides and Conflicts on libdbus-dev in new dbus-1-dev
      package, since they are actually parallel installable.
    - Ditto for libdbus-glib0-dev.
    - Touch up descriptions.
    - Update to Standards-Version: 3.5.9; no changes required.
    - Add libexpat-dev to Build-Depends.
  * debian/dbus0.init:
    - New file; runs the D-BUS daemon.
  * debian/dbus0.default:
    - New file.
  * debian/dbus0.postinst:
    - New file; creates the messagebus user and stuff.
  * debian/dbus0.install:
    - Install configuration files.
  * debian/rocks:
    - Add --with-xml=expat.
    - Update to correspond with changes to debian/control.
    - Make dbus-glib-1 package be built after dbus-1 package.
    - Add debian/dbus-1/usr/lib to DEB_SHLIBDEPS_INCLUDE_dbus-glib-1 so we
      pick up the right shlibs.
  * debian/rules:
    - Update to latest version of Colin's Build System.

 -- Colin Walters <walters@debian.org>  Sun, 13 Apr 2003 23:40:29 -0400

dbus (0.6-1) unstable; urgency=low

  * New upstream release.
  * debian/control:
    - [libdbus0] Flesh out description somewhat.

 -- Colin Walters <walters@debian.org>  Tue, 18 Mar 2003 10:50:42 -0500

dbus (0.5-2) unstable; urgency=low

  * debian/libdbus0-dev.install:
    - Don't include dbus-glib-1.0.pc.
    - Don't include dbus-glib-1.a or .so.

 -- Colin Walters <walters@debian.org>  Thu,  6 Mar 2003 23:17:53 -0500

dbus (0.5-1) unstable; urgency=low

  * Initial version (Closes: #183739)

 -- Colin Walters <walters@debian.org>  Thu,  6 Mar 2003 17:58:06 -0500<|MERGE_RESOLUTION|>--- conflicted
+++ resolved
@@ -1,4 +1,16 @@
-<<<<<<< HEAD
+dbus (1.5.10-2) UNRELEASED; urgency=low
+
+  * Merge from unstable
+
+ -- Simon McVittie <smcv@debian.org>  Tue, 27 Mar 2012 14:57:35 +0100
+
+dbus (1.4.20-1) unstable; urgency=low
+
+  * New upstream release
+    - fixes FTBFS with GLib 2.32 (Closes: #665665)
+
+ -- Simon McVittie <smcv@debian.org>  Tue, 27 Mar 2012 13:33:33 +0100
+
 dbus (1.5.10-1) experimental; urgency=low
 
   * New upstream release
@@ -8,14 +20,6 @@
     and dpkg's default.mk instead of hardening-includes
 
  -- Simon McVittie <smcv@debian.org>  Tue, 21 Feb 2012 18:24:14 +0000
-=======
-dbus (1.4.20-1) unstable; urgency=low
-
-  * New upstream release
-    - fixes FTBFS with GLib 2.32 (Closes: #665665)
-
- -- Simon McVittie <smcv@debian.org>  Tue, 27 Mar 2012 13:33:33 +0100
->>>>>>> b3287019
 
 dbus (1.4.18-1) unstable; urgency=low
 
