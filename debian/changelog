<<<<<<< HEAD
dbus (1.7.0-1) experimental; urgency=low

  * Branch for experimental
  * New upstream development release
  * On architectures where it's currently supported, do the
    debug build with --with-valgrind for better instrumentation
  * debian/rules: factor out production and debug configure flags
  * Add support for DEB_BUILD_OPTIONS=nodocs, which omits most documentation
    (allowing doxygen and xmlto to be avoided) and the dbus-1-doc package
  * Add support for DEB_BUILD_PROFILE=stage1, which does the same as nodocs
    and additionally makes the debug build not insist on building all tests
  * Make the development and debugging packages Multi-Arch: same,
    since their arch-dependent files are all arch-segregated
    (/usr/lib/TUPLE) or named according to a build-ID (/usr/lib/debug)
    (Closes: #689071). This is not actually useful until pkg-config
    becomes M-A: foreign (#631275).

 -- Simon McVittie <smcv@debian.org>  Fri, 22 Feb 2013 15:20:10 +0000
=======
dbus (1.6.10-1) UNRELEASED; urgency=low

  * New upstream stable release 1.6.10
  * Merge everything except the upstream development release from experimental:
    - On architectures where it's currently supported, do the
      debug build with --with-valgrind for better instrumentation
    - debian/rules: factor out production and debug configure flags
    - Add support for DEB_BUILD_OPTIONS=nodocs, which omits most documentation
      (allowing doxygen and xmlto to be avoided) and the dbus-1-doc package
    - Add support for DEB_BUILD_PROFILE=stage1, which does the same as nodocs
      and additionally makes the debug build not insist on building all tests
    - Make the development and debugging packages Multi-Arch: same,
      since their arch-dependent files are all arch-segregated
      (/usr/lib/TUPLE) or named according to a build-ID (/usr/lib/debug)
      (Closes: #689071). This is not actually useful until pkg-config
      becomes M-A: foreign (#631275).
  * Do the debug build --with-valgrind on mipsel, too

 -- Simon McVittie <smcv@debian.org>  Wed, 24 Apr 2013 13:09:35 +0100
>>>>>>> 73b41431

dbus (1.6.8-1) unstable; urgency=low

  * Merge from experimental
  * New upstream stable release 1.6.6
    - CVE-2012-3524: avoid arbitrary code execution in setuid or otherwise
      privileged binaries that incorrectly use libdbus without first
      sanitizing the environment variables inherited from their
      less-privileged caller (Closes: #689070)
  * New upstream stable release 1.6.8
    - Revert part of 1.6.6 (do not check filesystem capabilities, only
      setuid/setgid), fixing regressions in certain configurations of
      gnome-keyring

 -- Simon McVittie <smcv@debian.org>  Sat, 29 Sep 2012 13:25:50 +0100

dbus (1.6.4-1) experimental; urgency=low

  * gbp.conf: switch to experimental branch
  * New upstream stable release
    - remove incorrect assertion and have correct default for developer mode
      (Closes: #680027, differently)

 -- Simon McVittie <smcv@debian.org>  Wed, 18 Jul 2012 18:42:52 +0100

dbus (1.6.2-2) unstable; urgency=low

  * Disable "developer mode", which was intended to be off-by-default,
    but was incorrectly on-by-default in 1.6.2, causing an incorrect
    assertion to be hit when starting fcitx before dbus-launch.
    (Closes: #680027)

 -- Simon McVittie <smcv@debian.org>  Tue, 03 Jul 2012 19:33:42 +0100

dbus (1.6.2-1) unstable; urgency=low

  * New upstream stable release
    - dbus-launch --exit-with-session no longer monitors its stdin if
      run under X11 (Closes: #453755)
  * Remove the workaround for #453755 from dbus-Xsession

 -- Simon McVittie <smcv@debian.org>  Wed, 27 Jun 2012 18:22:20 +0100

dbus (1.6.0-1) unstable; urgency=low

  * Merge from "experimental" (1.5.12 was accidentally uploaded to unstable)
  * New upstream stable release
  * debian/watch: only match stable (0.even.x) releases

 -- Simon McVittie <smcv@debian.org>  Tue, 05 Jun 2012 14:23:46 +0100

dbus (1.5.12-1) unstable; urgency=low

  * Merge from unstable
  * New upstream release
    - adds new API
  * Standards-Version: 3.9.3 (no changes)
  * Remove lintian override for #629648, hopefully the ftpmasters are using
    lintian 2.5.1 by now
  * Add lintian overrides for the empty directories we (intentionally) ship
  * Don't run dh_makeshlibs on dbus-1-dbg, nothing should be linking to its
    extra-debug-enabled build of the library
  * Register D-Bus documentation in doc-base

 -- Simon McVittie <smcv@debian.org>  Tue, 27 Mar 2012 18:36:38 +0100

dbus (1.4.20-1) unstable; urgency=low

  * New upstream release
    - fixes FTBFS with GLib 2.32 (Closes: #665665)

 -- Simon McVittie <smcv@debian.org>  Tue, 27 Mar 2012 13:33:33 +0100

dbus (1.5.10-1) experimental; urgency=low

  * New upstream release
  * Merge from unstable
  * Build with systemd console-user-checking support
  * Use debhelper 9 (mainly for compressed, build-ID-based debug symbols),
    and dpkg's default.mk instead of hardening-includes

 -- Simon McVittie <smcv@debian.org>  Tue, 21 Feb 2012 18:24:14 +0000

dbus (1.4.18-1) unstable; urgency=low

  * New upstream release
  * Change dbus and src:dbus from Section: devel to Section: admin
    (Closes: #659357)

 -- Simon McVittie <smcv@debian.org>  Mon, 13 Feb 2012 17:17:43 +0000

dbus (1.5.8-1) experimental; urgency=low

  * Merge from unstable
  * New upstream release

 -- Simon McVittie <smcv@debian.org>  Wed, 21 Sep 2011 18:32:46 +0100

dbus (1.4.16-1) unstable; urgency=low

  * New upstream release
  * Do not symlink dcop-howto.txt.gz - no longer installed (this is D-Bus,
    not DCOP)
  * Set the build-dependencies to be enough to run all tests, but don't
    run the tests yet

 -- Simon McVittie <smcv@debian.org>  Wed, 21 Sep 2011 15:32:10 +0100

dbus (1.5.6-1) experimental; urgency=low

  * Merge from unstable
  * New upstream release

 -- Simon McVittie <smcv@debian.org>  Fri, 29 Jul 2011 16:56:04 +0100

dbus (1.4.14-1) unstable; urgency=low

  * New upstream release
    - no longer needs workarounds to build or install the documentation
  * Remove --disable-gc-sections, unnecessary since 1.4.12

 -- Simon McVittie <smcv@debian.org>  Fri, 29 Jul 2011 16:50:56 +0100

dbus (1.5.4-3) experimental; urgency=low

  * Merge from unstable

 -- Simon McVittie <smcv@debian.org>  Fri, 15 Jul 2011 11:26:08 +0100

dbus (1.4.12-5) unstable; urgency=low

  * Undo the changed invocation for dbus-launch, which seems to cause
    more problems than it solves (LP: #807614, LP: #809900, probably also
    Closes: #633652)
  * Work around #453755 by just reopening stdin from /dev/null instead,
    until fd.o #39197 gets fixed

 -- Simon McVittie <smcv@debian.org>  Fri, 15 Jul 2011 10:45:56 +0100

dbus (1.4.12-4) unstable; urgency=low

  * Override missing-pre-dependency-on-multiarch-support for the -dev
    package, ftp-master doesn't have lintian 2.5.1 yet
  * Check all Description fields for correct use of dbus (package name)
    vs. D-Bus (project name), and override lintian false-positives

 -- Simon McVittie <smcv@debian.org>  Fri, 01 Jul 2011 07:55:01 +0100

dbus (1.4.12-3) unstable; urgency=low

  * Mention CVE-2011-2200 in the changelog for 1.4.12-1 now it has a CVE ID
  * Merge some things from Ubuntu, via experimental:
    - move libraries into multiarch locations (but don't move binaries
      from /usr to /, which is not needed on Debian)
    - run dbus-uuidgen --ensure in postinst
    - call ReloadConfig with dbus-send in the postinst, since that'll work
      regardless of whether dbus was started with sysvinit or Upstart; just
      call it unconditionally, and ignore any failures we might see (in
      chroots or if dbus-daemon wasn't running)
  * and more things from experimental:
    - improve comments in postinst explaining why it behaves as it does
  * Run dbus-launch for X sessions in a way that doesn't consume characters
    from startx's stdin, or the stdin of certain display managers' init scripts
    (known to affect slim, but not xdm or gdm) (Closes: #453755)
  * Remove the .la file for the debug build, not just the normal build

 -- Simon McVittie <smcv@debian.org>  Thu, 30 Jun 2011 17:21:03 +0100

dbus (1.5.4-2) experimental; urgency=low

  * Merge from unstable

 -- Simon McVittie <smcv@debian.org>  Sat, 11 Jun 2011 19:33:40 +0100

dbus (1.4.12-2) unstable; urgency=medium

  * Don't run tests during build (again), it appears they time out on most of
    of the buildds
  * Explicitly build-depend on automake 1.10, so buildds won't try and fail
    with automake1.9 like kfreebsd-i386 did

 -- Simon McVittie <smcv@debian.org>  Sat, 11 Jun 2011 14:11:04 +0100

dbus (1.5.4-1) experimental; urgency=low

  * Merge from unstable
  * New(er) upstream version fixing local DoS (Closes: #629938)
  * Revert some of the changes merged from Ubuntu, which look as though
    they shouldn't be needed on either distribution:
    - there's no need to create/chown messagebus' home directory, the sysvinit
      script and the Upstart job both do that on-demand
  * Revert changes which are useful in Ubuntu but not Debian:
    - move everything except the library back into /usr; Debian doesn't have
      any uses for dbus-daemon in early boot, and if we do later, we'd need to
      get libexpat moved first
      - this gets the locations back into sync with what it says in the
        Xsession hook (Closes: #630011) and the init script (Closes: #629954)
  * Improve comments in postinst explaining why it behaves as it does

 -- Simon McVittie <smcv@debian.org>  Fri, 10 Jun 2011 23:35:51 +0100

dbus (1.4.12-1) unstable; urgency=medium

  * New upstream release fixes local DoS (Closes: #629938, CVE-2011-2200)
  * Don't delete jquery.js, no longer installed by recent Doxygen
  * Build-depend on libglib2.0-dev, libdbus-glib-1-dev for better regression
    test coverage (dbus-glib is a circular dependency, but both of these
    dependencies can be dropped if bootstrapping new architectures)

 -- Simon McVittie <smcv@debian.org>  Fri, 10 Jun 2011 22:39:14 +0100

dbus (1.5.2-2) experimental; urgency=low

  * Merge from unstable
  * Merge and adapt from Ubuntu:
    - create, chown messagebus' home directory in postinst
    - run dbus-uuidgen --ensure in postinst
    - call ReloadConfig with dbus-send in the postinst, since that'll work
      regardless of whether dbus was started with sysvinit or Upstart; just
      call it unconditionally, and ignore any failures we might see (in
      chroots or if dbus-daemon wasn't running)
    - move dbus-daemon and its helpers from /usr to /
    - move libraries into multiarch locations
  * Don't delete jquery.js, no longer installed by recent Doxygen
  * libdbus-1-dev: explicitly pre-depend on multiarch-support to work around
    debhelper and lintian disagreeing whether it's necessary

 -- Simon McVittie <smcv@debian.org>  Thu, 09 Jun 2011 08:00:24 +0100

dbus (1.4.10-2) unstable; urgency=low

  * Disable silent rules so we can have useful buildd logs
  * Update Vcs-Git, Vcs-Browser to the form preferred by the Alioth admins
  * Disable -Wl,--gc-sections and related flags: the size decrease is
    negligible, and these options currently segfault ld on armel and mips*
    (Closes: #628834)
  * Disable the build-time tests for now, they need more upstream work before
    they'll pass in a minimal build chroot

 -- Simon McVittie <smcv@debian.org>  Thu, 02 Jun 2011 17:08:25 +0100

dbus (1.5.2-1) experimental; urgency=low

  * Merge from unstable
  * New(er) upstream version

 -- Simon McVittie <smcv@debian.org>  Wed, 01 Jun 2011 16:32:25 +0100

dbus (1.4.10-1) unstable; urgency=low

  * New upstream version
  * Use a separate build directory
  * Explicitly set compiler flags
  * Don't complain about not installing libdbus-1.la
  * Don't pass a version to dh_makeshlibs -V - the symbols file gives us
    exact dependencies, so the legacy shlibs mechanism is just a guard against
    old systems now, and everyone forgets to update it
  * Do a second build with tests, verbosity etc. enabled, and install it
    in /usr/lib/$DEB_HOST_MULTIARCH/dbus-1.0/debug-build in dbus-1-dbg
    (Closes: #498185)
    - increase dependencies of dbus-1-dbg to allow for this
    - run the debug build's regression tests during build, but don't make
      failures fatal yet
    - build-depend on xvfb and run the tests under xvfb-run, since one
      needs a $DISPLAY
  * Run autoconf during build, and allow parallel building
  * Don't install dcop-howto.txt - this isn't DCOP

 -- Simon McVittie <smcv@debian.org>  Wed, 01 Jun 2011 16:18:45 +0100

dbus (1.5.0-2) experimental; urgency=low

  * Merge from unstable

 -- Simon McVittie <smcv@debian.org>  Wed, 27 Apr 2011 16:41:52 +0100

dbus (1.4.8-3) unstable; urgency=low

  * libdbus-1-3 Breaks versions of kdebase-workspace-bin and kde-window-manager
    that suffer from #623492, so partial upgrades don't make KDE unusable
    (Closes: #624333)
  * Policy 3.9.2 (no changes required)
  * De-duplicate short descriptions
  * Add DEP-3 metadata to 01_no-fatal-warnings.patch

 -- Simon McVittie <smcv@debian.org>  Wed, 27 Apr 2011 16:11:18 +0100

dbus (1.4.8-2) unstable; urgency=low

  * Remove jquery.js at the right location
  * Re-upload with non-broken .changes file

 -- Simon McVittie <smcv@debian.org>  Tue, 19 Apr 2011 09:15:04 +0100

dbus (1.5.0-1) experimental; urgency=low

  * New upstream development version (targeting experimental)
  * Remove jquery.js at the right location

 -- Simon McVittie <smcv@debian.org>  Mon, 11 Apr 2011 18:04:56 +0100

dbus (1.4.8-1) unstable; urgency=low

  * New upstream version
    - Use upstream-merged support for installing HTML docs
    - Use upstream-supplied doxygen_to_devhelp.xsl (the Automake integration
      is still a bit broken, so we build it ourselves)
  * Mark dbus, dbus-x11 as Multi-Arch: foreign
  * Remove the unused copy of jquery.js that doxygen now wants to install
  * Move HTML and text documentation from /u/s/d/dbus-1-doc to /u/s/d/dbus
    (see Policy bug #107073 for discussion), leaving behind symlinks to their
    historical locations; this also results in shipping one copy of
    dbus-specification.html rather than two
  * Correctly credit Michael for his changes in the previous changelog entry

 -- Simon McVittie <smcv@debian.org>  Mon, 11 Apr 2011 16:22:48 +0100

dbus (1.4.6-1) unstable; urgency=low

  [ Michael Biebl ]
  * Switch from cdbs to dh.
  * Bump debhelper compatibility level to 8.
  * Remove doxygen call from debian/rules and cleaning up doc/api manually.
    The upstream build system takes care of that already.

  [ Simon McVittie ]
  * New upstream version
    - remove 00_dbus-quiesce-startup-errors.patch, no longer needed
  * Ignore changes to generated Doxygen HTML instead of deleting it in clean,
    for easier use of git-buildpackage
  * Unapply patches after building from git

 -- Simon McVittie <smcv@debian.org>  Thu, 17 Feb 2011 20:12:59 +0000

dbus (1.4.1-2) unstable; urgency=low

  [ Simon McVittie ]
  * Move to git; add debian/gbp.conf for git-buildpackage
  * Replace 00_dbus-quiesce-startup-errors.patch with the version that was
    merged upstream

  [ Michael Biebl ]
  * Upload to unstable.

 -- Michael Biebl <biebl@debian.org>  Mon, 07 Feb 2011 01:52:08 +0100

dbus (1.4.1-1) experimental; urgency=low

  * New upstream release.
  * Remove pre-lenny upgrade code.
    - Drop old Breaks/Replaces from debian/control.
    - Drop debian/dbus.preinst and clean up debian/dbus.postinst.

 -- Michael Biebl <biebl@debian.org>  Tue, 21 Dec 2010 02:18:37 +0100

dbus (1.4.0-2) experimental; urgency=low

  * Install systemd unit files.

 -- Michael Biebl <biebl@debian.org>  Tue, 16 Nov 2010 22:02:11 +0100

dbus (1.4.0-1) experimental; urgency=low

  * New upstream release.
    - Feature negotiation in the bus daemon.
    - File descriptor passing on Unix socket transports.
    - Various portability fixes, in particular to Windows platforms.
    - Support forking bus services, for compatibility.
    - New standardized PropertiesChanged signal in the properties interface.
    - Use of GCC atomic intrinsics for better processor support.
    - Ability for dbus-send to send to any bus (--address).
    - systemd hookup.
    - Fixes reentrancy issue with multi-threaded apps, which affects
      especially Qt and KDE apps. (Closes: #584522)
  * debian/control
    - Bump Standards-Version to 3.9.1. No further changes.
  * debian/rules
    - Disable installation of systemd unit files.

 -- Michael Biebl <biebl@debian.org>  Tue, 14 Sep 2010 20:43:05 +0200

dbus (1.3.2~git20100715.821f99c-1) experimental; urgency=low

  * New upstream Git snapshot (up to 821f99c).
  * Refresh patches to apply cleanly.
  * debian/libdbus-1-3.symbols
    - Update for API additions (Unix FD passing).
  * debian/rules
    - Bump shlibs to 1.3.1.

 -- Michael Biebl <biebl@debian.org>  Sun, 18 Jul 2010 13:41:43 +0200

dbus (1.2.24-3) unstable; urgency=medium

  * Add patch from upstream to fix segfaults when reloaded on kFreeBSD
    (Closes: #589662)
  * Work around FTBFS if dh-buildinfo is installed (Closes: #590594)

 -- Simon McVittie <smcv@debian.org>  Tue, 27 Jul 2010 19:56:43 +0100

dbus (1.2.24-2) unstable; urgency=low

  [ Simon McVittie ]
  * Merge from experimental
    - add separate debugging symbols (dbus-1-dbg)

  [ Michael Biebl ]
  * Switch to source format 3.0 (quilt)
    - Add debian/source/format.
    - Drop Build-Depends on quilt.
    - Remove /usr/share/cdbs/1/rules/patchsys-quilt.mk from debian/rules.
    - Remove debian/README.source.
  * debian/control
    - Bump Standards-Version to 3.9.0.
    - Use architecture wildcard linux-any for libselinux1-dev Build-Depends.
    - Use Breaks instead of Conflicts as recommended by the new policy.
    - Remove old Conflicts which is no longer relevant.
  * debian/dbus.init
    - Simplify check in start_it_up() by using the existing status action.
    - Stop restarting dependent services. It was an ugly hack anyway and if
      people want to restart dbus, they need take care of that themselves.
      (Closes: #540693, #530395)
  * debian/dbus.postinst
    - Stop restarting dbus system bus on upgrades as it breaks too many
      applications and is not supported by upstream in a sensible way.
      Instead trigger a reboot-required message using update-notifier.
      (Closes: #530000, #573386)

 -- Michael Biebl <biebl@debian.org>  Sat, 17 Jul 2010 14:54:54 +0200

dbus (1.2.24-1+exp1) experimental; urgency=low

   * Add separate debugging symbols (Closes: #550517)

 -- Simon McVittie <smcv@debian.org>  Sun, 27 Jun 2010 17:19:24 +0100

dbus (1.2.24-1) unstable; urgency=low

  * New upstream release.
    - Correctly get pointer data from DBusString when creating a syslog
      message. (Closes: #574697)
  * debian/dbus-Xsession
    - Use new "has_option" function from x11-common instead of grepping the
      option file, to avoid calling an external program. (Closes: #570480)
      Thanks to Martin Pitt for the patch.
  * debian/control
    - Add Breaks: x11-common (<< 1:7.5+4) to dbus-x11 to ensure we have a
      recent enough version with "has_option" support.
  * debian/dbus.init
    - Update LSB header: Remove runlevel 1 from Default-Stop and let killprocs
      do the job for us.
  * debian/rules
    - Update DEB_DH_INSTALLINIT_ARGS accordingly.
  * debian/dbus.postinst
    - Remove old stop symlinks from runlevel 1 on upgrades.

 -- Michael Biebl <biebl@debian.org>  Wed, 24 Mar 2010 02:04:20 +0100

dbus (1.2.22-1) unstable; urgency=low

  * New upstream release.
  * debian/patches/11_kfreebsd_kqueue_build_fix.patch
    - Removed, merged upstream.
  * debian/control
    - Drop Provides: dbus-1-utils, there is no more package depending on it.

 -- Michael Biebl <biebl@debian.org>  Thu, 18 Mar 2010 01:06:13 +0100

dbus (1.2.20-2) unstable; urgency=low

  * debian/patches/11_kfreebsd_kqueue_build_fix.patch
    - Fix kqueue implementation on GNU/kFreeBSD. (Closes: #568338)
      Thanks to Cyril Brulebois for the patch.

 -- Michael Biebl <biebl@debian.org>  Wed, 03 Feb 2010 23:08:12 +0100

dbus (1.2.20-1) unstable; urgency=low

  * New upstream release.
  * debian/control
    - Drop Build-Depends on docbook-utils, apparently no longer necessary.
    - Bump Standards-Version to 3.8.4.
  * debian/rules
    - Explicitly disable audit support so we don't accidentally pick up a
      libaudit shlib dependency.
    - Drop our workaround for the broken binutils and re-enable -pie on mips.
      (Closes: #533460)
    - Improve the way we create the symlink from /usr/lib/ → /lib by using
      readlink.
  * Remove patches:
    - debian/patches/02_dbus_monitor_no_sigint_handler.patch (fixed upstream)
    - debian/patches/20_kbsd_cmsgcred.patch (merged upstream)
    - debian/patches/30_rt-as-needed.patch (merged upstream)
  * debian/README.source
    - Add reference to the quilt patch management system documentation.

 -- Michael Biebl <biebl@debian.org>  Wed, 03 Feb 2010 22:49:42 +0100

dbus (1.2.16-2) unstable; urgency=low

  * Rebuild against debhelper (>= 7.2.23) that fixes a regression in
    dh_install which did not correctly strip debian/tmp. (Closes: #537125)
  * debian/patches/20_kbsd_cmsgcred.patch
    - Fix incorrect usage of cmsgcred on kFreeBSD. Thanks to Aurelien Jarno
      for the patch.
  * debian/patches/30_rt-as-needed.patch
    - Fix spurious build failures on alpha and ia64 when using -Wl,--as-needed
      by changing the link order of libdbus-convenience.la and -lrt.

 -- Michael Biebl <biebl@debian.org>  Thu, 16 Jul 2009 02:03:18 +0200

dbus (1.2.16-1) unstable; urgency=low

  * New upstream release.
  * debian/libdbus-1-3.symbols
    - Update for API additions.
  * debian/rules
    - Bump shlibs to 1.2.16.
  * Install libdbus to /lib. Upstart requires libdbus before /usr is
    mounted. Keep the development files libdbus-1*.{a,so} in /usr/lib.
  * Bump Standards-Version to 3.8.2. No further changes.

 -- Michael Biebl <biebl@debian.org>  Wed, 15 Jul 2009 00:39:18 +0200

dbus (1.2.14-3) unstable; urgency=low

  * debian/dbus.postinst
    - Suppress output from adduser.
  * debian/dbus.postrm
    - Cleanup /var/lib/dbus on purge.
  * debian/rules
    - Compile dbus-daemon without -pie on mipsen. This is a workaround for a
      toolchain bug on mipsen (#532821) which causes dbus-daemon to segfault.
      (Closes: #528145)

 -- Michael Biebl <biebl@debian.org>  Wed, 17 Jun 2009 21:03:57 +0200

dbus (1.2.14-2) unstable; urgency=low

  * debian/dbus.postrm
    - Add missing whitespace before ']'.

 -- Michael Biebl <biebl@debian.org>  Fri, 08 May 2009 23:30:35 +0200

dbus (1.2.14-1) unstable; urgency=low

  * New upstream release.
  * Switch patch management system to quilt.
  * Refresh and update patches.
  * Remove debian/patches/20-dbus-alpha-unaligned.patch, fixed upstream.
  * debian/control
    - Drop dependency on debianutils as we no longer require run-parts.
    - Demote dbus-x11 from Recommends to Suggests. (Closes: #479341)
  * debian/libdbus-1-3.symbols
    - Update for API additions.
  * debian/rules
    - Bump shlibs to 1.2.14.
    - Add "-Wl,--as-needed" to LDFLAGS. This way we don't pick up any spurious
      X11 dependencies. (Closes: #499650)
  * debian/dbus.postinst
    - Remove chown call for /var/run/dbus as the init script will take care of
      setting the right permissions anyway. This also ensures that we don't
      fail if /var/run is on tmpfs. (Closes: #508931)
  * Bump Standards-Version to 3.8.1. No longer ship /var/run/dbus in the
    package but let the init script create it.
  * debian/dbus.install
    - Remove /var/run/dbus directory.
  * debian/dbus.postrm
    - Remove /var/run/dbus on purge.

 -- Michael Biebl <biebl@debian.org>  Fri, 08 May 2009 14:31:33 +0200

dbus (1.2.12-1) unstable; urgency=low

  [ Simon McVittie ]
  * New upstream release
  * Merge experimental into unstable
    - Changes in packaging relative to experimental: add myself to
      Uploaders, and suggest libdbus-1-dev instead of nonexistent dbus-1-dev

  [ Michael Biebl ]
  * Drop support for /etc/dbus-1/event.d. This interface has long been
    deprecated and all affected Debian packages have been fixed for lenny.
    If your (custom) service needs to be restarted on a dbus restart, add a
    regular sysv init script and "Required-Start: dbus" to the LSB header.
  * debian/control
    - Drop ancient Conflicts/Replaces which are from pre-oldstable (sarge).
    - Bump debhelper Build-Depends to (>= 7).
  * debian/compat
    - Bump to debhelper v7 compat mode.
  * debian/copyright
    - Update AFL license to version 2.1.
    - Make it clear that dbus is released under version 2 of the GPL and refer
      to the versioned GPL-2 file in /usr/share/common-licenses.

 -- Michael Biebl <biebl@debian.org>  Mon, 16 Feb 2009 15:07:46 +0100

dbus (1.2.8-1) experimental; urgency=low

  [ Sjoerd Simons ]
  * New upstream release
  * Fixes CVE-2008-4311 (Closes: #503532, #508032)

  [ Michael Biebl ]
  * debian/libdbus-1-3.symbols
    - Updated, new symbol has been added.
  * debian/rules
    - Bump shlibs to 1.2.4.
  * debian/control
    - Bump Standards-Version to 3.8.0. No further changes.

 -- Sjoerd Simons <sjoerd@debian.org>  Sun, 07 Dec 2008 13:30:19 +0000

dbus (1.2.4-1) experimental; urgency=low

  * New upstream release
  * Remove patches that were merged upstream
    - debian/patches/15_dbus_group_parsing.patch
    - debian/patches/CVE-2008-3834.patch

 -- Sjoerd Simons <sjoerd@debian.org>  Sat, 29 Nov 2008 19:16:05 +0100

dbus (1.2.1-5) unstable; urgency=high

  [ Sjoerd Simons ]
  * debian/patches/CVE-2008-4311.patch:
    + Added, Fixes CVE-2008-4311. A mistake in the default configuration for
      the system bus (system.conf) which made the default policy for both sent
      and received messages effectively *allow*, and not deny as intended. This
      patch fixes the send side permissions (Closes: #503532, #508032)
  * Urgency high for the security fix

  [ Simon McVittie ]
  * Rename CVE-*.patch to prefix them with a sequence number so it's clear
    what order they should apply in
  * Add 51-CVE-2008-4311-but-allow-signals.patch, cherry-picked from upstream
    git commit d899734475: after fixing CVE-2008-4311, re-allow emitting
    signals
  * debian/patches/3[0-4]*.patch, cherry-picked from upstream git (see patches
    for commit IDs): add logging when permission to send a message is denied
  * debian/patches/35-syslog-h.patch: #include <syslog.h> to fix compilation
    with the logging patches applied
  * Add myself to Uploaders

 -- Simon McVittie <smcv@debian.org>  Sat, 10 Jan 2009 21:43:16 +0000

dbus (1.2.1-4) unstable; urgency=high

  * debian/patches/CVE-2008-3834.patch
    - The dbus_signature_validate function in the D-bus library allows
      attackers to cause a denial of service (application abort) via a message
      containing a malformed signature, which triggers a failed assertion
      error. (Closes: #501443)
      Fixes: CVE-2008-3834
    - Urgency high for the security fix.
  * debian/patches/20-dbus-alpha-unaligned.patch
    - Fix misaligned memory access which causes "unaligned traps" on Alpha.
      (Closes: #502408)
  * debian/dbus.init
    - Add "status" action to init script. (Closes: #470121)
  * debian/control
    - Bump Depends on lsb-base to >= 3.2-14, which provides status_of_proc().

 -- Michael Biebl <biebl@debian.org>  Sat, 25 Oct 2008 15:28:05 +0200

dbus (1.2.1-3) unstable; urgency=low

  * debian/patches/15_dbus_group_parsing.patch
    - Added. Fixes failure to parse /etc/group when it contains lines with
    more then 512 chars (Closes: #489738) (From upstream git)

 -- Sjoerd Simons <sjoerd@debian.org>  Thu, 31 Jul 2008 00:04:21 +0100

dbus (1.2.1-2) unstable; urgency=low

  [ Sjoerd Simons ]
  * debian/rules: Disable the disabling of the userdb cache. No other
    distribution disables it and it is somewhat buggy (Thanks to Scott James
    Remnant for pointing out this issue)

 -- Sjoerd Simons <sjoerd@debian.org>  Sat, 26 Apr 2008 12:41:47 +0200

dbus (1.2.1-1) unstable; urgency=low

  * New upstream release.
  * debian/rules, debian/dbus.postinst
    - Minimize downtime of the system message bus (and dependent D-Bus
      services) by restarting dbus in postinst instead of stop in prerm and
      start in postinst. (Closes: #428669)
  * debian/libdbus-1-3.symbols
    - Add symbols file for improved shared library dependencies.
  * debian/shlibs.local
    - This file has been neglected for quite some time and has been
      obsoleted by the symbols file so better remove it.

 -- Michael Biebl <biebl@debian.org>  Fri, 11 Apr 2008 16:33:42 +0200

dbus (1.1.20-1) unstable; urgency=medium

  [ Loic Minier ]
  * Forcefully remove old init script symlinks on upgrades to this version to
    properly reinstall the init script when using insserv or file-rc; thanks
    Petter Reinholdtsen; closes: #466503.

  [ Michael Biebl ]
  * New upstream release:
    + SECURITY - CVE-2008-0595:
      security policy of the type <allow send_interface="some.interface.With
      Methods"/> work as an implicit allow for messages sent without an
      interface bypassing the default deny rules and potentially allowing
      restricted methods exported on the bus to be executed by unauthorized
      users. 

 -- Michael Biebl <biebl@debian.org>  Thu, 28 Feb 2008 09:01:00 +0100

dbus (1.1.4-1) unstable; urgency=low

  [ Loic Minier ]
  * Merge patch from Ubuntu to build a devhelp file; thanks Martin Pitt;
    closes: #454142.
    - Build-dep on xsltproc.
    - New patch, dbus-1.0.1-generate-xml-docs, enables generation of XML docs
      which serve as source for the devhelp generation.
    - Add a XSLT file from the Fedora package, debian/doxygen_to_devhelp.xsl.
    - Generate the devhelp file from the XML files thanks to the XSL file via
      xsltproc in build/dbus-1-doc::.
    - Install the devhelp index in dbus-1-doc and move the HTML documentation
      around; add a symlink from the gtk-doc dir.
  * Misc smallish whitespace cleanups.
  * Start dbus at runlevel priority 12 and stop at priority 88.  This
    eliminates the race condition of starting the X session before hal is
    running.  Migrate rc?.d symlinks from 20 to 12/88 on upgrades.  This need
    to be kept until after lenny is released.
  * Set LSB Default-Stop section to 1 and only install a shutdown script for
    runlevel 1 to only stop dbus when going down to single user mode; dbus can
    simply be killed like everything else on shutdown or reboot by sendsigs;
    drop rc0 and rc6.d symlinks on upgrades.
  * Bump up dbus-x11 conflicts/replaces to << 1.1.2 to match the transition
    version in Ubuntu and reduce the delta.
  * Cleanup trailing whitespace.
  * Drop superfluous exit 0 at the end of dbus' init script which is set -e.
  * Add ${shlibs:Depends} to libdbus-1-dev.
  * Simplify dbus.postinst.
  * Rename patch dbus-1.0.1-generate-xml-docs to
    10_dbus-1.0.1-generate-xml-docs to reflect current patch stack order.
  * Set shlibs via DEB_DH_MAKESHLIBS_ARGS_ALL instead of libdbus-1-3.shlibs
    and extract libdbus-1-3 package name from control to avoid hardcoding the
    SONAME and package name.

  [ Michael Biebl ]
  * New upstream release.
  * Deprecate the ENABLED option and remove it from /etc/default/dbus. Print a
    warning message in the init script if this option is still used.
  * debian/patches/03_uuid_nul.patch
    - Removed, merged upstream.
  * debian/patches/04_dbus_launch.patch
    - Removed, merged upstream.
  * debian/control
    - Bump Standards-Version to 3.7.3. No further changes required.
  * debian/dbus.init
    - Fix LSB init header. Use $remote_fs instead of $local_fs as the
      daemon requires /usr to be mounted.
      Remove S from Should-Stop. (Closes: #459473)
    - Use mountpoint to check if /proc is mounted. (Closes: #458392)
    - Decrease retry-time to 5 secs on stop. (Closes: #462182)

 -- Michael Biebl <biebl@debian.org>  Tue, 04 Dec 2007 21:31:12 +0100

dbus (1.1.2-1) unstable; urgency=low

  [ Michael Biebl ]
  * New upstream release.
  * debian/control
    - Use the new "Homepage:" field to specify the upstream URL.
    - The Vcs-* fields are now officially supported, so remove the XS- prefix.
    - Demote dbus-x11 dependency to a Recommends. (Closes: #427932)
  * debian/dbus.install
    - Install the dbus-daemon-launch-helper binary.
    - Install the directory /usr/share/dbus-1/system-services.
  * debian/dbus.postinst
    - Install the dbus-daemon-launch-helper binary SUID root and make it
      executable for the messagebus group.
    - General cleanup. Remove superfluous addgroup and chgrp call.

  [ Sjoerd Simons ]
  * debian/dbus.init
    - Warn if /proc isn't mounted and refuse to start (Closes: #431101, #447363)
  * debian/patches/03_uuid_nul.patch
    - Added. Don't accidentally overwrite the last byte of the uuid with nul
      while autostarting. (From upstream GIT)
  * debian/patches/04_dbus_launch.patch
    - Added. Also save the session bus info in X11 on a normally launched bus.
      This ensures apps that don't have a session bus address in their
      environment can still properly connect to a DISPLAY's normal session bus.
      Making hacks to determine which dbus address belongs to a DISPLAY as
      used by some obsolete.

 -- Sjoerd Simons <sjoerd@debian.org>  Fri, 23 Nov 2007 11:33:00 +0100

dbus (1.1.1-3) unstable; urgency=low

  * List arches where the build-dep on libselinux1-dev doesn't apply; thanks
    Michael Banck; closes: #430821.
  * Wrap build-deps and deps.
  * Misc cleanups, including quoting in maintainer scripts.
  * Add myself as uploader.
  * Add ${misc:Depends}.

 -- Loic Minier <lool@dooz.org>  Wed, 27 Jun 2007 16:42:08 +0200

dbus (1.1.1-2) UNRELEASED; urgency=low

  * debian/control
    - Fix small typo in the dbus-x11 package description. (Closes: #430736)

 -- Michael Biebl <biebl@debian.org>  Wed, 27 Jun 2007 01:42:38 +0200


dbus (1.1.1-1) unstable; urgency=low

  [ Michael Biebl ]
  * debian/patches/02_dbus_monitor_no_sigint_handler.patch
    + Remove the sigint_handler in dbus-monitor so the application properly
      terminates on STRG+C. (Closes: #414139)

  [ Sjoerd Simons ]
  * New upstream release
  * debian/libdbus-1-3.shlibs: Bumped shlibs

 -- Sjoerd Simons <sjoerd@debian.org>  Tue, 19 Jun 2007 13:18:12 +0100

dbus (1.1.0-1) unstable; urgency=low

  [ Sjoerd Simons ]
  * New upstream release

  [ Tim Dijkstra ]
  * Disable userdb cache. If you need a cache, use nscd. (closes: #370569)

  [ Michael Biebl ]
  * debian/control
    + Fix small typo in the dbus-x11 package description. (Closes: #425132)
    + Replace Source-Version with binary:Version for libdbus-1-dev.
  * debian/dbus.init
    + Suppress error messages about nonexistent or unreadable files.
      (Closes: #426296)
    + Do not abort on grep errors. (Closes: #423380)
    + Do not abort if starting a dependent service fails.
  * debian/control
    + Add build dependency on autotools-dev for up-to-date config.{guess,sub}
      files.

 -- Michael Biebl <biebl@debian.org>  Wed, 06 Jun 2007 15:39:23 +0200

dbus (1.0.2-5) unstable; urgency=low

  [ Michael Biebl ]
  * debian/dbus.init
    + Add some safety checks and support for file-rc. (Closes: #419984)
  * Drop dbus-1-utils package and move dbus-monitor into the dbus package.
    (Closes: #404981)
  * Create dbus-x11 package and move dbus-launch and the Xsession start script
    from dbus into this package. This removes the X11 dependency from the dbus
    package.
    Add a dependency on dbus-x11 to the dbus package, to not break packages
    which still depend on dbus but should be updated to depend on dbus-x11
    instead if they require a D-Bus session bus.

  [ Sjoerd Simons ]
  * debian/control: Add libselinux1-dev to build depends
  * debian/rules: Clean up some more generated files (From the ubuntu
    packaging)

 -- Sjoerd Simons <sjoerd@debian.org>  Thu, 03 May 2007 13:28:19 +0200

dbus (1.0.2-4) unstable; urgency=low

  * debian/dbus.init
    + Properly quote the runlevel variable $r. (Closes: #419818)
  * debian/dbus.prerm
    + Removed empty maintainer script.

 -- Michael Biebl <biebl@debian.org>  Wed, 18 Apr 2007 19:16:13 +0200

dbus (1.0.2-3) unstable; urgency=low

  * debian/dbus.post{inst,rm}
    + Restart dbus on upgrades again. Might break some applications, but they
      should be fixed.
  * debian/dbus.init
    + Don't return an error, if start is called when there is already a bus
      running.
  * debian/dbus.init
    + Handle errors from /sbin/runlevel. Fixes dbus installation in chroots.
      (Closes: #419655)

 -- Sjoerd Simons <sjoerd@debian.org>  Tue, 17 Apr 2007 17:55:14 +0200

dbus (1.0.2-2) unstable; urgency=low

  [ Sebastian Dröge ]
  * debian/control:
    + Updated to use my debian.org mail address

  [ Michael Biebl ]
  * debian/control
    + Add XS-Vcs-* fields.
    + Add myself to Uploaders.
    + Update description.
  * debian/watch
    + Added. Allows to track upstream releases.
  * debian/dbus.init
    + Add functionality to start/stop dbus dependent services based on their
      LSB header.
      Instead of installing an init script into /etc/dbus-1/event.d, services
      depending on dbus should from now on install a regular sysv init script
      and add an LSB header with "Required-Start: dbus".

 -- Michael Biebl <biebl@debian.org>  Fri, 13 Apr 2007 00:56:54 +0200

dbus (1.0.2-1) unstable; urgency=high

  * New upstream release:
    + Urgency set to high because it fixes a local denial of service
      exploit involving removal of match rules from other apps.
      This effects all versions of D-Bus. CVE-2006-6107
      https://bugs.freedesktop.org/show_bug.cgi?id=9142
  * debian/patches/02_fix_thread_initialisation.patch:
    + Dropped, merged upstream

 -- Sebastian Dröge <slomo@ubuntu.com>  Tue, 12 Dec 2006 23:36:37 +0100

dbus (1.0.1-2) unstable; urgency=medium

  * There is no need anymore to install a custom session.conf. Also The custom
    one doesn't include the new directive to look at various standard service
    dirs.

 -- Sjoerd Simons <sjoerd@debian.org>  Sun, 19 Nov 2006 22:59:17 +0100

dbus (1.0.1-1) unstable; urgency=medium

  * New bugfix release
  * Fixes bug where calling dbus_threads_init_default would assert
  * debian/patches/02_fix_thread_initialisation.patch
    + Fixes an assertion failure when using pthreads (From upstream CVS)
  * Urgency medium, fixes two assertion failures.

 -- Sjoerd Simons <sjoerd@debian.org>  Sun, 19 Nov 2006 22:02:16 +0100

dbus (1.0.0-1) unstable; urgency=low

  [ Sebastian Dröge ]
  * New upstream release, 1.0.0 aka "Blue Bird"
  * debian/patches/01_no-fatal-warnings.patch:
    + Don't abort on fatal warnings now by default. This behaviour can be
      controlled by the DBUS_FATAL_WARNINGS enviroment variable.
      This will be set to upstream default again at some point so if you have
      an application that prints a DBus warning get it fixed.

  [ Sjoerd Simons ]
  * Target unstable. Since 0.94 only bugfixes and cleanups went in.
  * Also generate the machine-id on reload if it doesn't exist and reload the
    bus on upgrades. (Closes: #357247)
  * patches/40_dbus_launch_get_uuid.patch
    + Dropped, fixed upstream

 -- Sjoerd Simons <sjoerd@debian.org>  Tue, 14 Nov 2006 15:35:00 +0100

dbus (0.95-1) experimental; urgency=low

  * New upstream release (aka 1.0 RC3)
  * debian/patches/10_dbus_uuid_in_var.patch,
    debian/patches/20_dbus_uuid_world_readable.patch,
    debian/patches/30_dbus_send_close_shared_connection.patch:
    + Dropped, merged upstream
  * debian/patches/99_rerun_automake.patch:
    + Not needed anymore because of the above

 -- Sebastian Dröge <slomo@ubuntu.com>  Sun,  5 Nov 2006 23:22:01 +0100

dbus (0.94-2) unstable; urgency=medium

  [ Sebastian Dröge ]
  * debian/patches/30_dbus_send_close_shared_connection.patch:
    + Don't close shared connection in dbus-send. (Closes: 395358, 397303)
      Patch from upstream CVS

  [ Sjoerd Simons ]
  * patches/40_dbus_launch_get_uuid.patch
    + Added. Check if get_machine_uuid() returns NULL before proceeding any
     further: we can't init the X atoms or create a session file name if there
     is no machine ID. Solves a dbus-launch crash if there is no machine id.
     (Closes: 3395938) Patch from upstream CVS
  * 2 important bugfixes, setting urgency to medium.

 -- Sjoerd Simons <sjoerd@debian.org>  Mon,  6 Nov 2006 22:02:19 +0100

dbus (0.94-1) unstable; urgency=low

  [ Riccardo Setti ]
  * Fixed dbus description. (closes: #388186)
  * Improved dbus.init script. (closes: #384859)
    - Patch from David Härdeman <david@2gen.com

  [ Sjoerd Simons ]
  * New upstream release (aka 1.0 RC2)
  * debian/dbus.init: Create the machine-id on start
  * debian/patches/10_dbus_uuid_in_var.patch
    + Added. Put the generated machine-id file in /var. Next upstream version
    will also have it there
  * debian/patches/99_rerun_automake.patch
    + Added. Re-automake because of the changes in the previous patch
  * debian/rules: Use list-missing to list files missing from the package
  * debin/dbus.dirs: Add /var/lib/dbus
  * debian/dbus.install: Include dbus-uuidgen and it's manpage
  * debian/libdbus-1-3.shlibs, debian/shlibs.local: Added. New symbols were
    added in this release.
  * debian/patches/20_dbus_uuid_world_readable.patch
    + Added. Make the generated machine-id file world readable (from upstream
    CVS)

 -- Sjoerd Simons <sjoerd@debian.org>  Wed, 25 Oct 2006 11:26:32 +0200

dbus (0.93-1) unstable; urgency=low

  * New upstream release
  * debian/patches/00_expand_bindir.patch
    - Removed. Fixed upstream
  * debian/control: Build-depend on libx11-dev, so dbus-launch can monitor X
    sessions.

 -- Sjoerd Simons <sjoerd@debian.org>  Sat, 16 Sep 2006 23:13:30 +0200

dbus (0.92-2) unstable; urgency=low

  * Upload to unstable
  * debian/patches/00_expand_bindir.patch
    - Added. Ensure the expanded version of $bindir is used for the
    DBUS_DAEMONDIR define. Fixes useless warning from dbus-launch (From
    upstream CVS)

 -- Sjoerd Simons <sjoerd@debian.org>  Thu,  7 Sep 2006 20:30:05 +0200

dbus (0.92-1) experimental; urgency=low

  * New upstream release

 -- Sjoerd Simons <sjoerd@debian.org>  Sat, 19 Aug 2006 22:13:25 +0200

dbus (0.91-1) experimental; urgency=low

  * New upstream release
    + First packaged dbus modular release. Bindings are in seperate source
      packages now.
  * Bumped libdbus-1 soname
  * debian/control: Remove all build-depends and definitions for the bindings.
  * debian/control: Update to use the official D-Bus spelling
  * debian/rules: Remove everything that was needed to build the bindings.
  * Remove files not applicable to the D-Bus bus and core libraries:
    + debian/python-dbus.install
    + debian/monodoc-dbus-1-manual.postinst
    + debian/libdbus-qt-1-dev.install
    + debian/libdbus-qt4-1-1.install
    + libdbus-1-cil.install
    + libdbus-qt-1-1c2.install
    + libdbus-1-cil.installcligac
    + libdbus-glib-1-2.install
    + monodoc-dbus-1-manual.install
    + libdbus-qt4-1-dev.install
    + libdbus-glib-1-dev.install
  * Remove all patches not applicable to the D-Bus bus and core libraries:
    + debian/patches/dbus-update-automake.patch
    + debian/patches/dbus-monoversion.patch
    + debian/patches/dbus-no-qt4-examples.patch
    + debian/patches/dbus-mono-pkgconfig-location.patch
    + debian/patches/dbus-new-monodoc.patch

 -- Sjoerd Simons <sjoerd@debian.org>  Mon, 31 Jul 2006 14:50:05 +0200

dbus (0.62-5) unstable; urgency=low

  * Update python-dbus to the new Python Policy
  * Bump Standards-Version to 3.7.2

 -- Sebastian Dröge <slomo@ubuntu.com>  Sat,  8 Jul 2006 01:25:40 +0200

dbus (0.62-4) unstable; urgency=low

  [ Sebastian Dröge ]
  * add ${shlibs:Depends} to Depends of libdbus-glib-1-dev, as it ships
    dbus-binding-tool to /usr/bin/. This fixes a missing libexpat.so.1.0.0.
    Thanks to Daniel Holbach for noticing this.

  [  Michael Biebl ]
  * debian/libdbus-qt4-1-dev.install: qt/dbus/qdbus.h is only a dummy header
    file. Install the real one instead. (Closes: #375298)

 -- Sjoerd Simons <sjoerd@debian.org>  Wed, 28 Jun 2006 19:03:23 +0200

dbus (0.62-3) unstable; urgency=low

  * Make the Qt4 bindings buid-depend on libqt4-dev (>= 4.1.3)
    (Closes: #374802)
  * Ensure /etc/dbus-1/system.d is included in the dbus package
    (Closes: #374930)

 -- Sjoerd Simons <sjoerd@debian.org>  Thu, 22 Jun 2006 18:36:35 +0200

dbus (0.62-2) unstable; urgency=low

  * debian/libdbus-qt-1-dev.install: Make the wildcard more strict so that it
    doesn't accidentally pickup qt4 files
  * debian/libdbus-qt4-1-dev.install: Also install the dbuscpp2xml and
    dbusidl2cpp utilities
  * debian/session.conf
    + Install a custom dbus session.conf. In the generated one some variables
    aren't expanded, causing the session bus to fail (Closes: #374747)
  * Move libdbus-1-2 to sections libs
  * Let libdbus-1-2 recommend dbus. Almost all libdbus-1 using applications
    really need the dbus to be present so the recommends is justified.
    (Closes: #374726)
  * debian/libdbus-qt-1-dev.install: Install all the needed header files.
    Thanks to Michael Biebl for testing a KDE4 build against these bindings.

 -- Sjoerd Simons <sjoerd@debian.org>  Wed, 21 Jun 2006 10:47:00 +0200



dbus (0.62-1) unstable; urgency=low

  * New upstream release
  * Remove Daniel Stone from uploaders on his request.
  * debian/dbus.init: Remove the sleep 1 when restarting. It's not needed as
    the start-stop-daemon --retry option is used to shut dbus down
  * Removed patched that aren't needed anymore:
    + debian/patches/dbus-reload-usercache.patch
    + debian/patches/dbus-qt-buildfix.patch
    + debian/patches/dbus-qt-endianness.patch
    + debian/patches/dbus-0.60-mono-return-null-fix.diff
    + debian/patches/dbus-tcp-econreff.patch
    + debian/patches/dbus-transport-tcp.patch
    + debian/patches/dbus-pendingcall-deadlock.patch
  * debian/patches/dbus-update-automake.patch
    + Updated
  * debian/patches/dbus-no-qt4-examples.patch
    + Added. Quick hack to disable the building of the qt4 example binaries.

 -- Sjoerd Simons <sjoerd@debian.org>  Tue, 20 Jun 2006 19:35:46 +0200

dbus (0.61-6) unstable; urgency=low

  [ Sebastian Dröge ]
  * debian/patches/dbus-new-monodoc.patch:
    + Call the new monodoc executables for doc generation to really get
      docs (Closes: #361541)
  * debian/patches/dbus-update-automake.patch:
    + updated for the above change
  * Add the correct libdbus-glib-1-2 path to the dh_shlibdeps search path to
    generate correct dependencies on dbus-1-utils.
  * Update libdbus-1-cil to the new CLI policy and use dh_installcligac for
    late GAC installation
  * debian/patches/dbus-mono-pkgconfig-location.patch:
    + Adjust the location of the .dll in the pkg-config file for the new CLI
      policy.

  [ Sjoerd Simons ]
  * debian/patches/dbus-transport-tcp.patch
    + Added. Fixes crash when using the tcp transport without an host option
    (from dbus CVS) (Closes: #368894)
  * debian/patches/dbus-tcp-econreff.patch
    + Added. Make the error which is given when the tcp transport gets a
    connection refused more understandable (from dbus CVS)

 -- Sjoerd Simons <sjoerd@debian.org>  Wed, 31 May 2006 15:00:49 +0200

dbus (0.61-5) unstable; urgency=low

  * debian/patches/dbus-0.60-mono-return-null-fix.diff:
    + Added again as this wasn't applied upstream. This makes dbus-sharp
      useable again as you don't get null anymore when asking for the session
      bus (see fd.o #5716)

 -- Sebastian Dröge <slomo@ubuntu.com>  Sat, 18 Mar 2006 14:40:48 +0100

dbus (0.61-4) unstable; urgency=low

  * debian/patches/dbus-reload-usercache.patch
    + Added. Reload the user info cache when reloading the config.
  * debian/patches/dbus-pendingcall-deadlock.patch
    + Added. Don't block in a poll if the data we're looking for was already
    read by another connection. (From dbus CVS)

 -- Sjoerd Simons <sjoerd@debian.org>  Sun,  5 Mar 2006 21:27:16 +0100

dbus (0.61-3) unstable; urgency=low

  * debian/patches/dbus-monoversion.patch
    + Added. Dbus mono assembly version is synced with release version, but
    nothing actually changed. This patch changes the assembly version back to
    0.60 to minimize breakage. New version will encode the assembly version
    in the package name (e.g libdbus-1-cil-0.61).

 -- Sjoerd Simons <sjoerd@debian.org>  Wed,  1 Mar 2006 19:59:47 +0100

dbus (0.61-2) unstable; urgency=low

  * debian/patches/dbus-qt-endianness.patch
    + Added. Fix FTBS on big-endian architectures

 -- Sjoerd Simons <sjoerd@debian.org>  Tue, 28 Feb 2006 00:58:05 +0100

dbus (0.61-1) unstable; urgency=medium

  * New upstream release
  * debian/patches/dbus-0.60-mono-arguments-fix.diff
    - Removed. Fixed upstream
  * debian/patches/dbus-0.60-mono-return-null-fix.diff
    - Removed. Fixed upstream
  * debian/patches/dbus-moc-selection.patch
    - Removed. Fixed upstream
  * debian/patches/dbus-qdbusmarshall-amd64.patch
    - Removed. Fixed upstream
  * Update cli-common depend to >= 0.2.0. Older versions have known bugs
  * Let binary-predeb/libdbus-1-cil:: depend on
    common-binary-post-install-arch, so dh_clideps can do it's work correctly.
  * debian/patches/dbus-qt-buildfix.patch
    + Added. Fix compilation of the Qt bindings (from CVS)
  * debian/patches/dbus-update-automake.patch
    + Added. Do a new autogen run, because the qt patch patches autotools
      files

 -- Sjoerd Simons <sjoerd@debian.org>  Fri, 24 Feb 2006 22:09:17 +0100

dbus (0.60-6) unstable; urgency=low

  * Sync relavant changes from ubuntu
    + dbus-0.60-mono-arguments-fix.diff
      - Added. 64bit fixes ((fd.o bugzilla #4410)
    + dbus-0.60-mono-return-null-fix.diff
      - Added. Don't return null for the session bus (fd.o bugzilla #5716)
    + Send the update-notifier reboot required notification if it's installed
    + Build mono bindings as arch indep.

 -- Sjoerd Simons <sjoerd@debian.org>  Thu, 16 Feb 2006 12:32:31 +0100

dbus (0.60-5) unstable; urgency=low

  * Fix a bashim in the postinst script (Closes: #347453)

 -- Sjoerd Simons <sjoerd@debian.org>  Wed, 11 Jan 2006 20:15:02 +0100

dbus (0.60-4) unstable; urgency=low

  * Upload to unstable

 -- Sjoerd Simons <sjoerd@debian.org>  Thu,  5 Jan 2006 21:55:49 +0100

dbus (0.60-3) experimental; urgency=low

  * debian/patches/dbus-qdbusmarshall-amd64.patch
    + Fix build failure on amd64 (Closes: #343746)
  * Ignore the exit code of run-parts in the init script.

 -- Sjoerd Simons <sjoerd@debian.org>  Thu,  5 Jan 2006 12:30:26 +0100

dbus (0.60-2) experimental; urgency=low

  * Let python2.4-dbus depend on python2.4-libxml2 (Closes: #343715)
  * Changed maintainer address to
    pkg-utopia-maintainers@lists.alioth.debian.org

 -- Sjoerd Simons <sjoerd@debian.org>  Thu, 15 Dec 2005 20:01:11 +0100

dbus (0.60-1) experimental; urgency=low

  * New upstream release
  * Soname of libdbus-1 and libdbus-glib-1 were bumped to 2
  * debian/patches/dbus-reloadconfig-reply.patch
    + Removed. Merged upstream
  * debian/patches/dbus-monitor.patch
    + Removed. Merged upstream
  * debian/patches/dbus-make-libtool-safe.patch
    + Removed. Fixed upstream
  * debian/patches/dbus-moc-selection.patch
    + Added. Enable the Qt moc paths to be specified to configure
  * Depend on lsb-base >= 3.0
  * Let dbus conflicht with libdbus-1-1 and libdbus-1-2 with dbus << 0.60.
    Some bus changes could result in strange bugs when mixing the old libs
    with the new bus.

 -- Sjoerd Simons <sjoerd@debian.org>  Wed, 14 Dec 2005 19:53:07 +0100

dbus (0.50-3) experimental; urgency=low

  * Also move dbus-launch and dbus-send manpages to the dbus package
  * debian/dbus.init
    + Make force-reload an alias of reload instead of restart

 -- Sjoerd Simons <sjoerd@debian.org>  Mon, 21 Nov 2005 11:17:57 +0100

dbus (0.50-2) experimental; urgency=low

  * maintainance is actually spelled "maintenance" (Closes: #332238)
  * Disable --enable-verbose because of the big performance hit
  * Move dbus-binding-tool from dbus-1-utils to libdbus-glib-1-dev
  * Move dbus-launch and dbus-send into the dbus package (Closes: #337212)
  * Move the /etc/X11/Xsession.d/ script from dbus-1-utils to dbus
  * Add reload function to the init script
  * Use log_daemon_msg instead of log_begin_msg in the init script where
    applicable
  * debian/patches/dbus-reloadconfig-reply.patch
    + Added. Send a reply message when org.freedesktop.DBus.ReloadConfig is
      called
  * Prefix the long description of monodoc-dubs-1-manual with one space
    instead of two (Closes: #337032)
  * Add LSB formatted dependency info in the init script (Closes: #337644)

 -- Sjoerd Simons <sjoerd@debian.org>  Wed,  9 Nov 2005 20:02:09 +0100

dbus (0.50-1) experimental; urgency=low

  * New upstream release

 -- Sjoerd Simons <sjoerd@debian.org>  Thu,  8 Sep 2005 10:01:21 +0200

dbus (0.36.2-1) experimental; urgency=low

  * New upstream release
  * Fix descriptions to refer to dbus rather than dbus-1.
  * Make dbus-1-utils depend on dbus
  * debian/patches/dbus-sessionbus-checkuid.patch
    + Removed. Fixed upstream

 -- Sjoerd Simons <sjoerd@debian.org>  Tue,  6 Sep 2005 09:26:19 +0200

dbus (0.36.1-1) experimental; urgency=low

  * New upstream release (Closes: #319593, #324016)
  * debian/patches/dbus_cmsgcred.patch
    + Removed. Fixed upstream.
  * debian/patches/dbus-gilstate.patch
    + Removed. Fixed upstream.
  * Sync with the ubuntu package
    + Remove dbus_bindings.{a,la} from python2.4-dbus
    + debian/patches/dbus-make-libtool-safe.patch
      - Added. Replace explicit libtool calls with $(LIBTOOL) in
        glib/Makefile.*
    + Don't include the .la files in the dev packages.
    + Don't restart dbus on upgrade. Too many applications don't handle it
      correctly.
    + Switched the init script to lsb-base
    + Ship dbus-binding-tool and dbus-viewer with dbus-1-utils

 -- Sjoerd Simons <sjoerd@debian.org>  Fri, 26 Aug 2005 21:58:42 +0200

dbus (0.34-4) experimental; urgency=low

  * libdbus-1-cil improvements based on comments from Mirco Bauer
    + Call dh_clideps before dh_makeclilibs
    + libdbus-1-cil can be arch all
    + Use CLI instead of .NET in the package description
  * Add debian/patches/dbus-sessionbus-checkuid.patch:
    - bus/session.conf.in: Do not allow any user to connect to any session bus
      by default.
    - bus/policy.c: "allowed" now defaults to true if the connecting user id
      matches the session bus user id.
    - This stops other users from listening and sending to other user's
      session dbus instances.
    - References:
      CAN-2005-0201
      https://bugs.freedesktop.org/show_bug.cgi?id=2436
  * debian/patches/dbus-gilstate: Fix segfaults in python bindings.
    Patch by Anthony Baxter.
  * Add D-BUS monodoc documentation package
  * C++ transition

 -- Sjoerd Simons <sjoerd@debian.org>  Mon, 11 Jul 2005 10:22:44 +0200

dbus (0.34-3) experimental; urgency=low

  * Build-depend on python-pyrex instead of python2.3-pyrex
  * debian/dbus.postinst
   + Forgot to rename dbus-1 to dbus in the previous package.
  * Rename libdbus-cil to libdbus-1-cil

 -- Sjoerd Simons <sjoerd@debian.org>  Wed, 22 Jun 2005 18:53:22 +0200

dbus (0.34-2) experimental; urgency=low

  * debian/dbus.init
    + The even.d dir is in /etc/dbus-1 not in /etc/dbus

 -- Sjoerd Simons <sjoerd@debian.org>  Tue, 21 Jun 2005 16:16:43 +0200

dbus (0.34-1) experimental; urgency=low

  * New upstream release
  * Build libdbus-cil on amd64 too (Closes: #314247)
  * Python bindings need python2.4, so build them against python2.4.

 -- Sjoerd Simons <sjoerd@debian.org>  Mon, 20 Jun 2005 13:07:04 +0200

dbus (0.33-1) experimental; urgency=low

  * New upstream release (Closes: #299049)
  * Redone the package names to be much more sane.
    - Based on ubuntu's dbus 0.33 package by Daniel Stone.
    - dbus deamon goes into the dbus package instead of dbus-1
    - glib bindings in libdbus-glib-1-1 instead of dbus-glib-1
    - qt bindings in libdbus-qt-1-1 instead of dbus-qt-1
    - Library component from dbus-1 goed into libdbus-1-1
  * debian/patches/dbus-fixverbose.patch
    - Removed. Fixed upstream
  * debian/patches/dbus-getpwname.patch
    - Removed. Fixed upstream
  * debian/patches/fix-policy-group.patch
    - Removed. Not relevant anymore

 -- Sjoerd Simons <sjoerd@debian.org>  Mon, 20 Jun 2005 11:12:12 +0200

dbus (0.23.4-2) unstable; urgency=low

  * Upload version with QT and Mono bindings to unstable. (Closes: #271895)
    (Closes: #271896) (Closes: #260044) (Closes: #290622)
  * debian/patches/dbus_cmsgcred.patch
    - Added. Fix syntax error on systems where HAVE_CMSGCRED is defined
      (Thanks to Michael Banck) (Closes: #311726)

 -- Sjoerd Simons <sjoerd@debian.org>  Mon,  6 Jun 2005 22:48:08 +0200

dbus (0.23.4-1bindings0) experimental; urgency=low

  * Enable Mono and QT bindings.

 -- Sjoerd Simons <sjoerd@debian.org>  Tue,  5 Apr 2005 22:15:29 +0200

dbus (0.23.4-1) unstable; urgency=low

  * New upstream release
  * debian/patches/dbus-abi-api.patch
    - Removed, fixed upstream
  * debian/patches/dbus-python-fix.patch
    - Removed, fixed upstream
  * debian/patches/fix-policy-group.patch
    - Stop segfaulting at "<policy group="..."> tags (Closes: #297495)
  * debian/patches/dbus-fixverbose.patch
    - Fix inaccurate messages in the debug output of the uid/gid lookup code
    (Thanks to  Tom Parker) (Closes: #297497)
  * debian/patches/dbus-getpwname.patch
  * Add .la files in the -dev packages (Closes: #297936)

 -- Sjoerd Simons <sjoerd@debian.org>  Wed, 30 Mar 2005 23:02:00 +0200

dbus (0.23.2-3) unstable; urgency=low

  * debian/patches/dbus-abi-api.patch
    - Fix dbus api and abi breakage between 0.23.1 and 0.23.2 (Closes: #297020)

 -- Sjoerd Simons <sjoerd@debian.org>  Mon, 28 Feb 2005 15:05:19 +0100

dbus (0.23.2-2) unstable; urgency=low

  * debian/patches/dbus-python-fix.patch
    - Fix python bindings (Based on dbus CVS fix)

 -- Sjoerd Simons <sjoerd@debian.org>  Thu, 24 Feb 2005 11:19:03 +0100

dbus (0.23.2-1bindings0) experimental; urgency=low
  * debian/patches/dbus-monofixes.patch
    + Removed. Fixed in this release

 -- Sjoerd Simons <sjoerd@debian.org>  Thu, 17 Feb 2005 13:24:22 +0100

dbus (0.23.2-1) unstable; urgency=low
  * New upstream release

 -- Sjoerd Simons <sjoerd@debian.org>  Wed, 23 Feb 2005 13:04:21 +0100

dbus (0.23.1-1bindings0) experimental; urgency=low

  * New upstream release
  * debian/patches/dbus-monofixes.patch
    + Added. Some mono fixes from dbus cvs

 -- Sjoerd Simons <sjoerd@debian.org>  Thu, 17 Feb 2005 13:24:22 +0100

dbus (0.23-1mono1) experimental; urgency=low

  * Enable the qt bindings. Thanks to Kevin Ottens
    (Closes: #271895) (Closes: #271896) (Closes: #290622)

 -- Sjoerd Simons <sjoerd@debian.org>  Sat, 22 Jan 2005 13:53:27 +0100

dbus (0.23-1mono0) experimental; urgency=low

  * Enable the mono bindings

 -- Sjoerd Simons <sjoerd@debian.org>  Fri, 14 Jan 2005 17:54:26 +0100

dbus (0.23-1) unstable; urgency=low

  * New upstream release
  * Disable the mono bindings for the unstable packages untill mono goes into
    testing.

 -- Sjoerd Simons <sjoerd@debian.org>  Fri, 14 Jan 2005 15:22:20 +0100

dbus (0.22+cvs.20050104-1) experimental; urgency=low

  * CVS snapshot
  * Package the dbus mono bindings for i386, powerpc and s390. Mostly based on
    patches from Edd Dumbill. (Closes: #260044)

 -- Sjoerd Simons <sjoerd@debian.org>  Wed,  5 Jan 2005 18:20:47 +0100

dbus (0.22-4) unstable; urgency=low

  * Let the initscript check if the pid in the pidfile actually corresponds
    to a dbus daemon process (Closes: #285758)

 -- Sjoerd Simons <sjoerd@debian.org>  Wed,  5 Jan 2005 16:55:45 +0100

dbus (0.22-3) unstable; urgency=medium

  * Actually ship the init script improvements mentioned in the previous
    upload. (please pass the brown paper bag)
  * Call run-parts --reverse on the event.d dir when stopping dbus
    (Closes: #269283)

 -- Sjoerd Simons <sjoerd@debian.org>  Sat,  6 Nov 2004 16:17:40 +0100

dbus (0.22-2) unstable; urgency=medium

  * debian/patches/dbus-monitor.patch
    + Updated. Unbreak dbus-monitor when arguments are given. (From the ubuntu
      dbus package)
  * Use run-parts --arg instead of -a, which works with woody's run-parts
    (Closes: #269708) (Closes: #274702)
  * Use start-stop-daemon --retry when stopping to ensure the system bus
    stopped. Prevents race conditions with the dbus pidfile (Closes: #277148)
  * Add myself to Uploaders
  * Acknowledge my own NMU (Closes: #272862)

 -- Sjoerd Simons <sjoerd@debian.org>  Tue, 02 Nov 2004 12:19:47 +0100

dbus (0.22-1.1) unstable; urgency=high

  * Non-maintainer upload with maintainers permission
  * debian/patches/dbus-python-64bit.patch
    + Added. Taken from dbus cvs. Add support for int64 and uint64 to the
    python bindings (Closes: #272862)
  * Urgency high because the hal package depending on this fix fixes RC bugs.

 -- Sjoerd Simons <sjoerd@debian.org>  Sat, 25 Sep 2004 17:45:33 +0200

dbus (0.22-1) unstable; urgency=high

  * New upstream release.
    + Urgency high so it slips into sarge before the freeze.

 -- Daniel Stone <daniels@debian.org>  Tue, 17 Aug 2004 00:42:56 +0100

dbus (0.21-7) unstable; urgency=low

  * Created /etc/dbus-1/event.d/ and added support to dbus' init script
    to run the files in it on stop/start/restart

 -- Daniel Silverstone <dsilvers@debian.org>  Thu, 22 Jul 2004 14:13:44 +0100

dbus (0.21-6) unstable; urgency=low

  * Add a chown,chgrp to the init script to make sure the pid dir is owned
    by the messagebus user.
  * Modify the dbus-1 init script to remove some arguments from the invocation
    of start-stop-daemon so that it will work when being asked to stop a
    dbus instance which has a different executable to that installed.

 -- Daniel Silverstone <dsilvers@debian.org>  Mon, 12 Jul 2004 21:56:45 +0100

dbus (0.21-5) unstable; urgency=low

  * Change debian/control to indicate that dbus is group maintained.
  * Build-depend on the version of python2.3-pyrex which theoretically has
    the fixed patch for coping with unsigned long int vs. long unsigned int
  * Removed the seddery introduced in 0.21-2 because the above build-depend
    change should ensure we're safe.

 -- Daniel Silverstone <dsilvers@debian.org>  Mon,  5 Jul 2004 17:44:06 +0100

dbus (0.21-4) unstable; urgency=low

  * Updated debian/copyright to the AFL 2.0 closes: #239332
  * Updated debian/dbus-1.init to create /var/run/dbus if it
    doesn't already exist. closes: #242639

 -- Daniel Silverstone <dsilvers@debian.org>  Fri, 18 Jun 2004 00:20:27 +0100

dbus (0.21-3) unstable; urgency=low

  * Add the sed call to Makefile.in too. Damn my forgetfulness.

 -- Daniel Silverstone <dsilvers@debian.org>  Wed, 16 Jun 2004 18:06:28 +0100

dbus (0.21-2) unstable; urgency=low

  * Add a sed -e's/long unsigned/unsigned long/g' to the python bindings
    preparation line. This *should* solve the FTBFS on alpha, s390 and ia64
  * Also, fix an a-umlaut to 'ae' in the changelog to prevent nasty
    debian-changelog-file-uses-obsolete-national-charset errors from lintian

 -- Daniel Silverstone <dsilvers@debian.org>  Tue, 15 Jun 2004 19:26:12 +0100

dbus (0.21-1) unstable; urgency=low

  * New upstream version.
    + Fixes varargs crap - cleaner patch from David Zeuthen applied. (closes:
      #229274)
  * Added provides/replaces/conflicts on dbus-1-utils << 0.20-4, per -4's
    moving of manpages.

 -- Daniel Stone <daniels@debian.org>  Sun, 21 Mar 2004 02:42:53 +1100

dbus (0.20-6) unstable; urgency=low

  * Add a touch of usage information to the top of the dbus Xsession.d file.
    Also since we've had confirmation that this file does enough, this version
    closes: #230835
  * Add an extra rm -f $PIDFILE to /etc/init.d/dbus-1 to help on restart.
    closes: #229609
  * Temporarily quiesce error reports in system.d/*.conf files when loading.
    This breaks the standard that the daemon shouldn't start with malformed
    configuration files, but at least for now it seems sensible to do.
    closes: #230231
    NOTE: this is likely to be removed in a future version of dbus after the
    configuration file syntax stabilises. Please report bugs against packages
    which have configs which fail to parse with the latest dbus package.

 -- Daniel Silverstone <dsilvers@debian.org>  Tue, 10 Feb 2004 00:46:52 +0000

dbus (0.20-5) unstable; urgency=low

  * Add an /etc/X11/Xsession.d/ entry to launch a session bus.
    You will need to add 'use-session-dbus' to your /etc/X11/Xsession.options
    file to enable it.

 -- Daniel Silverstone <dsilvers@debian.org>  Tue,  3 Feb 2004 18:15:48 +0000

dbus (0.20-4) unstable; urgency=low

  * Ensure the manpages are installed into the right package.
  * Add /usr/lib/dbus-1.0/services to the dbus-1 package. (closes: #230413)
  * dbus-glib-1-dev now depends on libglib2.0-dev which is kinda needed in order
    to get glib-object.h
  * Removed the dbus-qt-1 and dbus-qt-1-dev packages until upstream actually
    do something with the binding (like putting some code into it)

 -- Daniel Silverstone <dsilvers@debian.org>  Sun,  1 Feb 2004 22:22:59 +0000

dbus (0.20-3) unstable; urgency=high

  * Urgency high because the old package was virtually useless.
  * debian/patches/fix-varargs-usage.diff:
    + Merged patch from Michel Daenzer (thanks Michel!) to fix varargs usage,
      so we don't segfault on --system anymore. (closes: #229274, #229005,
      #229609)

 -- Daniel Stone <daniels@debian.org>  Wed, 28 Jan 2004 06:51:07 +1100

dbus (0.20-2) unstable; urgency=low

  * The "gotta keep the ftpmaster cab^Whappy release".
    + Hey, I need the overrides ...
  * debian/python2.3-dbus.install:
    + Stop installing .a and .la files (thanks Daniel Silverstone).
  * debian/dbus-qt-1-dev.install:
    + Install the .la file ... yep, Daniel Silverstone
  * debian/patches/dbus-monitor.patch:
    + Patch from Daniel Silverstone to add suport for filters to dbus-monitor:
      only watch for certain events.
  * debian/rules:
    + Add --enable-verbose-mode to make debugging far more easier.
      - Daniel Silverstone strikes again!

 -- Daniel Stone <daniels@debian.org>  Wed, 21 Jan 2004 11:07:37 +1100

dbus (0.20-1) unstable; urgency=low

  * New upstream release (closes: #223400).
    + This version includes Qt and Python support.
      - New packages: dbus-1-qt, python2.3-dbus.
  * debian/dbus-1.postinst:
    + Call addgroup with --system so it doesn't get a userspace GID.
      (closes: #222563)
  * debian/control, debian/rules:
    + Start building Qt and Python bindings.
  * debian/patches/dbus-python-signals-dze.patch:
    + Merged patch (already applied in HEAD) to enhance signal support in the
      Python interface; available from
      http://freedesktop.org/~david/dbus-python-signals-dze.patch.

 -- Daniel Stone <daniels@debian.org>  Sat,  6 Dec 2003 00:17:50 +1100

dbus (0.13-1) unstable; urgency=low

  * New upstream release.
  * debian/control:
    + Update Maintainer address to debian.org.
    + Add Recommends: dbus-glib-1 to dbus-1-utils, for the dbus-monitor
      program. (closes: #213914)

 -- Daniel Stone <daniels@debian.org>  Wed, 22 Oct 2003 13:54:53 +1000

dbus (0.12-4) unstable; urgency=low

  * debian/control:
    + Taking over from Colin as maintainer.
    + Bump debhelper Build-Dep to >=4.1.46, when dh_installlogcheck was first
      introduced.
    + Bump Standards-Version to 3.6.1.
    + Add Replaces/Provides/Conflicts on earlier dbus-1 versions to
      dbus-1-utils.
  * debian/dbus-1.init:
    + Clean up after the daemon's pidfile mess, ensuring smooth upgrades.
      (closes: #209143)

 -- Daniel Stone <daniel@fooishbar.org>  Mon, 22 Sep 2003 12:13:06 +1000

dbus (0.12-3) unstable; urgency=low

  * debian/control:
    - Break out utilities into separate dbus-1-utils package.

 -- Colin Walters <walters@debian.org>  Sat, 30 Aug 2003 20:07:28 -0400

dbus (0.12-2) unstable; urgency=low

  * debian/control:
    - [dbus-1] Add Depends on adduser (Closes: #204871)

 -- Colin Walters <walters@debian.org>  Sun, 10 Aug 2003 22:23:36 -0400

dbus (0.12-1) unstable; urgency=low

  * New upstream release.
  * debian/control:
    - Bump Standards-Version to 3.6.0, no changes required.

 -- Colin Walters <walters@debian.org>  Wed,  6 Aug 2003 01:50:13 -0400

dbus (0.11+cvs200307017-1) unstable; urgency=low

  * New upstream CVS snapshot.
    - Creates services directory (Closes: #198433)

 -- Colin Walters <walters@debian.org>  Thu, 17 Jul 2003 19:05:37 -0400

dbus (0.11+cvs20030528-2) unstable; urgency=low

  * debian/rules:
    - Include utils.mk.

 -- Colin Walters <walters@debian.org>  Thu, 29 May 2003 02:14:29 -0400

dbus (0.11+cvs20030528-1) unstable; urgency=low

  * New upstream CVS snapshot.
  * debian/control:
    - Build-Depend on latest cdbs to get some minor fixes.

 -- Colin Walters <walters@debian.org>  Wed, 28 May 2003 16:56:29 -0400

dbus (0.11-2) unstable; urgency=low

  * debian/control:
    - Add Build-Depends on cdbs, just because it's so freaking sweet.
  * debian/rules:
    - Convert to CDBS.
  * debian/rocks:
    - Removed.

 -- Colin Walters <walters@debian.org>  Mon, 19 May 2003 19:21:33 -0400

dbus (0.11-1) unstable; urgency=low

  * The "Bill Gates Grants Self 18 Dexterity, 20 Charisma" release.
  * New upstream release.
  * debian/control:
    - Bump Standards-Version to 3.5.10, no changes required.
  * debian/rocks:
    - No need to create system.d anymore, upstream does it now.

 -- Colin Walters <walters@debian.org>  Thu, 15 May 2003 22:01:23 -0400

dbus (0.10+cvs20030503-2) unstable; urgency=low

  * The "I've Got To Stop Taking Lives So Seriously" release.
  * debian/control:
    - Add Build-Depends on docbook-utils.

 -- Colin Walters <walters@debian.org>  Sat,  3 May 2003 16:58:20 -0400

dbus (0.10+cvs20030503-1) unstable; urgency=low

  * The "Chimp Study On Human-Evasion Response To Feces-Hurling Nearly
    Complete" release.
  * New upstream snapshot.
    - Includes some of my patches; this will among other things make
      the system bus go again.
  * debian/rocks:
    - Add --enable-docs to DEB_CONFIGURE_EXTRA_FLAGS.
  * debian/dbus-1-dev.install:
    - Update to handle new upstream .pc name.
  * debian/rules:
    - Update to latest version of Colin's Build System.

 -- Colin Walters <walters@debian.org>  Sat,  3 May 2003 03:58:53 -0400

dbus (0.10-1) unstable; urgency=low

  * The "West-Wing Tech-Support' Crew Be A Buncha Wack Bitches" release.
  * New upstream release.
  * debian/dbus-1.install:
    - Install all binaries.
  * debian/dbus-1-dev.install:
    - Install headers from /usr/lib/dbus-1.0 too.
  * debian/rocks:
    - Create etc/dbus-1/system.d.

 -- Colin Walters <walters@debian.org>  Mon, 28 Apr 2003 17:29:50 -0400

dbus (0.9-2) unstable; urgency=low

  * The "New Fox Reality Show To Determine Ruler Of Iraq" release.
  * debian/rocks:
    - Generate API docs via doxygen (Closes: #185470)
  * debian/control:
    - Build-Depend on doxygen.
  * debian/dbus-1-doc.install:
    - Install docs in correct place.
    - Install newly generated doxygen docs.
  * debian/rules:
    - Update to latest version of Colin's Build System.
    - Eagerly await ftpmaster installing build-common.

 -- Colin Walters <walters@debian.org>  Wed, 23 Apr 2003 23:40:00 -0400

dbus (0.9-1) unstable; urgency=low

  * The "Starbucks To Begin Sinister 'Phase Two' Of Operation" release.
  * New upstream release.
  * debian/control:
    - Drop "lib*" prefix from all packages, and change suffix from "0" to "-1".
      D-BUS isn't technically just a shared library; it also includes a
      daemon.  This could really go either way; I could just put the daemon
      in the libdbus0 package and be done with it, but I think that's more
      confusing in the end, since people have been very conditioned to
      expect libfoo -> just shared library.
    - Add Conflicts: and Replaces: on older lib* packages.
    - Remove Provides and Conflicts on libdbus-dev in new dbus-1-dev
      package, since they are actually parallel installable.
    - Ditto for libdbus-glib0-dev.
    - Touch up descriptions.
    - Update to Standards-Version: 3.5.9; no changes required.
    - Add libexpat-dev to Build-Depends.
  * debian/dbus0.init:
    - New file; runs the D-BUS daemon.
  * debian/dbus0.default:
    - New file.
  * debian/dbus0.postinst:
    - New file; creates the messagebus user and stuff.
  * debian/dbus0.install:
    - Install configuration files.
  * debian/rocks:
    - Add --with-xml=expat.
    - Update to correspond with changes to debian/control.
    - Make dbus-glib-1 package be built after dbus-1 package.
    - Add debian/dbus-1/usr/lib to DEB_SHLIBDEPS_INCLUDE_dbus-glib-1 so we
      pick up the right shlibs.
  * debian/rules:
    - Update to latest version of Colin's Build System.

 -- Colin Walters <walters@debian.org>  Sun, 13 Apr 2003 23:40:29 -0400

dbus (0.6-1) unstable; urgency=low

  * New upstream release.
  * debian/control:
    - [libdbus0] Flesh out description somewhat.

 -- Colin Walters <walters@debian.org>  Tue, 18 Mar 2003 10:50:42 -0500

dbus (0.5-2) unstable; urgency=low

  * debian/libdbus0-dev.install:
    - Don't include dbus-glib-1.0.pc.
    - Don't include dbus-glib-1.a or .so.

 -- Colin Walters <walters@debian.org>  Thu,  6 Mar 2003 23:17:53 -0500

dbus (0.5-1) unstable; urgency=low

  * Initial version (Closes: #183739)

 -- Colin Walters <walters@debian.org>  Thu,  6 Mar 2003 17:58:06 -0500<|MERGE_RESOLUTION|>--- conflicted
+++ resolved
@@ -1,4 +1,9 @@
-<<<<<<< HEAD
+dbus (1.7.0-2) UNRELEASED; urgency=low
+
+  * Do the debug build --with-valgrind on mipsel, too
+
+ -- Simon McVittie <smcv@debian.org>  Thu, 25 Apr 2013 13:46:10 +0100
+
 dbus (1.7.0-1) experimental; urgency=low
 
   * Branch for experimental
@@ -17,27 +22,6 @@
     becomes M-A: foreign (#631275).
 
  -- Simon McVittie <smcv@debian.org>  Fri, 22 Feb 2013 15:20:10 +0000
-=======
-dbus (1.6.10-1) UNRELEASED; urgency=low
-
-  * New upstream stable release 1.6.10
-  * Merge everything except the upstream development release from experimental:
-    - On architectures where it's currently supported, do the
-      debug build with --with-valgrind for better instrumentation
-    - debian/rules: factor out production and debug configure flags
-    - Add support for DEB_BUILD_OPTIONS=nodocs, which omits most documentation
-      (allowing doxygen and xmlto to be avoided) and the dbus-1-doc package
-    - Add support for DEB_BUILD_PROFILE=stage1, which does the same as nodocs
-      and additionally makes the debug build not insist on building all tests
-    - Make the development and debugging packages Multi-Arch: same,
-      since their arch-dependent files are all arch-segregated
-      (/usr/lib/TUPLE) or named according to a build-ID (/usr/lib/debug)
-      (Closes: #689071). This is not actually useful until pkg-config
-      becomes M-A: foreign (#631275).
-  * Do the debug build --with-valgrind on mipsel, too
-
- -- Simon McVittie <smcv@debian.org>  Wed, 24 Apr 2013 13:09:35 +0100
->>>>>>> 73b41431
 
 dbus (1.6.8-1) unstable; urgency=low
 
