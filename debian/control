Source: dbus
Section: devel
Priority: optional
Maintainer: Utopia Maintenance Team <pkg-utopia-maintainers@lists.alioth.debian.org>
Uploaders: Sjoerd Simons <sjoerd@debian.org>,
           Sebastian Dröge <slomo@debian.org>,
           Michael Biebl <biebl@debian.org>,
           Loic Minier <lool@dooz.org>,
           Simon McVittie <smcv@debian.org>
Build-Depends: cdbs (>= 0.4.43),
               debhelper (>= 7),
               autotools-dev,
               libexpat-dev,
               doxygen,
               xmlto,
               xsltproc,
               libx11-dev,
               libselinux1-dev [linux-any]
<<<<<<< HEAD
Standards-Version: 3.9.1
Vcs-Svn: svn://svn.debian.org/pkg-utopia/packages/unstable/dbus/
Vcs-Browser: http://svn.debian.org/wsvn/pkg-utopia/packages/unstable/dbus/
=======
Standards-Version: 3.9.0
Vcs-Git: git://git.debian.org/pkg-utopia/dbus.git
Vcs-Browser: http://git.debian.org/?p=pkg-utopia/dbus.git
>>>>>>> 47d3de2c
Homepage: http://dbus.freedesktop.org/

Package: dbus
Architecture: any
Depends: ${shlibs:Depends},
         ${misc:Depends},
         adduser,
         lsb-base (>= 3.2-14)
Suggests: dbus-x11
Description: simple interprocess messaging system
 D-Bus is a message bus, used for sending messages between applications.
 Conceptually, it fits somewhere in between raw sockets and CORBA in
 terms of complexity.
 .
 D-Bus supports broadcast messages, asynchronous messages (thus
 decreasing latency), authentication, and more. It is designed to be
 low-overhead; messages are sent using a binary protocol, not using
 XML. D-Bus also supports a method call mapping for its messages, but
 it is not required; this makes using the system quite simple.
 .
 It comes with several bindings, including GLib, Python, Qt and Java.
 .
 This package contains the D-Bus daemon and related utilities.
 .
 The client-side library can be found in the libdbus-1-3 package, as it is no
 longer contained in this package.

Package: dbus-x11
Architecture: any
Section: x11
Depends: ${shlibs:Depends},
         ${misc:Depends},
         dbus
Breaks: x11-common (<< 1:7.5+4)
Description: simple interprocess messaging system (X11 deps)
 D-Bus is a message bus, used for sending messages between applications.
 Conceptually, it fits somewhere in between raw sockets and CORBA in
 terms of complexity.
 .
 This package contains the dbus-launch utility which is necessary for
 packages using a D-Bus session bus.
 .
 See the dbus description for more information about D-Bus in general.

Package: libdbus-1-3
Architecture: any
Depends: ${shlibs:Depends},
         ${misc:Depends}
Recommends: dbus
Section: libs
Description: simple interprocess messaging system
 D-Bus is a message bus, used for sending messages between applications.
 Conceptually, it fits somewhere in between raw sockets and CORBA in
 terms of complexity.
 .
 D-Bus supports broadcast messages, asynchronous messages (thus
 decreasing latency), authentication, and more. It is designed to be
 low-overhead; messages are sent using a binary protocol, not using
 XML. D-Bus also supports a method call mapping for its messages, but
 it is not required; this makes using the system quite simple.
 .
 It comes with several bindings, including GLib, Python, Qt and Java.
 .
 The daemon can be found in the dbus package.

Package: dbus-1-doc
Section: doc
Architecture: all
Depends: ${misc:Depends}
Suggests: libdbus-1-dev
Description: simple interprocess messaging system (documentation)
 D-Bus is a message bus, used for sending messages between applications.
 Conceptually, it fits somewhere in between raw sockets and CORBA in
 terms of complexity.
 .
 This package contains the API documentation for D-Bus, as well as
 the protocol specification.
 .
 See the dbus description for more information about D-Bus in general.

Package: libdbus-1-dev
Section: libdevel
Architecture: any
Depends: libdbus-1-3 (= ${binary:Version}),
         ${misc:Depends},
         ${shlibs:Depends},
         pkg-config
Description: simple interprocess messaging system (development headers)
 D-Bus is a message bus, used for sending messages between applications.
 Conceptually, it fits somewhere in between raw sockets and CORBA in
 terms of complexity.
 .
 See the dbus description for more information about D-Bus in general.

Package: dbus-1-dbg
Section: debug
Priority: extra
Architecture: any
Depends: libdbus-1-3 (= ${binary:Version}),
         ${misc:Depends}
Recommends: dbus (= ${binary:Version}),
            dbus-x11 (= ${binary:Version})
Description: simple interprocess messaging system (debug symbols)
 D-Bus is a message bus, used for sending messages between applications.
 Conceptually, it fits somewhere in between raw sockets and CORBA in
 terms of complexity.
 .
 This package provides support for debugging programs that use the core
 D-Bus shared library.
 .
 See the dbus package description for more information about D-Bus in general.<|MERGE_RESOLUTION|>--- conflicted
+++ resolved
@@ -16,15 +16,9 @@
                xsltproc,
                libx11-dev,
                libselinux1-dev [linux-any]
-<<<<<<< HEAD
 Standards-Version: 3.9.1
-Vcs-Svn: svn://svn.debian.org/pkg-utopia/packages/unstable/dbus/
-Vcs-Browser: http://svn.debian.org/wsvn/pkg-utopia/packages/unstable/dbus/
-=======
-Standards-Version: 3.9.0
 Vcs-Git: git://git.debian.org/pkg-utopia/dbus.git
 Vcs-Browser: http://git.debian.org/?p=pkg-utopia/dbus.git
->>>>>>> 47d3de2c
 Homepage: http://dbus.freedesktop.org/
 
 Package: dbus
