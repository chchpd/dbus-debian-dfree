dnl -*- mode: m4 -*-
AC_PREREQ([2.63])

m4_define([dbus_major_version], [1])
m4_define([dbus_minor_version], [7])
<<<<<<< HEAD
m4_define([dbus_micro_version], [0])
=======
m4_define([dbus_micro_version], [2])
>>>>>>> 05b847b8
m4_define([dbus_version],
          [dbus_major_version.dbus_minor_version.dbus_micro_version])
AC_INIT([dbus],[dbus_version],[https://bugs.freedesktop.org/enter_bug.cgi?product=dbus],[dbus])

AC_CANONICAL_HOST

AC_CONFIG_HEADERS([config.h])
AC_CONFIG_MACRO_DIR([m4])

AM_INIT_AUTOMAKE([1.10 tar-ustar -Wno-portability])

GETTEXT_PACKAGE=dbus-1
AC_SUBST(GETTEXT_PACKAGE)
AC_DEFINE_UNQUOTED(GETTEXT_PACKAGE,"$GETTEXT_PACKAGE",[The name of the gettext domain])

# By default, rebuild autotools files on demand; only use ./missing if the
# user says --disable-maintainer-mode (some distributions like to do this)
AM_MAINTAINER_MODE([enable])

m4_ifdef([AM_SILENT_RULES],[AM_SILENT_RULES([yes])])

AC_DEFINE_UNQUOTED(DBUS_DAEMON_NAME,"dbus-daemon",[Name of executable])

# libtool versioning - this applies to libdbus
#
# See http://sources.redhat.com/autobook/autobook/autobook_91.html#SEC91 for details
#

## increment if the interface has additions, changes, removals.
LT_CURRENT=11

## increment any time the source changes; set to
##  0 if you increment CURRENT
<<<<<<< HEAD
LT_REVISION=0
=======
LT_REVISION=1
>>>>>>> 05b847b8

## increment if any interfaces have been added; set to 0
## if any interfaces have been changed or removed. removal has
## precedence over adding, so set to 0 if both happened.
LT_AGE=8

AC_SUBST(LT_CURRENT)
AC_SUBST(LT_REVISION)
AC_SUBST(LT_AGE)

DBUS_MAJOR_VERSION=dbus_major_version
DBUS_MINOR_VERSION=dbus_minor_version
DBUS_MICRO_VERSION=dbus_micro_version
DBUS_VERSION=dbus_major_version.dbus_minor_version.dbus_micro_version

AC_SUBST(DBUS_MAJOR_VERSION)
AC_SUBST(DBUS_MINOR_VERSION)
AC_SUBST(DBUS_MICRO_VERSION)
AC_SUBST(DBUS_VERSION)

AC_PROG_CC
AM_PROG_CC_C_O
AC_PROG_CXX
AC_USE_SYSTEM_EXTENSIONS
AC_ISC_POSIX
AC_HEADER_STDC
AC_C_INLINE
AM_PROG_LIBTOOL
AC_PROG_MKDIR_P
COMPILER_COVERAGE
COMPILER_OPTIMISATIONS
PKG_PROG_PKG_CONFIG

# Initialize libtool
LT_INIT([win32-dll])
LT_LANG([Windows Resource])

# Set some internal variables depending on the platform for later use.
dbus_win=no
dbus_cygwin=no
dbus_unix=no
case "${host}" in
    *-mingw32ce*)
        dbus_win=yes
        dbus_wince=yes
        ;;
    *-mingw32*)
        dbus_win=yes
        ;;
    *-cygwin*)
        dbus_cygwin=yes
        dbus_unix=yes
        ;;
    *)
        dbus_unix=yes
       ;;
esac

# Special defines for certain platforms
if test "$dbus_win" = yes; then
    AC_DEFINE(DBUS_WIN,1,[Defined if we run on a W32 API based system])
    BUILD_TIMESTAMP=`date --iso-8601=minutes`
    AC_SUBST(BUILD_TIMESTAMP)
    # Assume DBUS_VERSION is always three numbers
    BUILD_FILEVERSION=`echo "$DBUS_VERSION" | sed -e 's/\./,/g'`,0
    AC_SUBST(BUILD_FILEVERSION)
    AC_CHECK_TOOL(WINDRES, windres, no)
    if test "$WINDRES" = no; then
      AC_MSG_ERROR([*** Could not find an implementation of windres in your PATH.])
    fi
    if test "$dbus_wince" = yes; then
      AC_DEFINE(DBUS_WINCE,1,[Defined if we run on a W32 CE API based system])
      AC_DEFINE(_WIN32_WCE, 0x0502, [Defined to get newer W32 CE APIs])
    fi
else
    AC_DEFINE(DBUS_UNIX,1,[Defined if we run on a Unix-based system])
fi
if test "$dbus_cygwin" = yes; then
    AC_DEFINE(DBUS_CYGWIN,1,[Defined if we run on a cygwin API based system])
fi

AM_CONDITIONAL(DBUS_WIN, test "$dbus_win" = yes)
AM_CONDITIONAL(DBUS_WINCE, test "$dbus_wince" = yes)
AM_CONDITIONAL(DBUS_UNIX, test "$dbus_unix" = yes)
AM_CONDITIONAL(DBUS_CYGWIN, test "$dbus_cygwin" = yes)

# this must come first: other options use this to set their defaults
AC_ARG_ENABLE([developer],
  [AS_HELP_STRING([--enable-developer],
    [set defaults to be appropriate for a D-Bus developer instead of a distribution/end-user])],
  [],
  [enable_developer=no])

DBUS_STATIC_BUILD_CPPFLAGS=
if test "x$enable_shared" = xno; then
    # On Windows, linking against the static library requires special effort
    # to turn off DLL import/export processing. We normally link some things
    # against the dynamic library, but if we're not building that, we'll
    # have to link everything statically.
    DBUS_STATIC_BUILD_CPPFLAGS=-DDBUS_STATIC_BUILD
fi
AC_SUBST([DBUS_STATIC_BUILD_CPPFLAGS])

AC_ARG_ENABLE(ansi, AS_HELP_STRING([--enable-ansi],[enable -ansi -pedantic gcc flags]),enable_ansi=$enableval,enable_ansi=no)
AC_ARG_ENABLE(verbose-mode, AS_HELP_STRING([--enable-verbose-mode],[support verbose debug mode]),enable_verbose_mode=$enableval,enable_verbose_mode=$enable_developer)
AC_ARG_ENABLE(asserts, AS_HELP_STRING([--enable-asserts],[include assertion checks]),enable_asserts=$enableval,enable_asserts=$enable_developer)
AC_ARG_ENABLE(checks, AS_HELP_STRING([--enable-checks],[include sanity checks on public API]),enable_checks=$enableval,enable_checks=yes)
AC_ARG_ENABLE(xml-docs, AS_HELP_STRING([--enable-xml-docs],[build XML documentation (requires xmlto)]),enable_xml_docs=$enableval,enable_xml_docs=auto)
AC_ARG_ENABLE(doxygen-docs, AS_HELP_STRING([--enable-doxygen-docs],[build DOXYGEN documentation (requires Doxygen)]),enable_doxygen_docs=$enableval,enable_doxygen_docs=auto)
AC_ARG_ENABLE(abstract-sockets, AS_HELP_STRING([--enable-abstract-sockets],[use abstract socket namespace (linux only)]),enable_abstract_sockets=$enableval,enable_abstract_sockets=auto)
AC_ARG_ENABLE(selinux, AS_HELP_STRING([--enable-selinux],[build with SELinux support]),enable_selinux=$enableval,enable_selinux=auto)
AC_ARG_ENABLE(libaudit,AS_HELP_STRING([--enable-libaudit],[build audit daemon support for SELinux]),enable_libaudit=$enableval,enable_libaudit=auto)
AC_ARG_ENABLE(dnotify, AS_HELP_STRING([--enable-dnotify],[build with dnotify support (linux only)]),enable_dnotify=$enableval,enable_dnotify=auto)
AC_ARG_ENABLE(inotify, AS_HELP_STRING([--enable-inotify],[build with inotify support (linux only)]),enable_inotify=$enableval,enable_inotify=auto)
AC_ARG_ENABLE(kqueue, AS_HELP_STRING([--enable-kqueue],[build with kqueue support]),enable_kqueue=$enableval,enable_kqueue=auto)
AC_ARG_ENABLE(console-owner-file, AS_HELP_STRING([--enable-console-owner-file],[enable console owner file]),enable_console_owner_file=$enableval,enable_console_owner_file=auto)
AC_ARG_ENABLE(userdb-cache, AS_HELP_STRING([--enable-userdb-cache],[build with userdb-cache support]),enable_userdb_cache=$enableval,enable_userdb_cache=yes)
AC_ARG_ENABLE(launchd, AS_HELP_STRING([--enable-launchd],[build with launchd auto-launch support]),enable_launchd=$enableval,enable_launchd=auto)
AC_ARG_ENABLE(systemd, AS_HELP_STRING([--enable-systemd],[build with systemd at_console support]),enable_systemd=$enableval,enable_systemd=auto)

AC_ARG_WITH(xml, AS_HELP_STRING([--with-xml=[libxml/expat]],[XML library to use (libxml may be named libxml2 on some systems)]))
AC_ARG_WITH(init-scripts, AS_HELP_STRING([--with-init-scripts=[redhat]],[Style of init scripts to install]))
AC_ARG_WITH(session-socket-dir, AS_HELP_STRING([--with-session-socket-dir=[dirname]],[Where to put sockets for the per-login-session message bus]))
AC_ARG_WITH(test-socket-dir, AS_HELP_STRING([--with-test-socket-dir=[dirname]],[Where to put sockets for make check]))
AC_ARG_WITH(system-pid-file, AS_HELP_STRING([--with-system-pid-file=[pidfile]],[PID file for systemwide daemon]))
AC_ARG_WITH(system-socket, AS_HELP_STRING([--with-system-socket=[filename]],[UNIX domain socket for systemwide daemon]))
AC_ARG_WITH(console-auth-dir, AS_HELP_STRING([--with-console-auth-dir=[dirname]],[directory to check for console ownerhip]))
AC_ARG_WITH(console-owner-file, AS_HELP_STRING([--with-console-owner-file=[filename]],[file whose owner determines current console owner]))
AC_ARG_WITH(launchd-agent-dir, AS_HELP_STRING([--with-launchd-agent-dir=[dirname]],[directory to put the launchd agent (default: /Library/LaunchAgents)]))
AC_ARG_WITH(dbus_user, AS_HELP_STRING([--with-dbus-user=<user>],[User for running the DBUS daemon (messagebus)]))
AC_ARG_WITH(dbus_daemondir, AS_HELP_STRING([--with-dbus-daemondir=[dirname]],[Directory for installing the DBUS daemon]))

AC_ARG_ENABLE([embedded-tests],
  AS_HELP_STRING([--enable-embedded-tests],
    [enable unit test code in the library and binaries]),
  [], [enable_embedded_tests=$enable_developer])
AC_ARG_ENABLE([modular-tests],
  AS_HELP_STRING([--enable-modular-tests],
    [enable modular regression tests (requires GLib)]),
  [], [enable_modular_tests=auto])
# --enable-tests overrides both --enable-embedded-tests and
# --enable-modular-tests
AC_ARG_ENABLE([tests],
  AS_HELP_STRING([--enable-tests],
    [enable/disable all tests, overriding embedded-tests/modular-tests]),
  [
  if test "x$enableval" = xyes; then
    AC_MSG_NOTICE([Full test coverage was requested with --enable-tests=yes])
    AC_MSG_NOTICE([This has many dependencies (GLib, dbus-glib, Python)])
  fi
  enable_embedded_tests=$enableval
  enable_modular_tests=$enableval
  ],
  [])

# DBUS_ENABLE_EMBEDDED_TESTS controls unit tests built in to .c files
# and also some stuff in the test/ subdir. DBUS_BUILD_TESTS was an older
# name for this.
AM_CONDITIONAL([DBUS_BUILD_TESTS], [test "x$enable_embedded_tests" = xyes])
AM_CONDITIONAL([DBUS_ENABLE_EMBEDDED_TESTS],
  [test "x$enable_embedded_tests" = xyes])
if test "x$enable_embedded_tests" = xyes; then
    AC_DEFINE([DBUS_ENABLE_EMBEDDED_TESTS], [1],
      [Define to build test code into the library and binaries])
    AC_DEFINE([DBUS_BUILD_TESTS], [1],
      [Define to build test code into the library and binaries])
fi

# DBUS_ENABLE_MODULAR_TESTS controls tests that work based on public API.
# These use GTest, from GLib, because life's too short. They're enabled by
# default (unless you don't have GLib), because they don't bloat the library
# or binaries.

AC_DEFINE([GLIB_VERSION_MIN_REQUIRED], [GLIB_VERSION_2_26], [Ignore post-2.26 deprecations])
AC_DEFINE([GLIB_VERSION_MAX_ALLOWED], [GLIB_VERSION_2_26], [Prevent post-2.26 APIs])

with_glib=yes

if test "x$enable_modular_tests" != xno; then
  PKG_CHECK_MODULES([GLIB], [glib-2.0 >= 2.24, gio-2.0 >= 2.24],
    [],
    [if test "x$enable_modular_tests" = xyes; then
      AC_MSG_NOTICE([Full test coverage (--enable-modular-tests=yes or --enable-tests=yes) requires GLib])
      AC_MSG_ERROR([$GLIB_ERRORS])
    else # assumed to be "auto"
      with_glib=no
    fi])
  # If dbus-gmain.[ch] returned to libdbus then we wouldn't need this
  PKG_CHECK_MODULES([DBUS_GLIB], [dbus-glib-1],
    [],
    [if test "x$enable_modular_tests" = xyes; then
      AC_MSG_NOTICE([Full test coverage (--enable-modular-tests=yes or --enable-tests=yes) requires dbus-glib])
      AC_MSG_ERROR([$DBUS_GLIB_ERRORS])
    else # assumed to be "auto"
      with_glib=no
    fi])
fi
if test "x$enable_modular_tests" != xno; then
  AC_DEFINE([DBUS_ENABLE_MODULAR_TESTS], [1],
    [Define to build independent test binaries])
fi
AM_CONDITIONAL([DBUS_ENABLE_MODULAR_TESTS],
  [test "x$enable_modular_tests" != xno])

if test "x$with_glib" != xno; then
  AC_DEFINE([DBUS_WITH_GLIB], [1],
    [Define if GLib, GObject, GIO are available])
fi
AM_CONDITIONAL([DBUS_WITH_GLIB], [test "x$with_glib" != xno])

AC_ARG_ENABLE([installed-tests],
  AS_HELP_STRING([--enable-installed-tests],
    [enable unit test code in the library and binaries]),
  [], [enable_installed_tests=no])
AM_CONDITIONAL([DBUS_ENABLE_INSTALLED_TESTS],
  [test "x$enable_installed_tests" = xyes])

if test "x$enable_tests" = xyes; then
  # full test coverage is required, Python is a hard dependency
  AC_MSG_NOTICE([Full test coverage (--enable-tests=yes) requires Python, dbus-python, pygobject])
  AM_PATH_PYTHON([2.6])
  AC_MSG_CHECKING([for Python modules for full test coverage])
  if "$PYTHON" -c "import dbus, gobject, dbus.mainloop.glib"; then
    AC_MSG_RESULT([yes])
  else
    AC_MSG_RESULT([no])
    AC_MSG_ERROR([cannot import dbus, gobject, dbus.mainloop.glib Python modules])
  fi
else
  # --enable-tests not given: do not abort if Python is missing
  AM_PATH_PYTHON([2.6], [], [:])
fi

if test x$enable_verbose_mode = xyes; then
    AC_DEFINE(DBUS_ENABLE_VERBOSE_MODE,1,[Support a verbose mode])
fi

if test x$enable_asserts = xno; then
    AC_DEFINE(DBUS_DISABLE_ASSERT,1,[Disable assertion checking])
    DISABLE_UNUSED_WARNINGS="unused-label"
    R_DYNAMIC_LDFLAG=""
else
    # -rdynamic is needed for glibc's backtrace_symbols to work.
    # No clue how much overhead this adds, but it's useful
    # to do this on any assertion failure,
    # so for now it's enabled anytime asserts are (currently not
    # in production builds).

    # To get -rdynamic you pass -export-dynamic to libtool.
    AC_DEFINE(DBUS_BUILT_R_DYNAMIC,1,[whether -export-dynamic was passed to libtool])
    R_DYNAMIC_LDFLAG=-export-dynamic
fi
AC_SUBST(R_DYNAMIC_LDFLAG)

if test x$enable_checks = xno; then
    AC_DEFINE(DBUS_DISABLE_CHECKS,1,[Disable public API sanity checking])
    AC_DEFINE(G_DISABLE_CHECKS,1,[Disable GLib public API sanity checking])
    DISABLE_UNUSED_WARNINGS="unused-label"
fi

if test x$enable_userdb_cache = xyes; then
    AC_DEFINE(DBUS_ENABLE_USERDB_CACHE,1,[Build with caching of user data])
fi

if test x$enable_compiler_coverage = xyes; then
     ## so that config.h changes when you toggle gcov support
     AC_DEFINE_UNQUOTED(DBUS_GCOV_ENABLED, 1, [Defined if gcov is enabled to force a rebuild due to config.h changing])
fi

# glibc21.m4 serial 3
dnl Copyright (C) 2000-2002, 2004 Free Software Foundation, Inc.
dnl This file is free software; the Free Software Foundation
dnl gives unlimited permission to copy and/or distribute it,
dnl with or without modifications, as long as this notice is preserved.

# Test for the GNU C Library, version 2.1 or newer.
# From Bruno Haible.

AC_CACHE_CHECK(whether we are using the GNU C Library 2.1 or newer,
  ac_cv_gnu_library_2_1,
  [AC_EGREP_CPP([Lucky GNU user],
    [
#include <features.h>
#ifdef __GNU_LIBRARY__
 #if (__GLIBC__ == 2 && __GLIBC_MINOR__ >= 1) || (__GLIBC__ > 2)
  Lucky GNU user
 #endif
#endif
    ],
    ac_cv_gnu_library_2_1=yes,
    ac_cv_gnu_library_2_1=no)
  ]
)

#### Integer sizes

AC_CHECK_SIZEOF(char)
AC_CHECK_SIZEOF(short)
AC_CHECK_SIZEOF(long)
AC_CHECK_SIZEOF(int)
AC_CHECK_SIZEOF(void *)
AC_CHECK_SIZEOF(long long)
AC_CHECK_SIZEOF(__int64)

AC_ARG_WITH([64-bit],
  [AS_HELP_STRING([--without-64-bit],
    [If you have to use this option, please report it as a bug])],
  [],
  [with_64_bit=yes])

### See what our 64 bit type is called
AC_MSG_CHECKING([64-bit integer type])

case 8 in
$ac_cv_sizeof_int)
  dbusint64=int
  dbusint64_constant='(val)'
  dbusuint64_constant='(val)'
  dbusint64_printf_modifier='""'
  ;;
$ac_cv_sizeof_long)
  dbusint64=long
  dbusint64_constant='(val##L)'
  dbusuint64_constant='(val##UL)'
  dbusint64_printf_modifier='"l"'
  ;;
$ac_cv_sizeof_long_long)
  dbusint64='long long'
  dbusint64_constant='(val##LL)'
  dbusuint64_constant='(val##ULL)'
  # Ideally we discover what the format is, but this is
  # only used in verbose mode, so eh...
  if test x"$ac_cv_gnu_library_2_1" = xyes; then
    dbusint64_printf_modifier='"ll"'
  fi
  ;;
$ac_cv_sizeof___int64)
  dbusint64=__int64
  dbusint64_constant='(val##i64)'
  dbusuint64_constant='(val##ui64)'
  # See above case
  if test x"$ac_cv_gnu_library_2_1" = xyes; then
    dbusint64_printf_modifier='"ll"'
  fi
  ;;
esac

AS_IF(
  [test "x$with_64_bit" = xno],
  [
        DBUS_INT64_TYPE="no_int64_type_detected"
        DBUS_HAVE_INT64=0
        DBUS_INT64_CONSTANT=
        DBUS_UINT64_CONSTANT=
        AC_MSG_RESULT([disabled via --without-64-bit])
  ],
  dnl else if
  [test -z "$dbusint64"],
  [AC_MSG_RESULT([not found])
  AC_MSG_ERROR([Could not find a 64-bit integer type.

Please report a bug here with details of your platform and compiler:

    http://bugs.freedesktop.org/enter_bug.cgi?product=DBus&component=core

To compile D-Bus with all 64-bit integer types removed (not recommended), use
the option "--without-64-bit".

This option is likely to be removed in future, unless you report that your
platform needs it.])
  ],
  dnl else
  [
        DBUS_INT64_TYPE="$dbusint64"
        DBUS_HAVE_INT64=1
        DBUS_INT64_CONSTANT="$dbusint64_constant"
        DBUS_UINT64_CONSTANT="$dbusuint64_constant"
	if test x"$dbusint64_printf_modifier" != x; then
		AC_DEFINE_UNQUOTED(DBUS_INT64_PRINTF_MODIFIER, [$dbusint64_printf_modifier], [Define to printf modifier for 64 bit integer type])
	fi
        AC_MSG_RESULT($DBUS_INT64_TYPE)
  ])

AC_SUBST(DBUS_INT64_TYPE)
AC_SUBST(DBUS_INT64_CONSTANT)
AC_SUBST(DBUS_UINT64_CONSTANT)
AC_SUBST(DBUS_HAVE_INT64)

### see what 32-bit int is called
AC_MSG_CHECKING([32-bit integer type])

case 4 in
$ac_cv_sizeof_short)
  dbusint32=short
  ;;
$ac_cv_sizeof_int)
  dbusint32=int
  ;;
$ac_cv_sizeof_long)
  dbusint32=long
  ;;
esac

if test -z "$dbusint32" ; then
        DBUS_INT32_TYPE="no_int32_type_detected"
        AC_MSG_ERROR([No 32-bit integer type found])
else
        DBUS_INT32_TYPE="$dbusint32"
        AC_MSG_RESULT($DBUS_INT32_TYPE)
fi

AC_SUBST(DBUS_INT32_TYPE)

### see what 16-bit int is called
AC_MSG_CHECKING([16-bit integer type])

case 2 in
$ac_cv_sizeof_short)
  dbusint16=short
  ;;
$ac_cv_sizeof_int)
  dbusint16=int
  ;;
esac

if test -z "$dbusint16" ; then
        DBUS_INT16_TYPE="no_int16_type_detected"
        AC_MSG_ERROR([No 16-bit integer type found])
else
        DBUS_INT16_TYPE="$dbusint16"
        AC_MSG_RESULT($DBUS_INT16_TYPE)
fi

AC_SUBST(DBUS_INT16_TYPE)

## byte order
case $host_os in
	darwin*)
		# check at compile-time, so that it is possible to build universal
		# (with multiple architectures at once on the compile line)
		AH_VERBATIM([WORDS_BIGENDIAN_DARWIN], [
			/* Use the compiler-provided endianness defines to allow universal compiling. */
			#if defined(__BIG_ENDIAN__)
			#define WORDS_BIGENDIAN 1
			#endif
		])
		;;
	*)
		AC_C_BIGENDIAN
		;;
esac

dnl **********************************
dnl *** va_copy checks (from GLib) ***
dnl **********************************
dnl we currently check for all three va_copy possibilities, so we get
dnl all results in config.log for bug reports.
AC_CACHE_CHECK([for an implementation of va_copy()],dbus_cv_va_copy,[
	AC_LINK_IFELSE([AC_LANG_SOURCE([#include <stdarg.h>
#include <stdlib.h>
	static void f (int i, ...) {
	va_list args1, args2;
	va_start (args1, i);
	va_copy (args2, args1);
	if (va_arg (args2, int) != 42 || va_arg (args1, int) != 42)
	  exit (1);
	va_end (args1); va_end (args2);
	}
	int main() {
	  f (0, 42);
	  return 0;
	}])],
	[dbus_cv_va_copy=yes],
	[dbus_cv_va_copy=no])
])
AC_CACHE_CHECK([for an implementation of __va_copy()],dbus_cv___va_copy,[
	AC_LINK_IFELSE([AC_LANG_SOURCE([#include <stdarg.h>
#include <stdlib.h>
	static void f (int i, ...) {
	va_list args1, args2;
	va_start (args1, i);
	__va_copy (args2, args1);
	if (va_arg (args2, int) != 42 || va_arg (args1, int) != 42)
	  exit (1);
	va_end (args1); va_end (args2);
	}
	int main() {
	  f (0, 42);
	  return 0;
	}])],
	[dbus_cv___va_copy=yes],
	[dbus_cv___va_copy=no])
])

if test "x$dbus_cv_va_copy" = "xyes"; then
  dbus_va_copy_func=va_copy
else if test "x$dbus_cv___va_copy" = "xyes"; then
  dbus_va_copy_func=__va_copy
fi
fi

if test -n "$dbus_va_copy_func"; then
  AC_DEFINE_UNQUOTED(DBUS_VA_COPY,$dbus_va_copy_func,[A 'va_copy' style function])
fi

AC_LANG_PUSH(C)
AC_CACHE_CHECK([whether va_lists can be copied by value],
	dbus_cv_va_val_copy,
	[AC_RUN_IFELSE([AC_LANG_PROGRAM(
[[
	#include <stdarg.h>
	#include <stdlib.h>
]],
[[
	static void f (int i, ...) {
	va_list args1, args2;
	va_start (args1, i);
	args2 = args1;
	if (va_arg (args2, int) != 42 || va_arg (args1, int) != 42)
	  exit (1);
	va_end (args1); va_end (args2);
	}
	int main() {
	  f (0, 42);
	  return 0;
	}
]])],
	[dbus_cv_va_val_copy=yes],
	[dbus_cv_va_val_copy=no],
	[dbus_cv_va_val_copy=yes])
])
AC_LANG_POP(C)

if test "x$dbus_cv_va_val_copy" = "xno"; then
  AC_DEFINE(DBUS_VA_COPY_AS_ARRAY,1, ['va_lists' cannot be copies as values])
fi


#### Atomic integers

AC_CACHE_CHECK([whether $CC knows __sync_sub_and_fetch()],
  dbus_cv_sync_sub_and_fetch,
  [AC_LINK_IFELSE([
     AC_LANG_PROGRAM([[]], [[int a = 4; int b = __sync_sub_and_fetch(&a, 4); exit(b); ]])],
     [dbus_cv_sync_sub_and_fetch=yes],
     [dbus_cv_sync_sub_and_fetch=no])
  ])

if test "x$dbus_cv_sync_sub_and_fetch" = "xyes" ; then
   have_sync=1
else
   have_sync=0
fi

AC_DEFINE_UNQUOTED([DBUS_USE_SYNC], [$have_sync], [Use the gcc __sync extension])

#### Various functions
AC_SEARCH_LIBS(socket,[socket network])
AC_CHECK_FUNC(gethostbyname,,[AC_CHECK_LIB(nsl,gethostbyname)])

AC_CHECK_FUNCS(vsnprintf vasprintf nanosleep usleep setenv clearenv unsetenv socketpair getgrouplist fpathconf setrlimit poll setlocale localeconv strtoll strtoull issetugid getresuid)

AC_CHECK_HEADERS([syslog.h])
if test "x$ac_cv_header_syslog_h" = "xyes"; then
  AC_CHECK_DECLS([LOG_PERROR], [], [], [[#include <syslog.h>]])
fi

#### Check for broken poll; taken from Glib's configure

AC_MSG_CHECKING([for broken poll])
AC_RUN_IFELSE([AC_LANG_SOURCE([[
    #include <stdlib.h>
    #include <fcntl.h>
    #include <poll.h>
    #ifdef HAVE_SYS_POLL_H
    #include <sys/poll.h>
    #endif
    int main(void) {
      struct pollfd fds[1];
      int fd;
      fd = open("/dev/null", 1);
      fds[0].fd = fd;
      fds[0].events = POLLIN;
      fds[0].revents = 0;
      if (poll(fds, 1, 0) < 0 || (fds[0].revents & POLLNVAL) != 0) {
            exit(1);  /* Does not work for devices -- fail */
      }
      exit(0);
    }]])],
  [broken_poll=no],
  [broken_poll=yes
   AC_DEFINE(BROKEN_POLL,1,[poll doesn't work on devices])],
  [broken_poll="no (cross compiling)"])
AC_MSG_RESULT($broken_poll)

AC_MSG_CHECKING(for dirfd)
AC_LINK_IFELSE([AC_LANG_PROGRAM([[
#include <sys/types.h>
#include <dirent.h>
]], [[
DIR *dirp;
dirp = opendir(".");
dirfd(dirp);
closedir(dirp);
]])],
[dbus_have_dirfd=yes],
[dbus_have_dirfd=no])
AC_MSG_RESULT($dbus_have_dirfd)
if test "$dbus_have_dirfd" = yes; then
	AC_DEFINE(HAVE_DIRFD,1,[Have dirfd function])
else
	AC_MSG_CHECKING(for DIR *dirp->dd_fd)
	AC_LINK_IFELSE([AC_LANG_PROGRAM([[
#include <sys/types.h>
#include <dirent.h>
	]], [[
DIR *dirp;
int fd;
dirp = opendir(".");
fd = dirp->dd_fd;
closedir(dirp);
        ]])],
        [dbus_have_ddfd=yes],
        [dbus_have_ddfd=no])
	AC_MSG_RESULT($dbus_have_ddfd)
	if test "$dbus_have_ddfd" = yes; then
		AC_DEFINE(HAVE_DDFD,1,[Have the ddfd member of DIR])
	fi
fi

AC_CHECK_HEADERS(sys/resource.h)

AC_CHECK_HEADERS(dirent.h)

AC_CHECK_HEADERS(execinfo.h, [AC_CHECK_FUNCS(backtrace)])

AC_CHECK_HEADERS(errno.h)

AC_CHECK_HEADERS(signal.h)

AC_CHECK_HEADERS(locale.h)

AC_CHECK_HEADERS(byteswap.h)

AC_CHECK_HEADERS(unistd.h)

AC_CHECK_HEADERS(ws2tcpip.h)

AC_CHECK_HEADERS(wspiapi.h)

# Add -D_POSIX_PTHREAD_SEMANTICS if on Solaris
#
case $host_os in
    solaris*)
       CFLAGS="$CFLAGS -D_POSIX_PTHREAD_SEMANTICS" ;;
esac

# checking for a posix version of getpwnam_r
# if we are cross compiling and can not run the test
# assume getpwnam_r is the posix version
# it is up to the person cross compiling to change
# this behavior if desired
AC_LANG_PUSH(C)
AC_CACHE_CHECK([for posix getpwnam_r],
		ac_cv_func_posix_getpwnam_r,
		[AC_RUN_IFELSE([AC_LANG_PROGRAM(
[[
#include <errno.h>
#include <pwd.h>
]],
[[
    char buffer[10000];
    struct passwd pwd, *pwptr = &pwd;
    int error;
    errno = 0;
    error = getpwnam_r ("", &pwd, buffer,
                        sizeof (buffer), &pwptr);
   return (error < 0 && errno == ENOSYS)
	   || error == ENOSYS;
]])],
	[ac_cv_func_posix_getpwnam_r=yes],
	[ac_cv_func_posix_getpwnam_r=no],
        [ac_cv_func_posix_getpwnam_r=yes]
)])
AC_LANG_POP(C)

if test "$ac_cv_func_posix_getpwnam_r" = yes; then
        AC_DEFINE(HAVE_POSIX_GETPWNAM_R,1,
                [Have POSIX function getpwnam_r])
else
        AC_CACHE_CHECK([for nonposix getpwnam_r],
                ac_cv_func_nonposix_getpwnam_r,
                [AC_LINK_IFELSE([AC_LANG_PROGRAM([[#include <pwd.h>]], [[char buffer[10000];
                        struct passwd pwd;
                        getpwnam_r ("", &pwd, buffer,
                                        sizeof (buffer));]])],
                        [ac_cv_func_nonposix_getpwnam_r=yes],
                        [ac_cv_func_nonposix_getpwnam_r=no])])
                if test "$ac_cv_func_nonposix_getpwnam_r" = yes; then
                AC_DEFINE(HAVE_NONPOSIX_GETPWNAM_R,1,
                        [Have non-POSIX function getpwnam_r])
        fi
fi

dnl check for socklen_t
AC_MSG_CHECKING(whether socklen_t is defined)
AC_COMPILE_IFELSE([AC_LANG_PROGRAM([[
#include <sys/types.h>
#include <sys/socket.h>
#include <netdb.h>
]], [[
socklen_t foo;
foo = 1;
]])],
[dbus_have_socklen_t=yes],
[dbus_have_socklen_t=no])
AC_MSG_RESULT($dbus_have_socklen_t)

if test "x$dbus_have_socklen_t" = "xyes"; then
    AC_DEFINE(HAVE_SOCKLEN_T,1,[Have socklen_t type])
fi

dnl check for writev header and writev function so we're
dnl good to go if HAVE_WRITEV gets defined.
AC_CHECK_HEADERS(sys/uio.h, [AC_CHECK_FUNCS(writev)])

dnl needed on darwin for NAME_MAX
AC_CHECK_HEADERS(sys/syslimits.h)

dnl Make it easy to check if we have MSG_NOSIGNAL without actually having to include sys/socket.h
AC_CHECK_DECLS([MSG_NOSIGNAL], [], [], [[ #include <sys/types.h>
#include <sys/socket.h> ]])

dnl check for flavours of varargs macros (test from GLib)
AC_MSG_CHECKING(for ISO C99 varargs macros in C)
AC_COMPILE_IFELSE([AC_LANG_PROGRAM([[]], [[
int a(int p1, int p2, int p3);
#define call_a(...) a(1,__VA_ARGS__)
call_a(2,3);
]])],
[dbus_have_iso_c_varargs=yes],
[dbus_have_iso_c_varargs=no])
AC_MSG_RESULT($dbus_have_iso_c_varargs)

AC_MSG_CHECKING(for GNUC varargs macros)
AC_COMPILE_IFELSE([AC_LANG_PROGRAM([[]], [[
int a(int p1, int p2, int p3);
#define call_a(params...) a(1,params)
call_a(2,3);
]])],
[dbus_have_gnuc_varargs=yes],
[dbus_have_gnuc_varargs=no])
AC_MSG_RESULT($dbus_have_gnuc_varargs)

dnl Output varargs tests
if test x$dbus_have_iso_c_varargs = xyes; then
    AC_DEFINE(HAVE_ISO_VARARGS,1,[Have ISO C99 varargs macros])
fi
if test x$dbus_have_gnuc_varargs = xyes; then
    AC_DEFINE(HAVE_GNUC_VARARGS,1,[Have GNU-style varargs macros])
fi

dnl Check for various credentials.
AC_MSG_CHECKING(for struct cmsgcred)
AC_COMPILE_IFELSE([AC_LANG_PROGRAM([[
#include <sys/types.h>
#include <sys/socket.h>
]], [[
struct cmsgcred cred;

cred.cmcred_pid = 0;
]])],
[dbus_have_struct_cmsgcred=yes],
[dbus_have_struct_cmsgcred=no])
AC_MSG_RESULT($dbus_have_struct_cmsgcred)

if test x$dbus_have_struct_cmsgcred = xyes; then
    AC_DEFINE(HAVE_CMSGCRED,1,[Have cmsgcred structure])
fi

AC_CHECK_FUNCS(getpeerucred getpeereid)

AC_CHECK_FUNCS(pipe2 accept4)

#### Abstract sockets

if test x$enable_abstract_sockets = xauto; then
AC_LANG_PUSH(C)
warn_on_xcompile=no
AC_CACHE_CHECK([abstract socket namespace],
		ac_cv_have_abstract_sockets,
		[AC_RUN_IFELSE([AC_LANG_PROGRAM(
[[
#include <sys/types.h>
#include <stdlib.h>
#include <string.h>
#include <stdio.h>
#include <sys/socket.h>
#include <sys/un.h>
#include <errno.h>
]],
[[
  size_t slen;
  int listen_fd;
  struct sockaddr_un addr;

  listen_fd = socket (PF_UNIX, SOCK_STREAM, 0);

  if (listen_fd < 0)
    {
      fprintf (stderr, "socket() failed: %s\n", strerror (errno));
      exit (1);
    }

  memset (&addr, '\0', sizeof (addr));
  addr.sun_family = AF_UNIX;
  strcpy (addr.sun_path, "X/tmp/dbus-fake-socket-path-used-in-configure-test");
  /* SUN_LEN uses strlen() so need to calculate it before adding \0 at the
   * beginning.
   */
  slen = SUN_LEN(&addr);
  addr.sun_path[0] = '\0'; /* this is what makes it abstract */

  if (bind (listen_fd, (struct sockaddr*) &addr, slen) < 0)
    {
       fprintf (stderr, "Abstract socket namespace bind() failed: %s\n",
                strerror (errno));
       exit (1);
    }
  else
    exit (0);
]])],
              [ac_cv_have_abstract_sockets=yes],
              [ac_cv_have_abstract_sockets=no],
              [
                ac_cv_have_abstract_sockets=no
                warn_on_xcompile=yes
              ]
)])
if test x$warn_on_xcompile = xyes ; then
  AC_MSG_WARN([Cannot check for abstract sockets when cross-compiling, please use --enable-abstract-sockets])
fi
AC_LANG_POP(C)
fi

if test x$enable_abstract_sockets = xyes; then
    if test x$ac_cv_have_abstract_sockets = xno; then
	AC_MSG_ERROR([Abstract sockets explicitly required, and support not detected.])
    fi
fi

if test x$enable_abstract_sockets = xno; then
   ac_cv_have_abstract_sockets=no;
fi

if test x$ac_cv_have_abstract_sockets = xyes ; then
   DBUS_PATH_OR_ABSTRACT=abstract
   AC_DEFINE(HAVE_ABSTRACT_SOCKETS,1,[Have abstract socket namespace])
else
   DBUS_PATH_OR_ABSTRACT=path
fi

# this is used in addresses to prefer abstract, e.g.
# unix:path=/foo or unix:abstract=/foo
AC_SUBST(DBUS_PATH_OR_ABSTRACT)

PKG_PROG_PKG_CONFIG

#### Sort out XML library

# see what we have
AC_CHECK_LIB(expat, XML_ParserCreate_MM,
             [ AC_CHECK_HEADERS(expat.h, have_expat=true, have_expat=false) ],
             have_expat=false)

# see what we want to use
dbus_use_libxml=false
dbus_use_expat=false
if test x$with_xml = xexpat; then
        if ! $have_expat ; then
           AC_MSG_ERROR([Explicitly requested expat but expat not found])
        fi
        dbus_use_expat=true
elif test x$with_xml = xlibxml; then
        PKG_CHECK_MODULES(LIBXML, libxml-2.0 >= 2.6.0, have_libxml=true, have_libxml=false)
        if ! $have_libxml ; then
           AC_MSG_ERROR([Explicitly requested libxml but libxml not found])
        fi
        dbus_use_libxml=true
else
        ### expat is the default because libxml can't currently survive
        ### our brutal OOM-handling unit test setup.
        ### http://bugzilla.gnome.org/show_bug.cgi?id=109368
        if test x$have_expat = xfalse; then
                AC_MSG_ERROR([Could not find expat.h, check config.log for failed attempts])
        fi
	### By default, only use Expat since it's tested and known to work.  If you're a
	### general-purpose OS vendor, please don't enable libxml.  For embedded use
	### if your OS is built around libxml, that's another case.
	dbus_use_expat=true
fi

AM_CONDITIONAL(DBUS_USE_EXPAT, $dbus_use_expat)
AM_CONDITIONAL(DBUS_USE_LIBXML, $dbus_use_libxml)

if $dbus_use_expat; then
   XML_LIBS=-lexpat
   XML_CFLAGS=
fi
if $dbus_use_libxml; then
   XML_LIBS=$LIBXML_LIBS
   XML_CFLAGS=$LIBXML_CFLAGS
fi
AC_SUBST([XML_CFLAGS])
AC_SUBST([XML_LIBS])

# Thread lib detection
AC_ARG_VAR([THREAD_LIBS])
save_libs="$LIBS"
LIBS="$LIBS $THREAD_LIBS"

is_missing_pthread_function="is required when compiling D-Bus on Unix platforms, but is not in your libc or libpthread. Please open a bug on https://bugs.freedesktop.org/enter_bug.cgi?product=dbus with details of your platform."

# Don't do these automatic checks if the user set THREAD_LIBS on the
# configure command-line. If they did, we assume they're right.
#
# We also don't do these checks on Windows, because you don't need magical
# linker flags to have threading support there.
AS_IF([test "x$dbus_unix" = xyes && test "x$THREAD_LIBS" = x],
  [
    # Mandatory pthread functions. In principle, some of these could be made
    # optional if there are platforms that don't have them.
    #
    # Currently, we only look in -lpthread.
    # In principle we might need to look in -lpthreads, -lthreads, ...
    # as well - please file a bug if your platform needs this.
    AC_SEARCH_LIBS([pthread_cond_timedwait],
        [pthread],
        [THREAD_LIBS="$LIBS"],
        [AC_MSG_ERROR([pthread_cond_timedwait $is_missing_pthread_function])],
        [])
    AC_SEARCH_LIBS([pthread_mutexattr_init],
        [pthread],
        [THREAD_LIBS="$LIBS"],
        [AC_MSG_ERROR([pthread_mutexattr_init $is_missing_pthread_function])],
        [])
    AC_SEARCH_LIBS([pthread_mutexattr_settype],
        [pthread],
        [THREAD_LIBS="$LIBS"],
        [AC_MSG_ERROR([pthread_mutexattr_settype $is_missing_pthread_function])],
        [])

    # Optional, for monotonic clocks. Because it's optional, this check
    # is non-fatal if we don't find it.
    AC_SEARCH_LIBS([pthread_condattr_setclock],
        [pthread],
        [THREAD_LIBS="$LIBS"])

    AS_IF([test "x$ac_cv_search_pthread_condattr_setclock" != xno],
      [
        AC_SEARCH_LIBS([clock_getres], [rt], [THREAD_LIBS="$LIBS"])
        AC_MSG_CHECKING([for CLOCK_MONOTONIC])
        AC_COMPILE_IFELSE([AC_LANG_PROGRAM(
[[#include <time.h>
#include <pthread.h>
]], [[
struct timespec monotonic_timer;
pthread_condattr_t attr;
pthread_condattr_init (&attr);
pthread_condattr_setclock (&attr, CLOCK_MONOTONIC);
clock_getres (CLOCK_MONOTONIC,&monotonic_timer);
]])],
            [have_clock_monotonic=true],
            [have_clock_monotonic=false])
        AS_IF([test x$have_clock_monotonic = xtrue],
	  [
            AC_MSG_RESULT([found])
            AC_DEFINE(HAVE_MONOTONIC_CLOCK, 1, [Define if we have CLOCK_MONOTONIC])
	  ],
          [AC_MSG_RESULT([not found])])
      ]) dnl have pthread_condattr_setclock
  ]) dnl on Unix

LIBS="$save_libs"

AC_SUBST([THREAD_LIBS])

# SELinux detection
if test x$enable_selinux = xno ; then
    have_selinux=no;
else
    # See if we have SELinux library
    AC_CHECK_LIB(selinux, is_selinux_enabled,
                 have_selinux=yes, have_selinux=no)

    # see if we have the SELinux header with the new D-Bus stuff in it
    if test x$have_selinux = xyes ; then
        AC_MSG_CHECKING([for DBUS Flask permissions in selinux/av_permissions.h])
        AC_COMPILE_IFELSE([AC_LANG_PROGRAM([[#include <selinux/av_permissions.h>]],
                          [[#ifdef DBUS__ACQUIRE_SVC return 0;
			    #else
			    #error DBUS__ACQUIRE_SVC not defined
			    #endif]])],
                          [have_selinux=yes],
                          [have_selinux=no])
	AC_MSG_RESULT($have_selinux)
    fi

    if test x$enable_selinux = xauto ; then
        if test x$have_selinux = xno ; then
                AC_MSG_WARN([Sufficiently new SELinux library not found])
        fi
    else
        if test x$have_selinux = xno ; then
                AC_MSG_ERROR([SElinux explicitly required, and SELinux library not found])
        fi
    fi
fi

AM_CONDITIONAL(HAVE_SELINUX, test x$have_selinux = xyes)

if test x$have_selinux = xyes ; then
    # the selinux code creates threads
    # which requires libpthread even on linux
    AC_CHECK_FUNC(pthread_create,,[AC_CHECK_LIB(pthread,pthread_create,
                                                [SELINUX_THREAD_LIBS="-lpthread"])])

    SELINUX_LIBS="-lselinux $SELINUX_THREAD_LIBS"
    AC_DEFINE(HAVE_SELINUX,1,[SELinux support])
else
    SELINUX_LIBS=
fi

# inotify checks
if test x$enable_inotify = xno ; then
    have_inotify=no;
else
    AC_CHECK_HEADERS(sys/inotify.h, have_inotify=yes, have_inotify=no)
fi

dnl check if inotify backend is enabled
if test x$have_inotify = xyes; then
   AC_DEFINE(DBUS_BUS_ENABLE_INOTIFY,1,[Use inotify])
   AC_CHECK_FUNCS(inotify_init1)
fi

AM_CONDITIONAL(DBUS_BUS_ENABLE_INOTIFY, test x$have_inotify = xyes)

# dnotify checks
if test x$enable_dnotify = xno ; then
    have_dnotify=no;
else
    if test x$have_inotify = xno -a x$host_os = xlinux-gnu -o x$host_os = xlinux; then
        have_dnotify=yes;
    else
        have_dnotify=no;
    fi
fi

dnl check if dnotify backend is enabled
if test x$have_dnotify = xyes; then
   AC_DEFINE(DBUS_BUS_ENABLE_DNOTIFY_ON_LINUX,1,[Use dnotify on Linux])
fi

AM_CONDITIONAL(DBUS_BUS_ENABLE_DNOTIFY_ON_LINUX, test x$have_dnotify = xyes)

# For simplicity, we require the userland API for epoll_create1 at
# compile-time (glibc 2.9), but we'll run on kernels that turn out
# not to have it at runtime.
AC_ARG_ENABLE([epoll],
              [AS_HELP_STRING([--enable-epoll],[use epoll(4) on Linux])],
              [enable_epoll=$enableval], [enable_epoll=auto])
if test x$enable_epoll = xno; then
    have_linux_epoll=no
else
    AC_MSG_CHECKING([for Linux epoll(4)])
    AC_LINK_IFELSE([AC_LANG_PROGRAM(
        [
        #ifndef __linux__
        #error This is not Linux
        #endif
        #include <sys/epoll.h>
        ],
        [epoll_create1 (EPOLL_CLOEXEC);])],
        [have_linux_epoll=yes],
        [have_linux_epoll=no])
    AC_MSG_RESULT([$have_linux_epoll])
fi
if test x$enable_epoll,$have_linux_epoll = xyes,no; then
    AC_MSG_ERROR([epoll support explicitly enabled but not available])
fi
if test x$have_linux_epoll = xyes; then
  AC_DEFINE([DBUS_HAVE_LINUX_EPOLL], 1, [Define to use epoll(4) on Linux])
fi
AM_CONDITIONAL([HAVE_LINUX_EPOLL], [test x$have_linux_epoll = xyes])

# kqueue checks
if test x$enable_kqueue = xno ; then
    have_kqueue=no
else
    have_kqueue=yes
    AC_CHECK_HEADER(sys/event.h, , have_kqueue=no)
    AC_CHECK_FUNC(kqueue, , have_kqueue=no)

    if test x$enable_kqueue = xyes -a x$have_kqueue = xno; then
        AC_MSG_ERROR(kqueue support explicitly enabled but not available)
    fi
fi

dnl check if kqueue backend is enabled
if test x$have_kqueue = xyes; then
   AC_DEFINE(DBUS_BUS_ENABLE_KQUEUE,1,[Use kqueue])
fi

AM_CONDITIONAL(DBUS_BUS_ENABLE_KQUEUE, test x$have_kqueue = xyes)

# launchd checks
if test x$enable_launchd = xno ; then
    have_launchd=no
else
    have_launchd=yes
    AC_CHECK_HEADER([launch.h], , have_launchd=no)
    AC_PATH_PROG([LAUNCHCTL], [launchctl])
    if test "x$LAUNCHCTL" = "x"; then
        have_launchd=no
    fi

    if test x$enable_launchd = xyes && test x$have_launchd = xno ; then
        AC_MSG_ERROR([launchd support explicitly enabled but not available])
    fi
fi

dnl check if launchd is enabled
if test x$have_launchd = xyes; then
    AC_DEFINE(DBUS_ENABLE_LAUNCHD,1,[Use launchd autolaunch])
fi

AM_CONDITIONAL(DBUS_ENABLE_LAUNCHD, test x$have_launchd = xyes)

#### Directory to place launchd agent file
if test "x$with_launchd_agent_dir" = "x"; then
   LAUNCHD_AGENT_DIR="/Library/LaunchAgents"
else
   LAUNCHD_AGENT_DIR="$with_launchd_agent_dir"
fi

AC_SUBST(LAUNCHD_AGENT_DIR)

dnl console owner file
if test x$enable_console_owner_file = xno ; then
    have_console_owner_file=no;
else
    case $host_os in
    solaris*)
        have_console_owner_file=yes;
        AC_DEFINE(HAVE_CONSOLE_OWNER_FILE,1,[Have console owner file])
        ;;
    *)
        have_console_owner_file=no;;
    esac
fi

AM_CONDITIONAL(HAVE_CONSOLE_OWNER_FILE, test x$have_console_owner_file = xyes)

dnl systemd detection
if test x$enable_systemd = xno ; then
    have_systemd=no;
else
    PKG_CHECK_MODULES(SYSTEMD,
        [libsystemd-login >= 32, libsystemd-daemon >= 32],
        have_systemd=yes,
        have_systemd=no)
fi

if test x$have_systemd = xyes; then
    AC_DEFINE(HAVE_SYSTEMD,1,[Have systemd])
fi

if test x$enable_systemd = xyes -a x$have_systemd != xyes ; then
    AC_MSG_ERROR([Explicitly requested systemd support, but systemd not found])
fi

# libaudit detection
if test x$enable_libaudit = xno ; then
    have_libaudit=no;
else
    # See if we have audit daemon & capabilities library
    AC_CHECK_LIB(audit, audit_log_user_avc_message,
                 have_libaudit=yes, have_libaudit=no)
    if test x$have_libaudit = xyes ; then
        AC_CHECK_LIB(cap-ng, capng_clear,
                 have_libaudit=yes, have_libaudit=no)
    fi
fi

AM_CONDITIONAL(HAVE_LIBAUDIT, test x$have_libaudit = xyes)

if test x$have_libaudit = xyes ; then
    SELINUX_LIBS="$SELINUX_LIBS -laudit -lcap-ng"
    AC_DEFINE(HAVE_LIBAUDIT,1,[audit daemon SELinux support])
fi

AC_SUBST([SELINUX_LIBS])

# Check for ADT API (Solaris Basic Security Mode auditing)
AC_MSG_CHECKING(for ADT API)
AC_COMPILE_IFELSE([AC_LANG_PROGRAM([[
#include <bsm/adt.h>
adt_user_context = ADT_USER;
]], [[]])], [ check_adt_audit=yes ], [ check_adt_audit=no ])

if test ${check_adt_audit} = yes
then
   AC_DEFINE([HAVE_ADT], [], [Adt audit API])
   ADT_LIBS="-lbsm"
   LIBS="-lbsm $LIBS"
   AC_MSG_RESULT(yes)
else
   AC_MSG_RESULT(no)
fi
AC_SUBST([ADT_LIBS])

# Check for SCM_RIGHTS
AC_MSG_CHECKING([for SCM_RIGHTS])
AC_COMPILE_IFELSE([AC_LANG_PROGRAM([[
#include <sys/types.h>
#include <sys/socket.h>
#include <sys/un.h>
static int x = SCM_RIGHTS;
]], [[]])],
[ AC_MSG_RESULT([supported])
  AC_DEFINE([HAVE_UNIX_FD_PASSING], [1], [Supports sending UNIX file descriptors]) ],
[ AC_MSG_RESULT([not supported]) ])

NETWORK_libs=
if test x$dbus_win = xyes ; then
  if test x$dbus_wince = xyes ; then
    NETWORK_libs="-lws2"
  else
    NETWORK_libs="-lws2_32 -liphlpapi"
  fi
fi

AC_SUBST([NETWORK_libs])

AC_ARG_WITH([valgrind],
  [AS_HELP_STRING([--with-valgrind],
     [Add instrumentation to help valgrind to understand our allocator])],
  [],
  [with_valgrind=no])

if test x$with_valgrind != xno; then
  PKG_CHECK_MODULES([VALGRIND], [valgrind >= 3.6])
  AC_DEFINE([WITH_VALGRIND], [1], [Define to add Valgrind instrumentation])
fi

# Determine maximum number of Unix fds which may be passed
AS_CASE([$host_os],
  [*qnx*],
    [DEFAULT_MESSAGE_UNIX_FDS=256],
  [*],
    [DEFAULT_MESSAGE_UNIX_FDS=1024])
AC_DEFINE_UNQUOTED([DBUS_DEFAULT_MESSAGE_UNIX_FDS],
  [$DEFAULT_MESSAGE_UNIX_FDS],
  [Default for dbus_connection_get_max_message_unix_fds()])
AC_SUBST([DEFAULT_MESSAGE_UNIX_FDS])

#### Set up final flags
LIBDBUS_LIBS="$THREAD_LIBS $NETWORK_libs"
AC_SUBST([LIBDBUS_LIBS])

### X11 detection
DBUS_X_LIBS=
DBUS_X_CFLAGS=

AC_ARG_ENABLE([x11-autolaunch],
  AS_HELP_STRING([--enable-x11-autolaunch], [build with X11 auto-launch support]),
  [], [enable_x11_autolaunch=auto])

if test "x$dbus_win" = xyes; then
    if test "x$enable_x11_autolaunch" = xyes; then
        AC_MSG_ERROR([X11 auto-launch is not supported on Windows])
    fi

    enable_x11_autolaunch=no
    have_x11=no
else
    AC_PATH_XTRA

    if test "x$no_x" = xyes; then
        have_x11=no
    else
        have_x11=yes
        DBUS_X_LIBS="$X_LIBS $X_PRE_LIBS -lX11 $X_EXTRA_LIBS"
        DBUS_X_CFLAGS="$X_CFLAGS"
    fi
fi

if test "x$enable_x11_autolaunch,$have_x11" = xyes,no; then
    AC_MSG_ERROR([X11 auto-launch requires X headers/libraries])
else
    # move from "auto" to "yes" or "no" if necessary
    if test "x$enable_x11_autolaunch" != xno; then
        enable_x11_autolaunch="$have_x11"
    fi
fi

if test "x$have_x11" = xyes ; then
   AC_DEFINE([DBUS_BUILD_X11], [1], [Define to build X11 functionality])
fi

if test "x$enable_x11_autolaunch" = xyes ; then
   AC_DEFINE([DBUS_ENABLE_X11_AUTOLAUNCH], [1], [Define to enable X11 auto-launch])
fi

AC_SUBST([DBUS_X_CFLAGS])
AC_SUBST([DBUS_X_LIBS])

#### gcc warning flags

cc_supports_flag() {
  AC_MSG_CHECKING(whether $CC supports "$*")
  save_CFLAGS="$CFLAGS"
  CFLAGS="$*"
  AC_TRY_COMPILE([], [], [rc=yes], [rc=no])
  CFLAGS="$save_CFLAGS"
  AC_MSG_RESULT([$rc])
  test "x$rc" = xyes
}

TP_COMPILER_WARNINGS([WARNING_CFLAGS],
  dnl Use -Werror by default if:
  dnl - we're not on Windows (too many warnings), and
  dnl - we're in developer mode (a D-Bus developer, not a distro or end-user)
  dnl Override with --enable-Werror or --disable-Werror
  [test x$dbus_win != xyes -a x$dbus_cygwin != xyes -a x$enable_developer = xyes],

  dnl Enable these warnings if possible:
  [all \
   extra \
   char-subscripts \
   missing-declarations \
   missing-prototypes \
   nested-externs \
   pointer-arith \
   cast-align \
   no-address \
   float-equal \
   declaration-after-statement \
  ],

  dnl Disable these warnings if possible, make them non-fatal if possible,
  dnl and don't enable -Werror unless we succeeded.
  dnl
  dnl Intentional:
  dnl - $DISABLE_UNUSED_WARNINGS disables unused-label warnings if not
  dnl   checking or not asserting
  dnl - missing field initializers being 0 is a C feature, not a bug
  dnl - unused-parameter is to make writing callbacks less annoying
  dnl
  dnl To be fixed one day:
  dnl - sign-compare and pointer-sign are workarounds for fd.o #17433
  dnl - type-limits is probably a bug too, but having the rest of -Wextra
  dnl   is better than nothing
  [$DISABLE_UNUSED_WARNINGS \
   missing-field-initializers \
   unused-parameter \
   sign-compare \
   pointer-sign \
   type-limits \
  ])

if test "x$GCC" = "xyes"; then
  # We're treating -fno-common like a warning: it makes the linker more
  # strict, because on some systems the linker is *always* this strict
  TP_ADD_COMPILER_FLAG([WARNING_CFLAGS], [-fno-common])

  # http://bugs.freedesktop.org/show_bug.cgi?id=10599
  TP_ADD_COMPILER_FLAG([WARNING_CFLAGS], [-fno-strict-aliasing])

  if test "x$enable_ansi" = "xyes"; then
    TP_ADD_COMPILER_FLAG([WARNING_CFLAGS],
      [-ansi -D_POSIX_C_SOURCE=199309L -D_BSD_SOURCE -pedantic])
  fi
fi

dnl In principle we should put WARNING_CFLAGS in each Makefile.am like
dnl telepathy-glib does, since CFLAGS is meant to be reserved for the user...
dnl but prepending to CFLAGS (so the user can override it with later CFLAGS)
dnl is the next best thing
CFLAGS="$WARNING_CFLAGS $CFLAGS"

case $host_os in
    solaris*)
        # Solaris' C library apparently needs these runes to be threadsafe...
        CFLAGS="$CFLAGS -D_POSIX_PTHREAD_SEMANTICS -D_REENTRANT"
        # ... this opt-in to get sockaddr_in6 and sockaddr_storage...
        CFLAGS="$CFLAGS -D__EXTENSIONS__"
        # ... and this opt-in to get file descriptor passing support
        CFLAGS="$CFLAGS -D_XOPEN_SOURCE=500"
        ;;
esac

### Doxygen Documentation

AC_PATH_PROG(DOXYGEN, doxygen, no)

AC_MSG_CHECKING([whether to build Doxygen documentation])

if test x$DOXYGEN = xno ; then
    have_doxygen=no
else
    have_doxygen=yes
fi

if test x$enable_doxygen_docs = xauto ; then
    if test x$have_doxygen = xno ; then
        enable_doxygen_docs=no
    else
        enable_doxygen_docs=yes
    fi
fi

if test x$enable_doxygen_docs = xyes; then
    if test x$have_doxygen = xno; then
	AC_MSG_ERROR([Building Doxygen docs explicitly required, but Doxygen not found])
    fi
fi

AM_CONDITIONAL(DBUS_DOXYGEN_DOCS_ENABLED, test x$enable_doxygen_docs = xyes)
AC_MSG_RESULT($enable_doxygen_docs)

AC_CHECK_PROGS([XSLTPROC], [xsltproc])
AM_CONDITIONAL([DBUS_HAVE_XSLTPROC], [test "x$XSLTPROC" != "x"])

### XML Documentation

AC_PATH_PROG(XMLTO, xmlto, no)

AC_MSG_CHECKING([whether to build XML documentation])

if test x$XMLTO = xno ; then
    have_xmlto=no
else
    have_xmlto=yes
fi

if test x$enable_xml_docs = xauto ; then
    if test x$have_xmlto = xno ; then
        enable_xml_docs=no
    else
        enable_xml_docs=yes
    fi
fi

if test x$enable_xml_docs = xyes; then
    if test x$have_xmlto = xno; then
	AC_MSG_ERROR([Building XML docs explicitly required, but xmlto not found])
    fi
fi

AM_CONDITIONAL(DBUS_XML_DOCS_ENABLED, test x$enable_xml_docs = xyes)
AC_MSG_RESULT($enable_xml_docs)

AM_CONDITIONAL(DBUS_CAN_UPLOAD_DOCS,
    [test x$enable_doxygen_docs = xyes && test x$enable_xml_docs = xyes])

#### Have to go $localstatedir->$prefix/var->/usr/local/var

#### find the actual value for $prefix that we'll end up with
##   (I know this is broken and should be done in the Makefile, but
##    that's a major pain and almost nobody actually seems to care)
AS_AC_EXPAND(EXPANDED_PREFIX, "$prefix")
AS_AC_EXPAND(EXPANDED_LOCALSTATEDIR, "$localstatedir")
AS_AC_EXPAND(EXPANDED_SYSCONFDIR, "$sysconfdir")
AS_AC_EXPAND(EXPANDED_BINDIR, "$bindir")
AS_AC_EXPAND(EXPANDED_LIBDIR, "$libdir")
AS_AC_EXPAND(EXPANDED_LIBEXECDIR, "$libexecdir")
AS_AC_EXPAND(EXPANDED_DATADIR, "$datadir")

#### Check our operating system
operating_system=unknown
if test -f /etc/redhat-release || test -f $EXPANDED_SYSCONFDIR/redhat-release ; then
   operating_system=redhat
fi

if test -f /etc/slackware-version || test -f $EXPANDED_SYSCONFDIR/slackware-version ; then
   operating_system=slackware
fi

if test -f /usr/bin/cygwin1.dll || test -f $EXPANDED_BINDIR/cygwin1.dll ; then
   operating_system=cygwin
fi

#### Sort out init scripts

if test x$with_init_scripts = x; then
    case x$operating_system in
        xredhat)	with_init_scripts=redhat ;;
        xslackware)	with_init_scripts=slackware ;;
        xcygwin)	with_init_scripts=cygwin ;;
        *)			with_init_scripts=none ;;
    esac
fi

AM_CONDITIONAL(DBUS_INIT_SCRIPTS_RED_HAT, test x$with_init_scripts = xredhat)
AM_CONDITIONAL(DBUS_INIT_SCRIPTS_SLACKWARE, test x$with_init_scripts = xslackware)
AM_CONDITIONAL(DBUS_INIT_SCRIPTS_CYGWIN, test x$with_init_scripts = xcygwin)

##### systemd unit files
AC_ARG_WITH([systemdsystemunitdir],
AS_HELP_STRING([--with-systemdsystemunitdir=DIR], [Directory for systemd service files]),
    [],
    [
    PKG_CHECK_EXISTS([systemd],
      [with_systemdsystemunitdir=$($PKG_CONFIG --variable=systemdsystemunitdir systemd)],
      [with_systemdsystemunitdir=no])
    ])
if test "x$with_systemdsystemunitdir" != xno; then
   AC_SUBST([systemdsystemunitdir], [$with_systemdsystemunitdir])
fi
AM_CONDITIONAL(HAVE_SYSTEMD, [test -n "$with_systemdsystemunitdir" -a "x$with_systemdsystemunitdir" != xno ])

##### Set up location for system bus socket
if ! test -z "$with_system_socket"; then
   DBUS_SYSTEM_SOCKET=$with_system_socket
else
   DBUS_SYSTEM_SOCKET=${EXPANDED_LOCALSTATEDIR}/run/dbus/system_bus_socket
fi

AC_SUBST(DBUS_SYSTEM_SOCKET)
AC_DEFINE_UNQUOTED(DBUS_SYSTEM_SOCKET,"$DBUS_SYSTEM_SOCKET",[The name of the socket the system bus listens on by default])

## System bus only listens on local domain sockets, and never
## on an abstract socket (so only root can create the socket).
##
## This won't work on Windows. It's not meant to - the system bus is
## meaningless on Windows anyway.
##
## This has to be suitable for hard-coding in client libraries as well as
## in the dbus-daemon's configuration, so it has to be valid to listen on
## and also to connect to. If this ever changes, it'll need to be split into
## two variables, one for the listening address and one for the connecting
## address.
DBUS_SYSTEM_BUS_DEFAULT_ADDRESS="unix:path=$DBUS_SYSTEM_SOCKET"
AC_SUBST(DBUS_SYSTEM_BUS_DEFAULT_ADDRESS)
AC_DEFINE_UNQUOTED(DBUS_SYSTEM_BUS_DEFAULT_ADDRESS, "$DBUS_SYSTEM_BUS_DEFAULT_ADDRESS",[The default D-Bus address of the system bus])

#### Set up the pid file
if ! test -z "$with_system_pid_file"; then
   DBUS_SYSTEM_PID_FILE=$with_system_pid_file
elif test x$with_init_scripts = xredhat ; then
   DBUS_SYSTEM_PID_FILE=${EXPANDED_LOCALSTATEDIR}/run/messagebus.pid
else
   DBUS_SYSTEM_PID_FILE=${EXPANDED_LOCALSTATEDIR}/run/dbus/pid
fi

AC_SUBST(DBUS_SYSTEM_PID_FILE)

#### Directory to check for console ownership
if ! test -z "$with_console_auth_dir"; then
   DBUS_CONSOLE_AUTH_DIR=$with_console_auth_dir
else
   DBUS_CONSOLE_AUTH_DIR=/var/run/console/
fi

AC_SUBST(DBUS_CONSOLE_AUTH_DIR)
AC_DEFINE_UNQUOTED(DBUS_CONSOLE_AUTH_DIR, "$DBUS_CONSOLE_AUTH_DIR", [Directory to check for console ownerhip])

#### File to check for console ownership
if test x$have_console_owner_file = xyes; then
   if ! test -z "$with_console_owner_file"; then
      DBUS_CONSOLE_OWNER_FILE=$with_console_owner_file
   else
      DBUS_CONSOLE_OWNER_FILE=/dev/console
   fi
else
  DBUS_CONSOLE_OWNER_FILE=
fi

AC_SUBST(DBUS_CONSOLE_OWNER_FILE)
AC_DEFINE_UNQUOTED(DBUS_CONSOLE_OWNER_FILE, "$DBUS_CONSOLE_OWNER_FILE", [File to check for console ownerhip])

#### User to start the system bus as
if test -z "$with_dbus_user" ; then
    DBUS_USER=messagebus
else
    DBUS_USER=$with_dbus_user
fi
AC_SUBST(DBUS_USER)
AC_DEFINE_UNQUOTED(DBUS_USER,"$DBUS_USER", [User for running the system BUS daemon])

#### Prefix to install into
DBUS_PREFIX=$EXPANDED_PREFIX
AC_SUBST(DBUS_PREFIX)
AC_DEFINE_UNQUOTED(DBUS_PREFIX,"$DBUS_PREFIX", [Prefix for installing DBUS])

#### Direcotry to install data files into
DBUS_DATADIR=$EXPANDED_DATADIR
AC_SUBST(DBUS_DATADIR)
AC_DEFINE_UNQUOTED(DBUS_DATADIR,"$DBUS_DATADIR", [Directory for installing DBUS data files])

#### Directory to install dbus-daemon
if test -z "$with_dbus_daemondir" ; then
    DBUS_DAEMONDIR=$EXPANDED_BINDIR
else
    DBUS_DAEMONDIR=$with_dbus_daemondir
fi
AC_SUBST(DBUS_DAEMONDIR)
AC_DEFINE_UNQUOTED(DBUS_DAEMONDIR,"$DBUS_DAEMONDIR", [Directory for installing the DBUS daemon])

#### Directory to install the other binaries
DBUS_BINDIR="$EXPANDED_BINDIR"
AC_SUBST(DBUS_BINDIR)
AC_DEFINE_UNQUOTED(DBUS_BINDIR,"$DBUS_BINDIR", [Directory for installing the binaries])

#### Directory to install the libexec binaries
DBUS_LIBEXECDIR="$EXPANDED_LIBEXECDIR"
AC_SUBST(DBUS_LIBEXECDIR)
AC_DEFINE_UNQUOTED(DBUS_LIBEXECDIR,"$DBUS_LIBEXECDIR", [Directory for installing the libexec binaries])

#### Tell tests where to find certain stuff in builddir

DBUS_PWD=`pwd`
# Useful in a cross-compilation environment, where the tests are run on the host system.
AC_ARG_WITH(dbus-test-dir, AS_HELP_STRING([--with-dbus-test-dir=[dirname]],[path where the tests tools are available]),
			   DBUS_PWD=$withval)

DBUS_TEST_EXEC="$DBUS_PWD/test"
DBUS_TEST_DATA="$DBUS_PWD/test/data"

AC_SUBST([DBUS_TEST_DATA])
AC_SUBST([DBUS_TEST_EXEC])

AC_DEFINE_UNQUOTED([DBUS_TEST_EXEC], ["$DBUS_TEST_EXEC"],
                   [Full path to the daemon in the builddir])
AC_DEFINE_UNQUOTED([DBUS_EXEEXT], ["$EXEEXT"],
                   [Extension for executables, typically empty or .exe])

AC_DEFINE_UNQUOTED(TEST_BUS_BINARY, ["$DBUS_PWD/bus/dbus-daemon$EXEEXT"],
                   [Full path to the daemon in the builddir])
AC_SUBST(TEST_BUS_BINARY)

## Export the non-setuid external helper
TEST_LAUNCH_HELPER_BINARY="$DBUS_PWD/bus/dbus-daemon-launch-helper-test$EXEEXT"
AC_SUBST(TEST_LAUNCH_HELPER_BINARY)
AC_DEFINE_UNQUOTED(DBUS_TEST_LAUNCH_HELPER_BINARY, "$TEST_LAUNCH_HELPER_BINARY",
                   [Full path to the launch helper test program in the builddir])

#### Find socket directories
if ! test -z "$TMPDIR" ; then
   DEFAULT_SOCKET_DIR=$TMPDIR
elif ! test -z "$TEMP" ; then
   DEFAULT_SOCKET_DIR=$TEMP
elif ! test -z "$TMP" ; then
   DEFAULT_SOCKET_DIR=$TMP
else
   DEFAULT_SOCKET_DIR=/tmp
fi

DEFAULT_SOCKET_DIR=`echo $DEFAULT_SOCKET_DIR | sed 's/+/%2B/g'`

if ! test -z "$with_test_socket_dir" ; then
   TEST_SOCKET_DIR="$with_test_socket_dir"
else
   TEST_SOCKET_DIR=$DEFAULT_SOCKET_DIR
fi
AC_SUBST(TEST_SOCKET_DIR)
AC_DEFINE_UNQUOTED(DBUS_TEST_SOCKET_DIR, "$TEST_SOCKET_DIR", [Where to put test sockets])

if test "x$dbus_unix" = xyes; then
  TEST_LISTEN="unix:tmpdir=$TEST_SOCKET_DIR"
else
  TEST_LISTEN="tcp:host=localhost"
fi
AC_SUBST([TEST_LISTEN])
AC_DEFINE_UNQUOTED([TEST_LISTEN], ["$TEST_LISTEN"],
  [Listening address for regression tests])

if ! test -z "$with_session_socket_dir" ; then
   DBUS_SESSION_SOCKET_DIR="$with_session_socket_dir"
else
   DBUS_SESSION_SOCKET_DIR=$DEFAULT_SOCKET_DIR
fi
AC_DEFINE_UNQUOTED(DBUS_SESSION_SOCKET_DIR, "$DBUS_SESSION_SOCKET_DIR", [Where per-session bus puts its sockets])
AC_SUBST(DBUS_SESSION_SOCKET_DIR)

# This must be a listening address. It doesn't necessarily need to be an
# address you can connect to - it can be something vague like
# "nonce-tcp:".
#
# The default varies by platform.
AC_ARG_WITH([dbus_session_bus_listen_address],
            AS_HELP_STRING([--with-dbus-session-bus-listen-address=[ADDRESS]],
                           [default address for a session bus to listen on (see configure.ac)]),
            [with_dbus_session_bus_listen_address=$withval],
            [with_dbus_session_bus_listen_address=])

if test "x$with_dbus_session_bus_listen_address" != "x"; then
        # the user specified something, trust them
        DBUS_SESSION_BUS_LISTEN_ADDRESS="$with_dbus_session_bus_listen_address"
elif test x$dbus_win = xyes; then
        # On Windows, you can (and should) listen on autolaunch addresses,
        # because autolaunching is different.
        # See https://bugs.freedesktop.org/show_bug.cgi?id=38201
        DBUS_SESSION_BUS_LISTEN_ADDRESS="autolaunch:"
elif test x$have_launchd = xyes; then
        # Mac OS X default is to use launchd
        DBUS_SESSION_BUS_LISTEN_ADDRESS="launchd:env=DBUS_LAUNCHD_SESSION_BUS_SOCKET"
else
        # The default on all other Unix platforms (notably Linux)
        # is to create a randomly named socket in /tmp or similar
        DBUS_SESSION_BUS_LISTEN_ADDRESS="unix:tmpdir=$DBUS_SESSION_SOCKET_DIR"
fi
AC_SUBST([DBUS_SESSION_BUS_LISTEN_ADDRESS])

# This must be an address you can connect to. It doesn't necessarily
# need to be an address you can listen on - it can be "autolaunch:",
# even on Unix.
#
# The default varies by platform.
AC_ARG_WITH([dbus_session_bus_connect_address],
            AS_HELP_STRING([--with-dbus-session-bus-connect-address=[ADDRESS]],
                           [fallback address for a session bus client to connect to (see configure.ac)]),
            [with_dbus_session_bus_connect_address=$withval],
            [with_dbus_session_bus_connect_address=])

if test "x$with_dbus_session_bus_connect_address" != "x"; then
        # the user specified something, trust them
        DBUS_SESSION_BUS_CONNECT_ADDRESS="$with_dbus_session_bus_connect_address"
elif test x$dbus_win = xyes; then
        # Windows autolaunching is a bit different; leaving it in its own
        # branch of the conditional because the default might conceivably
        # change (see #38201)
        DBUS_SESSION_BUS_CONNECT_ADDRESS="autolaunch:"
else
        # The default on all other Unix platforms (notably Linux)
        # is to use auto-launching - this works a bit differently on Mac OS X
        # but comes out basically the same in the end
        DBUS_SESSION_BUS_CONNECT_ADDRESS="autolaunch:"
fi
AC_SUBST([DBUS_SESSION_BUS_CONNECT_ADDRESS])
AC_DEFINE_UNQUOTED([DBUS_SESSION_BUS_CONNECT_ADDRESS],
  ["$DBUS_SESSION_BUS_CONNECT_ADDRESS"],
  [Fallback address for session bus clients])

# darwin needs this to initialize the environment
AC_CHECK_HEADERS(crt_externs.h)
AC_CHECK_FUNC(_NSGetEnviron, [AC_DEFINE(HAVE_NSGETENVIRON, 1, [Define if your system needs _NSGetEnviron to set up the environment])])
AH_VERBATIM(_DARWIN_ENVIRON,
[
#if defined(HAVE_NSGETENVIRON) && defined(HAVE_CRT_EXTERNS_H)
# include <sys/time.h>
# include <crt_externs.h>
# define environ (*_NSGetEnviron())
#endif
])

AC_ARG_ENABLE([stats],
  [AS_HELP_STRING([--enable-stats],
    [enable bus daemon usage statistics])],
  [], [enable_stats=no])
if test "x$enable_stats" = xyes; then
  AC_DEFINE([DBUS_ENABLE_STATS], [1],
    [Define to enable bus daemon usage statistics])
fi

AC_CONFIG_FILES([
Doxyfile
dbus/versioninfo.rc
dbus/dbus-arch-deps.h
bus/system.conf
bus/session.conf
bus/messagebus
bus/messagebus-config
bus/org.freedesktop.dbus-session.plist
bus/rc.messagebus
bus/dbus.service
bus/dbus.socket
Makefile
dbus/Makefile
bus/Makefile
tools/Makefile
test/Makefile
test/name-test/Makefile
doc/Makefile
doc/dbus-cleanup-sockets.1.xml
doc/dbus-daemon.1.xml
doc/dbus-launch.1.xml
doc/dbus-monitor.1.xml
doc/dbus-send.1.xml
doc/dbus-uuidgen.1.xml
dbus-1.pc
dbus-1-uninstalled.pc
test/data/valid-config-files/debug-allow-all.conf
test/data/valid-config-files/debug-allow-all-sha1.conf
test/data/valid-config-files-system/debug-allow-all-pass.conf
test/data/valid-config-files-system/debug-allow-all-fail.conf
test/data/valid-service-files/org.freedesktop.DBus.TestSuite.PrivServer.service
test/data/valid-service-files/org.freedesktop.DBus.TestSuiteEchoService.service
test/data/valid-service-files/org.freedesktop.DBus.TestSuiteForkingEchoService.service
test/data/valid-service-files/org.freedesktop.DBus.TestSuiteSegfaultService.service
test/data/valid-service-files/org.freedesktop.DBus.TestSuiteShellEchoServiceSuccess.service
test/data/valid-service-files/org.freedesktop.DBus.TestSuiteShellEchoServiceFail.service
test/data/valid-service-files-system/org.freedesktop.DBus.TestSuiteEchoService.service
test/data/valid-service-files-system/org.freedesktop.DBus.TestSuiteSegfaultService.service
test/data/valid-service-files-system/org.freedesktop.DBus.TestSuiteShellEchoServiceSuccess.service
test/data/valid-service-files-system/org.freedesktop.DBus.TestSuiteShellEchoServiceFail.service
test/data/invalid-service-files-system/org.freedesktop.DBus.TestSuiteNoExec.service
test/data/invalid-service-files-system/org.freedesktop.DBus.TestSuiteNoUser.service
test/data/invalid-service-files-system/org.freedesktop.DBus.TestSuiteNoService.service
])
AC_OUTPUT

dnl ==========================================================================
echo "
                    D-Bus $VERSION
                  ==============

	prefix:                   ${EXPANDED_PREFIX}
	exec_prefix:              ${exec_prefix}
        libdir:                   ${EXPANDED_LIBDIR}
        libexecdir:               ${EXPANDED_LIBEXECDIR}
        bindir:                   ${EXPANDED_BINDIR}
        sysconfdir:               ${EXPANDED_SYSCONFDIR}
        localstatedir:            ${EXPANDED_LOCALSTATEDIR}
	datadir:                  ${EXPANDED_DATADIR}
	source code location:	  ${srcdir}
	compiler:		  ${CC}
	cflags:		          ${CFLAGS}
	cppflags:		  ${CPPFLAGS}
	cxxflags:		  ${CXXFLAGS}
	64-bit int:		  ${DBUS_INT64_TYPE}
	32-bit int:		  ${DBUS_INT32_TYPE}
	16-bit int:		  ${DBUS_INT16_TYPE}
        Doxygen:                  ${DOXYGEN:-not found}
        xmlto:                    ${XMLTO:-not found}"

echo "
        Rebuilding generated files: ${USE_MAINTAINER_MODE}
        gcc coverage profiling:   ${enable_compiler_coverage}
        Building embedded tests:  ${enable_embedded_tests}
        Building modular tests:   ${enable_modular_tests}
            - with GLib:          ${with_glib}
        Building verbose mode:    ${enable_verbose_mode}
        Building assertions:      ${enable_asserts}
        Building checks:          ${enable_checks}
        Building bus stats API:   ${enable_stats}
        Building SELinux support: ${have_selinux}
        Building inotify support: ${have_inotify}
        Building dnotify support: ${have_dnotify}
        Building kqueue support:  ${have_kqueue}
        Building systemd support: ${have_systemd}
        Building X11 code:        ${enable_x11}
        Building Doxygen docs:    ${enable_doxygen_docs}
        Building XML docs:        ${enable_xml_docs}
        Building cache support:   ${enable_userdb_cache}
        Building launchd support: ${have_launchd}
        Using XML parser:         ${with_xml}
        Init scripts style:       ${with_init_scripts}
        Abstract socket names:    ${ac_cv_have_abstract_sockets}
        System bus socket:        ${DBUS_SYSTEM_SOCKET}
        System bus address:       ${DBUS_SYSTEM_BUS_DEFAULT_ADDRESS}
        System bus PID file:      ${DBUS_SYSTEM_PID_FILE}
        Session bus listens on:   ${DBUS_SESSION_BUS_LISTEN_ADDRESS}
        Session clients connect to: ${DBUS_SESSION_BUS_CONNECT_ADDRESS}
        Console auth dir:         ${DBUS_CONSOLE_AUTH_DIR}
        Console owner file:       ${have_console_owner_file}
        Console owner file path:  ${DBUS_CONSOLE_OWNER_FILE}
	System bus user:          ${DBUS_USER}
	Session bus services dir: ${EXPANDED_DATADIR}/dbus-1/services
        'make check' socket dir:  ${TEST_SOCKET_DIR}
"
if test x$have_launchd = xyes; then
        echo "        launchd agent dir:        ${LAUNCHD_AGENT_DIR}"
fi
echo

if test x$enable_embedded_tests = xyes; then
        echo "NOTE: building with unit tests increases the size of the installed library and renders it insecure."
fi
if test x$enable_embedded_tests = xyes -a x$enable_asserts = xno; then
        echo "NOTE: building with embedded tests but without assertions means tests may not properly report failures (this configuration is only useful when doing something like profiling the tests)"
fi
if test x$enable_compiler_coverage = xyes; then
        echo "NOTE: building with coverage profiling is definitely for developers only."
fi
if test x$enable_verbose_mode = xyes; then
        echo "NOTE: building with verbose mode increases library size, may slightly increase security risk, and decreases performance."
fi
if test x$enable_asserts = xyes; then
        echo "NOTE: building with assertions increases library size and decreases performance."
fi
if test x$enable_checks = xno; then
        echo "NOTE: building without checks for arguments passed to public API makes it harder to debug apps using D-Bus, but will slightly decrease D-Bus library size and _very_ slightly improve performance."
fi
if test x$dbus_use_libxml = xtrue; then
        echo
	echo "WARNING: You have chosen to use libxml as your xml parser however this code path is not maintained by the D-Bus developers and if it breaks you get to keep the pieces.  If you have selected this option in err please reconfigure with expat (e.g. --with-xml=expat)."
fi

if test "x$DBUS_HAVE_INT64" = x0; then
  AC_MSG_WARN([You have disabled 64-bit integers via --without-64-bit.

  This removes parts of the standard D-Bus API and ABI (the 't' and 'x'
  typecodes, the dbus_int64_t and dbus_uint64_t types, etc.) and should only be
  used if your compiler lacks support for 64-bit integers. Please report a bug
  with details of your platform and compiler.

  This option is likely to be removed in future, unless the D-Bus developers
  receive reports that it is still needed.
  ])
fi<|MERGE_RESOLUTION|>--- conflicted
+++ resolved
@@ -3,11 +3,7 @@
 
 m4_define([dbus_major_version], [1])
 m4_define([dbus_minor_version], [7])
-<<<<<<< HEAD
-m4_define([dbus_micro_version], [0])
-=======
 m4_define([dbus_micro_version], [2])
->>>>>>> 05b847b8
 m4_define([dbus_version],
           [dbus_major_version.dbus_minor_version.dbus_micro_version])
 AC_INIT([dbus],[dbus_version],[https://bugs.freedesktop.org/enter_bug.cgi?product=dbus],[dbus])
@@ -41,11 +37,7 @@
 
 ## increment any time the source changes; set to
 ##  0 if you increment CURRENT
-<<<<<<< HEAD
-LT_REVISION=0
-=======
 LT_REVISION=1
->>>>>>> 05b847b8
 
 ## increment if any interfaces have been added; set to 0
 ## if any interfaces have been changed or removed. removal has
@@ -220,7 +212,7 @@
 # or binaries.
 
 AC_DEFINE([GLIB_VERSION_MIN_REQUIRED], [GLIB_VERSION_2_26], [Ignore post-2.26 deprecations])
-AC_DEFINE([GLIB_VERSION_MAX_ALLOWED], [GLIB_VERSION_2_26], [Prevent post-2.26 APIs])
+AC_DEFINE([GLIB_VERSION_MAX_ALLOWED], [GLIB_VERSION_2_32], [Prevent post-2.32 APIs])
 
 with_glib=yes
 
@@ -695,6 +687,8 @@
 AC_CHECK_HEADERS(ws2tcpip.h)
 
 AC_CHECK_HEADERS(wspiapi.h)
+
+AC_CHECK_HEADERS(alloca.h)
 
 # Add -D_POSIX_PTHREAD_SEMANTICS if on Solaris
 #
