dnl -*- mode: m4 -*-
AC_PREREQ([2.63])

m4_define([dbus_major_version], [1])
m4_define([dbus_minor_version], [8])
<<<<<<< HEAD
m4_define([dbus_micro_version], [8])
=======
m4_define([dbus_micro_version], [10])
>>>>>>> fc50a445
m4_define([dbus_version],
          [dbus_major_version.dbus_minor_version.dbus_micro_version])
AC_INIT([dbus],[dbus_version],[https://bugs.freedesktop.org/enter_bug.cgi?product=dbus],[dbus])

AC_CANONICAL_HOST

AC_CONFIG_HEADERS([config.h])
AC_CONFIG_MACRO_DIR([m4])

AM_INIT_AUTOMAKE([1.10 tar-ustar -Wno-portability])

GETTEXT_PACKAGE=dbus-1
AC_SUBST(GETTEXT_PACKAGE)
AC_DEFINE_UNQUOTED(GETTEXT_PACKAGE,"$GETTEXT_PACKAGE",[The name of the gettext domain])

# By default, rebuild autotools files on demand; only use ./missing if the
# user says --disable-maintainer-mode (some distributions like to do this)
AM_MAINTAINER_MODE([enable])

m4_ifdef([AM_SILENT_RULES],[AM_SILENT_RULES([yes])])

AC_DEFINE_UNQUOTED(DBUS_DAEMON_NAME,"dbus-daemon",[Name of executable])

# libtool versioning - this applies to libdbus
#
# See http://sources.redhat.com/autobook/autobook/autobook_91.html#SEC91 for details
#

## increment if the interface has additions, changes, removals.
LT_CURRENT=11

## increment any time the source changes; set to
##  0 if you increment CURRENT
<<<<<<< HEAD
LT_REVISION=7
=======
LT_REVISION=8
>>>>>>> fc50a445

## increment if any interfaces have been added; set to 0
## if any interfaces have been changed or removed. removal has
## precedence over adding, so set to 0 if both happened.
LT_AGE=8

AC_SUBST(LT_CURRENT)
AC_SUBST(LT_REVISION)
AC_SUBST(LT_AGE)

DBUS_MAJOR_VERSION=dbus_major_version
DBUS_MINOR_VERSION=dbus_minor_version
DBUS_MICRO_VERSION=dbus_micro_version
DBUS_VERSION=dbus_major_version.dbus_minor_version.dbus_micro_version

AC_SUBST(DBUS_MAJOR_VERSION)
AC_SUBST(DBUS_MINOR_VERSION)
AC_SUBST(DBUS_MICRO_VERSION)
AC_SUBST(DBUS_VERSION)

AC_PROG_CC
AM_PROG_CC_C_O
AC_PROG_CXX
AC_USE_SYSTEM_EXTENSIONS
AC_ISC_POSIX
AC_HEADER_STDC
AC_C_INLINE
AM_PROG_LIBTOOL
AC_PROG_MKDIR_P
COMPILER_COVERAGE
COMPILER_OPTIMISATIONS
PKG_PROG_PKG_CONFIG

# Initialize libtool
LT_INIT([win32-dll])
LT_LANG([Windows Resource])

# Set some internal variables depending on the platform for later use.
dbus_win=no
dbus_cygwin=no
dbus_unix=no
case "${host}" in
    *-mingw32ce*)
        dbus_win=yes
        dbus_wince=yes
        ;;
    *-mingw32*)
        dbus_win=yes
        ;;
    *-cygwin*)
        dbus_cygwin=yes
        dbus_unix=yes
        ;;
    *)
        dbus_unix=yes
       ;;
esac

# Special defines for certain platforms
if test "$dbus_win" = yes; then
    AC_DEFINE(DBUS_WIN,1,[Defined if we run on a W32 API based system])
    # Yes, on Windows it really does work like this.
    # http://support.microsoft.com/kb/111855
    AC_DEFINE(FD_SETSIZE,8192,[The maximum number of connections that can be handled at once])
    BUILD_TIMESTAMP=`date --iso-8601=minutes`
    AC_SUBST(BUILD_TIMESTAMP)
    # Assume DBUS_VERSION is always three numbers
    BUILD_FILEVERSION=`echo "$DBUS_VERSION" | sed -e 's/\./,/g'`,0
    AC_SUBST(BUILD_FILEVERSION)
    AC_CHECK_TOOL(WINDRES, windres, no)
    if test "$WINDRES" = no; then
      AC_MSG_ERROR([*** Could not find an implementation of windres in your PATH.])
    fi
    if test "$dbus_wince" = yes; then
      AC_DEFINE(DBUS_WINCE,1,[Defined if we run on a W32 CE API based system])
      AC_DEFINE(_WIN32_WCE, 0x0502, [Defined to get newer W32 CE APIs])
    fi
else
    AC_DEFINE(DBUS_UNIX,1,[Defined if we run on a Unix-based system])
fi
if test "$dbus_cygwin" = yes; then
    AC_DEFINE(DBUS_CYGWIN,1,[Defined if we run on a cygwin API based system])
fi

AM_CONDITIONAL(DBUS_WIN, test "$dbus_win" = yes)
AM_CONDITIONAL(DBUS_WINCE, test "$dbus_wince" = yes)
AM_CONDITIONAL(DBUS_UNIX, test "$dbus_unix" = yes)
AM_CONDITIONAL(DBUS_CYGWIN, test "$dbus_cygwin" = yes)

# this must come first: other options use this to set their defaults
AC_ARG_ENABLE([developer],
  [AS_HELP_STRING([--enable-developer],
    [set defaults to be appropriate for a D-Bus developer instead of a distribution/end-user])],
  [],
  [enable_developer=no])

DBUS_STATIC_BUILD_CPPFLAGS=
if test "x$enable_shared" = xno; then
    # On Windows, linking against the static library requires special effort
    # to turn off DLL import/export processing. We normally link some things
    # against the dynamic library, but if we're not building that, we'll
    # have to link everything statically.
    DBUS_STATIC_BUILD_CPPFLAGS=-DDBUS_STATIC_BUILD
fi
AC_SUBST([DBUS_STATIC_BUILD_CPPFLAGS])

AC_ARG_ENABLE(ansi, AS_HELP_STRING([--enable-ansi],[enable -ansi -pedantic gcc flags]),enable_ansi=$enableval,enable_ansi=no)
AC_ARG_ENABLE(verbose-mode, AS_HELP_STRING([--enable-verbose-mode],[support verbose debug mode]),enable_verbose_mode=$enableval,enable_verbose_mode=$enable_developer)
AC_ARG_ENABLE(asserts, AS_HELP_STRING([--enable-asserts],[include assertion checks]),enable_asserts=$enableval,enable_asserts=$enable_developer)
AC_ARG_ENABLE(checks, AS_HELP_STRING([--enable-checks],[include sanity checks on public API]),enable_checks=$enableval,enable_checks=yes)
AC_ARG_ENABLE(xml-docs, AS_HELP_STRING([--enable-xml-docs],[build XML documentation (requires xmlto)]),enable_xml_docs=$enableval,enable_xml_docs=auto)
AC_ARG_ENABLE(doxygen-docs, AS_HELP_STRING([--enable-doxygen-docs],[build DOXYGEN documentation (requires Doxygen)]),enable_doxygen_docs=$enableval,enable_doxygen_docs=auto)
AC_ARG_ENABLE(abstract-sockets, AS_HELP_STRING([--enable-abstract-sockets],[use abstract socket namespace (linux only)]),enable_abstract_sockets=$enableval,enable_abstract_sockets=auto)
AC_ARG_ENABLE(selinux, AS_HELP_STRING([--enable-selinux],[build with SELinux support]),enable_selinux=$enableval,enable_selinux=auto)
AC_ARG_ENABLE(libaudit,AS_HELP_STRING([--enable-libaudit],[build audit daemon support for SELinux]),enable_libaudit=$enableval,enable_libaudit=auto)
AC_ARG_ENABLE(inotify, AS_HELP_STRING([--enable-inotify],[build with inotify support (linux only)]),enable_inotify=$enableval,enable_inotify=auto)
AC_ARG_ENABLE(kqueue, AS_HELP_STRING([--enable-kqueue],[build with kqueue support]),enable_kqueue=$enableval,enable_kqueue=auto)
AC_ARG_ENABLE(console-owner-file, AS_HELP_STRING([--enable-console-owner-file],[enable console owner file]),enable_console_owner_file=$enableval,enable_console_owner_file=auto)
AC_ARG_ENABLE(launchd, AS_HELP_STRING([--enable-launchd],[build with launchd auto-launch support]),enable_launchd=$enableval,enable_launchd=auto)
AC_ARG_ENABLE(systemd, AS_HELP_STRING([--enable-systemd],[build with systemd at_console support]),enable_systemd=$enableval,enable_systemd=auto)

AC_ARG_WITH(init-scripts, AS_HELP_STRING([--with-init-scripts=[redhat]],[Style of init scripts to install]))
AC_ARG_WITH(session-socket-dir, AS_HELP_STRING([--with-session-socket-dir=[dirname]],[Where to put sockets for the per-login-session message bus]))
AC_ARG_WITH(test-socket-dir, AS_HELP_STRING([--with-test-socket-dir=[dirname]],[Where to put sockets for make check]))
AC_ARG_WITH(system-pid-file, AS_HELP_STRING([--with-system-pid-file=[pidfile]],[PID file for systemwide daemon]))
AC_ARG_WITH(system-socket, AS_HELP_STRING([--with-system-socket=[filename]],[UNIX domain socket for systemwide daemon]))
AC_ARG_WITH(console-auth-dir, AS_HELP_STRING([--with-console-auth-dir=[dirname]],[directory to check for console ownerhip]))
AC_ARG_WITH(console-owner-file, AS_HELP_STRING([--with-console-owner-file=[filename]],[file whose owner determines current console owner]))
AC_ARG_WITH(launchd-agent-dir, AS_HELP_STRING([--with-launchd-agent-dir=[dirname]],[directory to put the launchd agent (default: /Library/LaunchAgents)]))
AC_ARG_WITH(dbus_user, AS_HELP_STRING([--with-dbus-user=<user>],[User for running the DBUS daemon (messagebus)]))
AC_ARG_WITH(dbus_daemondir, AS_HELP_STRING([--with-dbus-daemondir=[dirname]],[Directory for installing the DBUS daemon]))

AC_ARG_ENABLE([embedded-tests],
  AS_HELP_STRING([--enable-embedded-tests],
    [enable unit test code in the library and binaries]),
  [], [enable_embedded_tests=$enable_developer])
AC_ARG_ENABLE([modular-tests],
  AS_HELP_STRING([--enable-modular-tests],
    [enable modular regression tests (requires GLib)]),
  [], [enable_modular_tests=auto])
# --enable-tests overrides both --enable-embedded-tests and
# --enable-modular-tests
AC_ARG_ENABLE([tests],
  AS_HELP_STRING([--enable-tests],
    [enable/disable all tests, overriding embedded-tests/modular-tests]),
  [
  if test "x$enableval" = xyes; then
    AC_MSG_NOTICE([Full test coverage was requested with --enable-tests=yes])
    AC_MSG_NOTICE([This has many dependencies (GLib, dbus-glib, Python)])
  fi
  enable_embedded_tests=$enableval
  enable_modular_tests=$enableval
  ],
  [])

# DBUS_ENABLE_EMBEDDED_TESTS controls unit tests built in to .c files
# and also some stuff in the test/ subdir.
AM_CONDITIONAL([DBUS_ENABLE_EMBEDDED_TESTS],
  [test "x$enable_embedded_tests" = xyes])
if test "x$enable_embedded_tests" = xyes; then
    AC_DEFINE([DBUS_ENABLE_EMBEDDED_TESTS], [1],
      [Define to build test code into the library and binaries])
fi

# DBUS_ENABLE_MODULAR_TESTS controls tests that work based on public API.
# These use GTest, from GLib, because life's too short. They're enabled by
# default (unless you don't have GLib), because they don't bloat the library
# or binaries.

AC_DEFINE([GLIB_VERSION_MIN_REQUIRED], [GLIB_VERSION_2_26], [Ignore post-2.26 deprecations])
AC_DEFINE([GLIB_VERSION_MAX_ALLOWED], [GLIB_VERSION_2_32], [Prevent post-2.32 APIs])

with_glib=yes

AS_IF([test "x$enable_modular_tests" != xno],
  [
  PKG_CHECK_MODULES([GLIB], [glib-2.0 >= 2.24, gio-2.0 >= 2.24],
    [],
    [if test "x$enable_modular_tests" = xyes; then
      AC_MSG_NOTICE([Full test coverage (--enable-modular-tests=yes or --enable-tests=yes) requires GLib])
      AC_MSG_ERROR([$GLIB_ERRORS])
    else # assumed to be "auto"
      with_glib=no
    fi])
  ],
  [with_glib=no])

# Not required, because we can use internal APIs (but that makes the
# "installable tests" less useful as integration tests)
AC_ARG_WITH([dbus_glib],
  [AS_HELP_STRING([--with-dbus-glib], [Use dbus-glib for regression tests])],
  [],
  [with_dbus_glib=auto])
AS_IF([test "x$with_dbus_glib" != xno],
  [PKG_CHECK_MODULES([DBUS_GLIB], [dbus-glib-1],
    [],
    [AS_IF([test "x$with_dbus_glib" = xyes],
      dnl specifically requested, but not found
      [AC_MSG_ERROR([$DBUS_GLIB_ERRORS])],
      dnl else: assumed to be "auto"
      [with_dbus_glib=no])])])
AM_CONDITIONAL([DBUS_WITH_DBUS_GLIB], [test "x$with_dbus_glib" != xno])

if test "x$enable_modular_tests" != xno; then
  AC_DEFINE([DBUS_ENABLE_MODULAR_TESTS], [1],
    [Define to build independent test binaries])
fi
AM_CONDITIONAL([DBUS_ENABLE_MODULAR_TESTS],
  [test "x$enable_modular_tests" != xno])

if test "x$with_glib" != xno; then
  AC_DEFINE([DBUS_WITH_GLIB], [1],
    [Define if GLib, GObject, GIO are available])
fi
AM_CONDITIONAL([DBUS_WITH_GLIB], [test "x$with_glib" != xno])

AC_ARG_ENABLE([installed-tests],
  AS_HELP_STRING([--enable-installed-tests],
    [enable unit test code in the library and binaries]),
  [], [enable_installed_tests=no])
AM_CONDITIONAL([DBUS_ENABLE_INSTALLED_TESTS],
  [test "x$enable_installed_tests" = xyes])

if test "x$enable_tests" = xyes; then
  # full test coverage is required, Python is a hard dependency
  AC_MSG_NOTICE([Full test coverage (--enable-tests=yes) requires Python, dbus-python, pygobject])
  AM_PATH_PYTHON([2.6])
  AC_MSG_CHECKING([for Python modules for full test coverage])
  if "$PYTHON" -c "import dbus, gobject, dbus.mainloop.glib"; then
    AC_MSG_RESULT([yes])
  else
    AC_MSG_RESULT([no])
    AC_MSG_ERROR([cannot import dbus, gobject, dbus.mainloop.glib Python modules])
  fi
else
  # --enable-tests not given: do not abort if Python is missing
  AM_PATH_PYTHON([2.6], [], [:])
fi

if test x$enable_verbose_mode = xyes; then
    AC_DEFINE(DBUS_ENABLE_VERBOSE_MODE,1,[Support a verbose mode])
fi

if test x$enable_asserts = xno; then
    AC_DEFINE(DBUS_DISABLE_ASSERT,1,[Disable assertion checking])
    DISABLE_UNUSED_WARNINGS="unused-label"
    R_DYNAMIC_LDFLAG=""
    if test x$enable_embedded_tests = xyes; then
        DISABLE_UNUSED_WARNINGS="$DISABLE_UNUSED_WARNINGS \
                unused-but-set-variable unused-variable \
                unused-function"
    fi
else
    # -rdynamic is needed for glibc's backtrace_symbols to work.
    # No clue how much overhead this adds, but it's useful
    # to do this on any assertion failure,
    # so for now it's enabled anytime asserts are (currently not
    # in production builds).

    # To get -rdynamic you pass -export-dynamic to libtool.
    AC_DEFINE(DBUS_BUILT_R_DYNAMIC,1,[whether -export-dynamic was passed to libtool])
    R_DYNAMIC_LDFLAG=-export-dynamic
fi
AC_SUBST(R_DYNAMIC_LDFLAG)

if test x$enable_checks = xno; then
    AC_DEFINE(DBUS_DISABLE_CHECKS,1,[Disable public API sanity checking])
    AC_DEFINE(G_DISABLE_CHECKS,1,[Disable GLib public API sanity checking])
    DISABLE_UNUSED_WARNINGS="unused-label"
fi

AH_BOTTOM([
/* explicitly define these macros to get less confusing conditions */
#ifndef DBUS_DISABLE_ASSERT
#  define DBUS_ENABLE_ASSERT 1
#endif
#ifndef DBUS_DISABLE_CHECKS
#  define DBUS_ENABLE_CHECKS 1
#endif])

if test x$enable_compiler_coverage = xyes; then
     ## so that config.h changes when you toggle gcov support
     AC_DEFINE_UNQUOTED(DBUS_GCOV_ENABLED, 1, [Defined if gcov is enabled to force a rebuild due to config.h changing])
fi

# glibc21.m4 serial 3
dnl Copyright (C) 2000-2002, 2004 Free Software Foundation, Inc.
dnl This file is free software; the Free Software Foundation
dnl gives unlimited permission to copy and/or distribute it,
dnl with or without modifications, as long as this notice is preserved.

# Test for the GNU C Library, version 2.1 or newer.
# From Bruno Haible.

AC_CACHE_CHECK(whether we are using the GNU C Library 2.1 or newer,
  ac_cv_gnu_library_2_1,
  [AC_EGREP_CPP([Lucky GNU user],
    [
#include <features.h>
#ifdef __GNU_LIBRARY__
 #if (__GLIBC__ == 2 && __GLIBC_MINOR__ >= 1) || (__GLIBC__ > 2)
  Lucky GNU user
 #endif
#endif
    ],
    ac_cv_gnu_library_2_1=yes,
    ac_cv_gnu_library_2_1=no)
  ]
)

#### Integer sizes

AC_CHECK_SIZEOF(char)
AC_CHECK_SIZEOF(short)
AC_CHECK_SIZEOF(long)
AC_CHECK_SIZEOF(int)
AC_CHECK_SIZEOF(void *)
AC_CHECK_SIZEOF(long long)
AC_CHECK_SIZEOF(__int64)

### See what our 64 bit type is called
AC_MSG_CHECKING([64-bit integer type])

case 8 in
$ac_cv_sizeof_int)
  dbusint64=int
  dbusint64_constant='(val)'
  dbusuint64_constant='(val)'
  dbusint64_printf_modifier='""'
  ;;
$ac_cv_sizeof_long)
  dbusint64=long
  dbusint64_constant='(val##L)'
  dbusuint64_constant='(val##UL)'
  dbusint64_printf_modifier='"l"'
  ;;
$ac_cv_sizeof_long_long)
  dbusint64='long long'
  dbusint64_constant='(val##LL)'
  dbusuint64_constant='(val##ULL)'
  # Ideally we discover what the format is, but this is
  # only used in verbose mode, so eh...
  if test x"$ac_cv_gnu_library_2_1" = xyes; then
    dbusint64_printf_modifier='"ll"'
  fi
  ;;
$ac_cv_sizeof___int64)
  dbusint64=__int64
  dbusint64_constant='(val##i64)'
  dbusuint64_constant='(val##ui64)'
  # See above case
  if test x"$ac_cv_gnu_library_2_1" = xyes; then
    dbusint64_printf_modifier='"ll"'
  fi
  ;;
esac

AS_IF(
  [test -z "$dbusint64"],
  [AC_MSG_RESULT([not found])
  AC_MSG_ERROR([Could not find a 64-bit integer type.

Please report a bug here with details of your platform and compiler:

    http://bugs.freedesktop.org/enter_bug.cgi?product=DBus&component=core])
  ],
  dnl else
  [
        DBUS_INT64_TYPE="$dbusint64"
        DBUS_INT64_CONSTANT="$dbusint64_constant"
        DBUS_UINT64_CONSTANT="$dbusuint64_constant"
	if test x"$dbusint64_printf_modifier" != x; then
		AC_DEFINE_UNQUOTED(DBUS_INT64_PRINTF_MODIFIER, [$dbusint64_printf_modifier], [Define to printf modifier for 64 bit integer type])
	fi
        AC_MSG_RESULT($DBUS_INT64_TYPE)
  ])

AC_SUBST(DBUS_INT64_TYPE)
AC_SUBST(DBUS_INT64_CONSTANT)
AC_SUBST(DBUS_UINT64_CONSTANT)

### see what 32-bit int is called
AC_MSG_CHECKING([32-bit integer type])

case 4 in
$ac_cv_sizeof_short)
  dbusint32=short
  ;;
$ac_cv_sizeof_int)
  dbusint32=int
  ;;
$ac_cv_sizeof_long)
  dbusint32=long
  ;;
esac

if test -z "$dbusint32" ; then
        DBUS_INT32_TYPE="no_int32_type_detected"
        AC_MSG_ERROR([No 32-bit integer type found])
else
        DBUS_INT32_TYPE="$dbusint32"
        AC_MSG_RESULT($DBUS_INT32_TYPE)
fi

AC_SUBST(DBUS_INT32_TYPE)

### see what 16-bit int is called
AC_MSG_CHECKING([16-bit integer type])

case 2 in
$ac_cv_sizeof_short)
  dbusint16=short
  ;;
$ac_cv_sizeof_int)
  dbusint16=int
  ;;
esac

if test -z "$dbusint16" ; then
        DBUS_INT16_TYPE="no_int16_type_detected"
        AC_MSG_ERROR([No 16-bit integer type found])
else
        DBUS_INT16_TYPE="$dbusint16"
        AC_MSG_RESULT($DBUS_INT16_TYPE)
fi

AC_SUBST(DBUS_INT16_TYPE)

## byte order
case $host_os in
	darwin*)
		# check at compile-time, so that it is possible to build universal
		# (with multiple architectures at once on the compile line)
		AH_VERBATIM([WORDS_BIGENDIAN_DARWIN], [
			/* Use the compiler-provided endianness defines to allow universal compiling. */
			#if defined(__BIG_ENDIAN__)
			#define WORDS_BIGENDIAN 1
			#endif
		])
		;;
	*)
		AC_C_BIGENDIAN
		;;
esac

dnl **********************************
dnl *** va_copy checks (from GLib) ***
dnl **********************************
dnl we currently check for all three va_copy possibilities, so we get
dnl all results in config.log for bug reports.
AC_CACHE_CHECK([for an implementation of va_copy()],dbus_cv_va_copy,[
	AC_LINK_IFELSE([AC_LANG_SOURCE([#include <stdarg.h>
#include <stdlib.h>
	static void f (int i, ...) {
	va_list args1, args2;
	va_start (args1, i);
	va_copy (args2, args1);
	if (va_arg (args2, int) != 42 || va_arg (args1, int) != 42)
	  exit (1);
	va_end (args1); va_end (args2);
	}
	int main() {
	  f (0, 42);
	  return 0;
	}])],
	[dbus_cv_va_copy=yes],
	[dbus_cv_va_copy=no])
])
AC_CACHE_CHECK([for an implementation of __va_copy()],dbus_cv___va_copy,[
	AC_LINK_IFELSE([AC_LANG_SOURCE([#include <stdarg.h>
#include <stdlib.h>
	static void f (int i, ...) {
	va_list args1, args2;
	va_start (args1, i);
	__va_copy (args2, args1);
	if (va_arg (args2, int) != 42 || va_arg (args1, int) != 42)
	  exit (1);
	va_end (args1); va_end (args2);
	}
	int main() {
	  f (0, 42);
	  return 0;
	}])],
	[dbus_cv___va_copy=yes],
	[dbus_cv___va_copy=no])
])

if test "x$dbus_cv_va_copy" = "xyes"; then
  dbus_va_copy_func=va_copy
else if test "x$dbus_cv___va_copy" = "xyes"; then
  dbus_va_copy_func=__va_copy
fi
fi

if test -n "$dbus_va_copy_func"; then
  AC_DEFINE_UNQUOTED(DBUS_VA_COPY,$dbus_va_copy_func,[A 'va_copy' style function])
fi

AC_LANG_PUSH(C)
AC_CACHE_CHECK([whether va_lists can be copied by value],
	dbus_cv_va_val_copy,
	[AC_RUN_IFELSE([AC_LANG_PROGRAM(
[[
	#include <stdarg.h>
	#include <stdlib.h>
]],
[[
	static void f (int i, ...) {
	va_list args1, args2;
	va_start (args1, i);
	args2 = args1;
	if (va_arg (args2, int) != 42 || va_arg (args1, int) != 42)
	  exit (1);
	va_end (args1); va_end (args2);
	}
	int main() {
	  f (0, 42);
	  return 0;
	}
]])],
	[dbus_cv_va_val_copy=yes],
	[dbus_cv_va_val_copy=no],
	[dbus_cv_va_val_copy=yes])
])
AC_LANG_POP(C)

if test "x$dbus_cv_va_val_copy" = "xno"; then
  AC_DEFINE(DBUS_VA_COPY_AS_ARRAY,1, ['va_lists' cannot be copies as values])
fi


#### Atomic integers

AC_CACHE_CHECK([whether $CC knows __sync_sub_and_fetch()],
  dbus_cv_sync_sub_and_fetch,
  [AC_LINK_IFELSE([
     AC_LANG_PROGRAM([[]], [[int a = 4; int b = __sync_sub_and_fetch(&a, 4); exit(b); ]])],
     [dbus_cv_sync_sub_and_fetch=yes],
     [dbus_cv_sync_sub_and_fetch=no])
  ])

if test "x$dbus_cv_sync_sub_and_fetch" = "xyes" ; then
   have_sync=1
else
   have_sync=0
fi

AC_DEFINE_UNQUOTED([DBUS_USE_SYNC], [$have_sync], [Use the gcc __sync extension])

#### Various functions
AC_SEARCH_LIBS(socket,[socket network])
AC_CHECK_FUNC(gethostbyname,,[AC_CHECK_LIB(nsl,gethostbyname)])

AC_CHECK_FUNCS(vsnprintf vasprintf nanosleep usleep setenv clearenv unsetenv socketpair getgrouplist fpathconf setrlimit poll setlocale localeconv strtoll strtoull issetugid getresuid)

AC_CHECK_HEADERS([syslog.h])
if test "x$ac_cv_header_syslog_h" = "xyes"; then
  AC_CHECK_DECLS([LOG_PERROR], [], [], [[#include <syslog.h>]])
fi

# For test-segfault.c
AC_CHECK_HEADERS_ONCE([sys/prctl.h])
AC_CHECK_FUNCS_ONCE([prctl raise])

#### Check for broken poll; taken from Glib's configure

AC_MSG_CHECKING([for broken poll])
AC_RUN_IFELSE([AC_LANG_SOURCE([[
    #include <stdlib.h>
    #include <fcntl.h>
    #include <poll.h>
    #ifdef HAVE_SYS_POLL_H
    #include <sys/poll.h>
    #endif
    int main(void) {
      struct pollfd fds[1];
      int fd;
      fd = open("/dev/null", 1);
      fds[0].fd = fd;
      fds[0].events = POLLIN;
      fds[0].revents = 0;
      if (poll(fds, 1, 0) < 0 || (fds[0].revents & POLLNVAL) != 0) {
            exit(1);  /* Does not work for devices -- fail */
      }
      exit(0);
    }]])],
  [broken_poll=no],
  [broken_poll=yes
   AC_DEFINE(BROKEN_POLL,1,[poll doesn't work on devices])],
  [broken_poll="no (cross compiling)"])
AC_MSG_RESULT($broken_poll)

AC_MSG_CHECKING(for dirfd)
AC_LINK_IFELSE([AC_LANG_PROGRAM([[
#include <sys/types.h>
#include <dirent.h>
]], [[
DIR *dirp;
dirp = opendir(".");
dirfd(dirp);
closedir(dirp);
]])],
[dbus_have_dirfd=yes],
[dbus_have_dirfd=no])
AC_MSG_RESULT($dbus_have_dirfd)
if test "$dbus_have_dirfd" = yes; then
	AC_DEFINE(HAVE_DIRFD,1,[Have dirfd function])
else
	AC_MSG_CHECKING(for DIR *dirp->dd_fd)
	AC_LINK_IFELSE([AC_LANG_PROGRAM([[
#include <sys/types.h>
#include <dirent.h>
	]], [[
DIR *dirp;
int fd;
dirp = opendir(".");
fd = dirp->dd_fd;
closedir(dirp);
        ]])],
        [dbus_have_ddfd=yes],
        [dbus_have_ddfd=no])
	AC_MSG_RESULT($dbus_have_ddfd)
	if test "$dbus_have_ddfd" = yes; then
		AC_DEFINE(HAVE_DDFD,1,[Have the ddfd member of DIR])
	fi
fi

AC_CHECK_HEADERS(sys/resource.h)

AC_CHECK_HEADERS(dirent.h)

AC_CHECK_HEADERS(execinfo.h, [AC_CHECK_FUNCS(backtrace)])

AC_CHECK_HEADERS(errno.h)

AC_CHECK_HEADERS(signal.h)

AC_CHECK_HEADERS(locale.h)

AC_CHECK_HEADERS(byteswap.h)

AC_CHECK_HEADERS(unistd.h)

AC_CHECK_HEADERS(ws2tcpip.h)

AC_CHECK_HEADERS(alloca.h)

# Add -D_POSIX_PTHREAD_SEMANTICS if on Solaris
#
case $host_os in
    solaris*)
       CFLAGS="$CFLAGS -D_POSIX_PTHREAD_SEMANTICS" ;;
esac

# checking for a posix version of getpwnam_r
# if we are cross compiling and can not run the test
# assume getpwnam_r is the posix version
# it is up to the person cross compiling to change
# this behavior if desired
AC_LANG_PUSH(C)
AC_CACHE_CHECK([for posix getpwnam_r],
		ac_cv_func_posix_getpwnam_r,
		[AC_RUN_IFELSE([AC_LANG_PROGRAM(
[[
#include <errno.h>
#include <pwd.h>
]],
[[
    char buffer[10000];
    struct passwd pwd, *pwptr = &pwd;
    int error;
    errno = 0;
    error = getpwnam_r ("", &pwd, buffer,
                        sizeof (buffer), &pwptr);
   return (error < 0 && errno == ENOSYS)
	   || error == ENOSYS;
]])],
	[ac_cv_func_posix_getpwnam_r=yes],
	[ac_cv_func_posix_getpwnam_r=no],
        [ac_cv_func_posix_getpwnam_r=yes]
)])
AC_LANG_POP(C)

if test "$ac_cv_func_posix_getpwnam_r" = yes; then
        AC_DEFINE(HAVE_POSIX_GETPWNAM_R,1,
                [Have POSIX function getpwnam_r])
else
        AC_CACHE_CHECK([for nonposix getpwnam_r],
                ac_cv_func_nonposix_getpwnam_r,
                [AC_LINK_IFELSE([AC_LANG_PROGRAM([[#include <pwd.h>]], [[char buffer[10000];
                        struct passwd pwd;
                        getpwnam_r ("", &pwd, buffer,
                                        sizeof (buffer));]])],
                        [ac_cv_func_nonposix_getpwnam_r=yes],
                        [ac_cv_func_nonposix_getpwnam_r=no])])
                if test "$ac_cv_func_nonposix_getpwnam_r" = yes; then
                AC_DEFINE(HAVE_NONPOSIX_GETPWNAM_R,1,
                        [Have non-POSIX function getpwnam_r])
        fi
fi

dnl check for socklen_t
AC_MSG_CHECKING(whether socklen_t is defined)
AC_COMPILE_IFELSE([AC_LANG_PROGRAM([[
#include <sys/types.h>
#include <sys/socket.h>
#include <netdb.h>
]], [[
socklen_t foo;
foo = 1;
]])],
[dbus_have_socklen_t=yes],
[dbus_have_socklen_t=no])
AC_MSG_RESULT($dbus_have_socklen_t)

if test "x$dbus_have_socklen_t" = "xyes"; then
    AC_DEFINE(HAVE_SOCKLEN_T,1,[Have socklen_t type])
fi

dnl check for writev header and writev function so we're
dnl good to go if HAVE_WRITEV gets defined.
AC_CHECK_HEADERS(sys/uio.h, [AC_CHECK_FUNCS(writev)])

dnl needed on darwin for NAME_MAX
AC_CHECK_HEADERS(sys/syslimits.h)

dnl Make it easy to check if we have MSG_NOSIGNAL without actually having to include sys/socket.h
AC_CHECK_DECLS([MSG_NOSIGNAL], [], [], [[ #include <sys/types.h>
#include <sys/socket.h> ]])

dnl check for flavours of varargs macros (test from GLib)
AC_MSG_CHECKING(for ISO C99 varargs macros in C)
AC_COMPILE_IFELSE([AC_LANG_PROGRAM([[]], [[
int a(int p1, int p2, int p3);
#define call_a(...) a(1,__VA_ARGS__)
call_a(2,3);
]])],
[dbus_have_iso_c_varargs=yes],
[dbus_have_iso_c_varargs=no])
AC_MSG_RESULT($dbus_have_iso_c_varargs)

AC_MSG_CHECKING(for GNUC varargs macros)
AC_COMPILE_IFELSE([AC_LANG_PROGRAM([[]], [[
int a(int p1, int p2, int p3);
#define call_a(params...) a(1,params)
call_a(2,3);
]])],
[dbus_have_gnuc_varargs=yes],
[dbus_have_gnuc_varargs=no])
AC_MSG_RESULT($dbus_have_gnuc_varargs)

dnl Output varargs tests
if test x$dbus_have_iso_c_varargs = xyes; then
    AC_DEFINE(HAVE_ISO_VARARGS,1,[Have ISO C99 varargs macros])
fi
if test x$dbus_have_gnuc_varargs = xyes; then
    AC_DEFINE(HAVE_GNUC_VARARGS,1,[Have GNU-style varargs macros])
fi

dnl Check for various credentials.
AC_MSG_CHECKING(for struct cmsgcred)
AC_COMPILE_IFELSE([AC_LANG_PROGRAM([[
#include <sys/types.h>
#include <sys/socket.h>
]], [[
struct cmsgcred cred;

cred.cmcred_pid = 0;
]])],
[dbus_have_struct_cmsgcred=yes],
[dbus_have_struct_cmsgcred=no])
AC_MSG_RESULT($dbus_have_struct_cmsgcred)

if test x$dbus_have_struct_cmsgcred = xyes; then
    AC_DEFINE(HAVE_CMSGCRED,1,[Have cmsgcred structure])
fi

AC_CHECK_FUNCS(getpeerucred getpeereid)

AC_CHECK_FUNCS(pipe2 accept4)

#### Abstract sockets

if test x$enable_abstract_sockets = xauto; then
AC_LANG_PUSH(C)
warn_on_xcompile=no
AC_CACHE_CHECK([abstract socket namespace],
		ac_cv_have_abstract_sockets,
		[AC_RUN_IFELSE([AC_LANG_PROGRAM(
[[
#include <sys/types.h>
#include <stdlib.h>
#include <string.h>
#include <stdio.h>
#include <sys/socket.h>
#include <sys/un.h>
#include <errno.h>
]],
[[
  size_t slen;
  int listen_fd;
  struct sockaddr_un addr;

  listen_fd = socket (PF_UNIX, SOCK_STREAM, 0);

  if (listen_fd < 0)
    {
      fprintf (stderr, "socket() failed: %s\n", strerror (errno));
      exit (1);
    }

  memset (&addr, '\0', sizeof (addr));
  addr.sun_family = AF_UNIX;
  strcpy (addr.sun_path, "X/tmp/dbus-fake-socket-path-used-in-configure-test");
  /* SUN_LEN uses strlen() so need to calculate it before adding \0 at the
   * beginning.
   */
  slen = SUN_LEN(&addr);
  addr.sun_path[0] = '\0'; /* this is what makes it abstract */

  if (bind (listen_fd, (struct sockaddr*) &addr, slen) < 0)
    {
       fprintf (stderr, "Abstract socket namespace bind() failed: %s\n",
                strerror (errno));
       exit (1);
    }
  else
    exit (0);
]])],
              [ac_cv_have_abstract_sockets=yes],
              [ac_cv_have_abstract_sockets=no],
              [
                ac_cv_have_abstract_sockets=no
                warn_on_xcompile=yes
              ]
)])
if test x$warn_on_xcompile = xyes ; then
  AC_MSG_WARN([Cannot check for abstract sockets when cross-compiling, please use --enable-abstract-sockets])
fi
AC_LANG_POP(C)
fi

if test x$enable_abstract_sockets = xyes; then
    if test x$ac_cv_have_abstract_sockets = xno; then
	AC_MSG_ERROR([Abstract sockets explicitly required, and support not detected.])
    fi
fi

if test x$enable_abstract_sockets = xno; then
   ac_cv_have_abstract_sockets=no;
fi

if test x$ac_cv_have_abstract_sockets = xyes ; then
   DBUS_PATH_OR_ABSTRACT=abstract
   AC_DEFINE(HAVE_ABSTRACT_SOCKETS,1,[Have abstract socket namespace])
else
   DBUS_PATH_OR_ABSTRACT=path
fi

# this is used in addresses to prefer abstract, e.g.
# unix:path=/foo or unix:abstract=/foo
AC_SUBST(DBUS_PATH_OR_ABSTRACT)

#### Sort out XML library

AC_CHECK_LIB(expat, XML_ParserCreate_MM,
             [ AC_CHECK_HEADERS(expat.h, [],
                                [AC_MSG_ERROR([Could not find expat.h, check config.log for failed attempts])]) ],
             [ AC_MSG_ERROR([Explicitly requested expat but expat not found]) ])

XML_LIBS=-lexpat
XML_CFLAGS=
AC_SUBST([XML_CFLAGS])
AC_SUBST([XML_LIBS])

# Thread lib detection
AC_ARG_VAR([THREAD_LIBS])
save_libs="$LIBS"
LIBS="$LIBS $THREAD_LIBS"

is_missing_pthread_function="is required when compiling D-Bus on Unix platforms, but is not in your libc or libpthread. Please open a bug on https://bugs.freedesktop.org/enter_bug.cgi?product=dbus with details of your platform."

# Don't do these automatic checks if the user set THREAD_LIBS on the
# configure command-line. If they did, we assume they're right.
#
# We also don't do these checks on Windows, because you don't need magical
# linker flags to have threading support there.
AS_IF([test "x$dbus_unix" = xyes && test "x$THREAD_LIBS" = x],
  [
    # Mandatory pthread functions. In principle, some of these could be made
    # optional if there are platforms that don't have them.
    #
    # Currently, we only look in -lpthread.
    # In principle we might need to look in -lpthreads, -lthreads, ...
    # as well - please file a bug if your platform needs this.
    AC_SEARCH_LIBS([pthread_cond_timedwait],
        [pthread],
        [THREAD_LIBS="$LIBS"],
        [AC_MSG_ERROR([pthread_cond_timedwait $is_missing_pthread_function])],
        [])
    AC_SEARCH_LIBS([pthread_mutexattr_init],
        [pthread],
        [THREAD_LIBS="$LIBS"],
        [AC_MSG_ERROR([pthread_mutexattr_init $is_missing_pthread_function])],
        [])
    AC_SEARCH_LIBS([pthread_mutexattr_settype],
        [pthread],
        [THREAD_LIBS="$LIBS"],
        [AC_MSG_ERROR([pthread_mutexattr_settype $is_missing_pthread_function])],
        [])

    # Optional, for monotonic clocks. Because it's optional, this check
    # is non-fatal if we don't find it.
    AC_SEARCH_LIBS([pthread_condattr_setclock],
        [pthread],
        [THREAD_LIBS="$LIBS"])

    AS_IF([test "x$ac_cv_search_pthread_condattr_setclock" != xno],
      [
        AC_SEARCH_LIBS([clock_getres], [rt], [THREAD_LIBS="$LIBS"])
        AC_MSG_CHECKING([for CLOCK_MONOTONIC])
        AC_COMPILE_IFELSE([AC_LANG_PROGRAM(
[[#include <time.h>
#include <pthread.h>
]], [[
struct timespec monotonic_timer;
pthread_condattr_t attr;
pthread_condattr_init (&attr);
pthread_condattr_setclock (&attr, CLOCK_MONOTONIC);
clock_getres (CLOCK_MONOTONIC,&monotonic_timer);
]])],
            [have_clock_monotonic=true],
            [have_clock_monotonic=false])
        AS_IF([test x$have_clock_monotonic = xtrue],
	  [
            AC_MSG_RESULT([found])
            AC_DEFINE(HAVE_MONOTONIC_CLOCK, 1, [Define if we have CLOCK_MONOTONIC])
	  ],
          [AC_MSG_RESULT([not found])])
      ]) dnl have pthread_condattr_setclock
  ]) dnl on Unix

LIBS="$save_libs"

AC_SUBST([THREAD_LIBS])

# SELinux detection
if test x$enable_selinux = xno ; then
    have_selinux=no;
else
    # See if we have SELinux library
    AC_CHECK_LIB(selinux, is_selinux_enabled,
                 have_selinux=yes, have_selinux=no)

    # see if we have the SELinux header with the new D-Bus stuff in it
    if test x$have_selinux = xyes ; then
        AC_MSG_CHECKING([for DBUS Flask permissions in selinux/av_permissions.h])
        AC_COMPILE_IFELSE([AC_LANG_PROGRAM([[#include <selinux/av_permissions.h>]],
                          [[#ifdef DBUS__ACQUIRE_SVC return 0;
			    #else
			    #error DBUS__ACQUIRE_SVC not defined
			    #endif]])],
                          [have_selinux=yes],
                          [have_selinux=no])
	AC_MSG_RESULT($have_selinux)
    fi

    if test x$enable_selinux = xauto ; then
        if test x$have_selinux = xno ; then
                AC_MSG_WARN([Sufficiently new SELinux library not found])
        fi
    else
        if test x$have_selinux = xno ; then
                AC_MSG_ERROR([SElinux explicitly required, and SELinux library not found])
        fi
    fi
fi

AM_CONDITIONAL(HAVE_SELINUX, test x$have_selinux = xyes)

if test x$have_selinux = xyes ; then
    # the selinux code creates threads
    # which requires libpthread even on linux
    AC_CHECK_FUNC(pthread_create,,[AC_CHECK_LIB(pthread,pthread_create,
                                                [SELINUX_THREAD_LIBS="-lpthread"])])

    SELINUX_LIBS="-lselinux $SELINUX_THREAD_LIBS"
    AC_DEFINE(HAVE_SELINUX,1,[SELinux support])
else
    SELINUX_LIBS=
fi

# inotify checks
if test x$enable_inotify = xno ; then
    have_inotify=no;
else
    AC_CHECK_HEADERS(sys/inotify.h, have_inotify=yes, have_inotify=no)
fi

dnl check if inotify backend is enabled
if test x$have_inotify = xyes; then
   AC_DEFINE(DBUS_BUS_ENABLE_INOTIFY,1,[Use inotify])
   AC_CHECK_FUNCS(inotify_init1)
fi

AM_CONDITIONAL(DBUS_BUS_ENABLE_INOTIFY, test x$have_inotify = xyes)

# For simplicity, we require the userland API for epoll_create1 at
# compile-time (glibc 2.9), but we'll run on kernels that turn out
# not to have it at runtime.
AC_ARG_ENABLE([epoll],
              [AS_HELP_STRING([--enable-epoll],[use epoll(4) on Linux])],
              [enable_epoll=$enableval], [enable_epoll=auto])
if test x$enable_epoll = xno; then
    have_linux_epoll=no
else
    AC_MSG_CHECKING([for Linux epoll(4)])
    AC_LINK_IFELSE([AC_LANG_PROGRAM(
        [
        #ifndef __linux__
        #error This is not Linux
        #endif
        #include <sys/epoll.h>
        ],
        [epoll_create1 (EPOLL_CLOEXEC);])],
        [have_linux_epoll=yes],
        [have_linux_epoll=no])
    AC_MSG_RESULT([$have_linux_epoll])
fi
if test x$enable_epoll,$have_linux_epoll = xyes,no; then
    AC_MSG_ERROR([epoll support explicitly enabled but not available])
fi
if test x$have_linux_epoll = xyes; then
  AC_DEFINE([DBUS_HAVE_LINUX_EPOLL], 1, [Define to use epoll(4) on Linux])
fi
AM_CONDITIONAL([HAVE_LINUX_EPOLL], [test x$have_linux_epoll = xyes])

# kqueue checks
if test x$enable_kqueue = xno ; then
    have_kqueue=no
else
    have_kqueue=yes
    AC_CHECK_HEADER(sys/event.h, , have_kqueue=no)
    AC_CHECK_FUNC(kqueue, , have_kqueue=no)

    if test x$enable_kqueue = xyes -a x$have_kqueue = xno; then
        AC_MSG_ERROR(kqueue support explicitly enabled but not available)
    fi
fi

dnl check if kqueue backend is enabled
if test x$have_kqueue = xyes; then
   AC_DEFINE(DBUS_BUS_ENABLE_KQUEUE,1,[Use kqueue])
fi

AM_CONDITIONAL(DBUS_BUS_ENABLE_KQUEUE, test x$have_kqueue = xyes)

# launchd checks
if test x$enable_launchd = xno ; then
    have_launchd=no
else
    have_launchd=yes
    AC_CHECK_HEADER([launch.h], , have_launchd=no)
    AC_PATH_PROG([LAUNCHCTL], [launchctl])
    if test "x$LAUNCHCTL" = "x"; then
        have_launchd=no
    fi

    if test x$enable_launchd = xyes && test x$have_launchd = xno ; then
        AC_MSG_ERROR([launchd support explicitly enabled but not available])
    fi
fi

dnl check if launchd is enabled
if test x$have_launchd = xyes; then
    AC_DEFINE(DBUS_ENABLE_LAUNCHD,1,[Use launchd autolaunch])
fi

AM_CONDITIONAL(DBUS_ENABLE_LAUNCHD, test x$have_launchd = xyes)

#### Directory to place launchd agent file
if test "x$with_launchd_agent_dir" = "x"; then
   LAUNCHD_AGENT_DIR="/Library/LaunchAgents"
else
   LAUNCHD_AGENT_DIR="$with_launchd_agent_dir"
fi

AC_SUBST(LAUNCHD_AGENT_DIR)

dnl console owner file
if test x$enable_console_owner_file = xno ; then
    have_console_owner_file=no;
else
    case $host_os in
    solaris*)
        have_console_owner_file=yes;
        AC_DEFINE(HAVE_CONSOLE_OWNER_FILE,1,[Have console owner file])
        ;;
    *)
        have_console_owner_file=no;;
    esac
fi

AM_CONDITIONAL(HAVE_CONSOLE_OWNER_FILE, test x$have_console_owner_file = xyes)

dnl systemd detection
if test x$enable_systemd = xno ; then
    have_systemd=no;
else
    PKG_CHECK_MODULES([SYSTEMD],
        [libsystemd >= 209],
        [have_systemd=yes],
        [PKG_CHECK_MODULES([SYSTEMD],
            [libsystemd-login >= 32, libsystemd-daemon >= 32, libsystemd-journal >= 32],
            [have_systemd=yes],
            [have_systemd=no])])
fi

if test x$have_systemd = xyes; then
    AC_DEFINE(HAVE_SYSTEMD,1,[Have systemd])
fi

if test x$enable_systemd = xyes -a x$have_systemd != xyes ; then
    AC_MSG_ERROR([Explicitly requested systemd support, but systemd not found])
fi

# libaudit detection
if test x$enable_libaudit = xno ; then
    have_libaudit=no;
else
    # See if we have audit daemon & capabilities library
    AC_CHECK_LIB(audit, audit_log_user_avc_message,
                 have_libaudit=yes, have_libaudit=no)
    if test x$have_libaudit = xyes ; then
        AC_CHECK_LIB(cap-ng, capng_clear,
                 have_libaudit=yes, have_libaudit=no)
    fi
fi

AM_CONDITIONAL(HAVE_LIBAUDIT, test x$have_libaudit = xyes)

if test x$have_libaudit = xyes ; then
    SELINUX_LIBS="$SELINUX_LIBS -laudit -lcap-ng"
    AC_DEFINE(HAVE_LIBAUDIT,1,[audit daemon SELinux support])
fi

AC_SUBST([SELINUX_LIBS])

# Check for ADT API (Solaris Basic Security Mode auditing)
AC_MSG_CHECKING(for ADT API)
AC_COMPILE_IFELSE([AC_LANG_PROGRAM([[
#include <bsm/adt.h>
adt_user_context = ADT_USER;
]], [[]])], [ check_adt_audit=yes ], [ check_adt_audit=no ])

if test ${check_adt_audit} = yes
then
   AC_DEFINE([HAVE_ADT], [], [Adt audit API])
   ADT_LIBS="-lbsm"
   LIBS="-lbsm $LIBS"
   AC_MSG_RESULT(yes)
else
   AC_MSG_RESULT(no)
fi
AC_SUBST([ADT_LIBS])

# Check for SCM_RIGHTS
AC_MSG_CHECKING([for SCM_RIGHTS])
AC_COMPILE_IFELSE([AC_LANG_PROGRAM([[
#include <sys/types.h>
#include <sys/socket.h>
#include <sys/un.h>
static int x = SCM_RIGHTS;
]], [[]])],
[ AC_MSG_RESULT([supported])
  AC_DEFINE([HAVE_UNIX_FD_PASSING], [1], [Supports sending UNIX file descriptors]) ],
[ AC_MSG_RESULT([not supported]) ])

NETWORK_libs=
if test x$dbus_win = xyes ; then
  if test x$dbus_wince = xyes ; then
    NETWORK_libs="-lws2"
  else
    NETWORK_libs="-lws2_32 -liphlpapi"
  fi
fi

AC_SUBST([NETWORK_libs])

AC_ARG_WITH([valgrind],
  [AS_HELP_STRING([--with-valgrind],
     [Add instrumentation to help valgrind to understand our allocator])],
  [],
  [with_valgrind=no])

AS_IF([test "x$with_valgrind" = xauto],
  [PKG_CHECK_EXISTS([valgrind >= 3.6],
    [with_valgrind=yes], [with_valgrind=no])])

if test x$with_valgrind != xno; then
  PKG_CHECK_MODULES([VALGRIND], [valgrind >= 3.6])
  AC_DEFINE([WITH_VALGRIND], [1], [Define to add Valgrind instrumentation])
fi

#### Set up final flags
LIBDBUS_LIBS="$THREAD_LIBS $NETWORK_libs"
AC_SUBST([LIBDBUS_LIBS])

### X11 detection
DBUS_X_LIBS=
DBUS_X_CFLAGS=

AC_ARG_ENABLE([x11-autolaunch],
  AS_HELP_STRING([--enable-x11-autolaunch], [build with X11 auto-launch support]),
  [], [enable_x11_autolaunch=auto])

if test "x$dbus_win" = xyes; then
    if test "x$enable_x11_autolaunch" = xyes; then
        AC_MSG_ERROR([X11 auto-launch is not supported on Windows])
    fi

    enable_x11_autolaunch=no
    have_x11=no
else
    AC_PATH_XTRA

    if test "x$no_x" = xyes; then
        have_x11=no
    else
        have_x11=yes
        DBUS_X_LIBS="$X_LIBS $X_PRE_LIBS -lX11 $X_EXTRA_LIBS"
        DBUS_X_CFLAGS="$X_CFLAGS"
    fi
fi

if test "x$enable_x11_autolaunch,$have_x11" = xyes,no; then
    AC_MSG_ERROR([X11 auto-launch requires X headers/libraries])
else
    # move from "auto" to "yes" or "no" if necessary
    if test "x$enable_x11_autolaunch" != xno; then
        enable_x11_autolaunch="$have_x11"
    fi
fi

if test "x$have_x11" = xyes ; then
   AC_DEFINE([DBUS_BUILD_X11], [1], [Define to build X11 functionality])
fi

if test "x$enable_x11_autolaunch" = xyes ; then
   AC_DEFINE([DBUS_ENABLE_X11_AUTOLAUNCH], [1], [Define to enable X11 auto-launch])
fi

AC_SUBST([DBUS_X_CFLAGS])
AC_SUBST([DBUS_X_LIBS])

#### gcc warning flags

cc_supports_flag() {
  AC_MSG_CHECKING(whether $CC supports "$*")
  save_CFLAGS="$CFLAGS"
  CFLAGS="$*"
  AC_TRY_COMPILE([], [], [rc=yes], [rc=no])
  CFLAGS="$save_CFLAGS"
  AC_MSG_RESULT([$rc])
  test "x$rc" = xyes
}

TP_COMPILER_WARNINGS([WARNING_CFLAGS],
  dnl Use -Werror by default if:
  dnl - we're not on Windows (too many warnings), and
  dnl - we're in developer mode (a D-Bus developer, not a distro or end-user)
  dnl Override with --enable-Werror or --disable-Werror
  [test x$dbus_win != xyes -a x$dbus_cygwin != xyes -a x$enable_developer = xyes],

  dnl Enable these warnings if possible:
  [all \
   extra \
   char-subscripts \
   missing-declarations \
   missing-prototypes \
   nested-externs \
   pointer-arith \
   cast-align \
   no-address \
   float-equal \
   declaration-after-statement \
  ],

  dnl Disable these warnings if possible, make them non-fatal if possible,
  dnl and don't enable -Werror unless we succeeded.
  dnl
  dnl Intentional:
  dnl - $DISABLE_UNUSED_WARNINGS disables unused-label warnings if not
  dnl   checking or not asserting
  dnl - missing field initializers being 0 is a C feature, not a bug
  dnl - unused-parameter is to make writing callbacks less annoying
  dnl
  dnl To be fixed one day:
  dnl - sign-compare and pointer-sign are workarounds for fd.o #17433
  dnl - type-limits is probably a bug too, but having the rest of -Wextra
  dnl   is better than nothing
  [$DISABLE_UNUSED_WARNINGS \
   missing-field-initializers \
   unused-parameter \
   sign-compare \
   pointer-sign \
   type-limits \
  ])

if test "x$GCC" = "xyes"; then
  # We're treating -fno-common like a warning: it makes the linker more
  # strict, because on some systems the linker is *always* this strict
  TP_ADD_COMPILER_FLAG([WARNING_CFLAGS], [-fno-common])

  # http://bugs.freedesktop.org/show_bug.cgi?id=10599
  TP_ADD_COMPILER_FLAG([WARNING_CFLAGS], [-fno-strict-aliasing])

  if test "x$enable_ansi" = "xyes"; then
    TP_ADD_COMPILER_FLAG([WARNING_CFLAGS],
      [-ansi -D_POSIX_C_SOURCE=199309L -D_BSD_SOURCE -pedantic])
  fi
fi

dnl In principle we should put WARNING_CFLAGS in each Makefile.am like
dnl telepathy-glib does, since CFLAGS is meant to be reserved for the user...
dnl but prepending to CFLAGS (so the user can override it with later CFLAGS)
dnl is the next best thing
CFLAGS="$WARNING_CFLAGS $CFLAGS"

case $host_os in
    solaris*)
        # Solaris' C library apparently needs these runes to be threadsafe...
        CFLAGS="$CFLAGS -D_POSIX_PTHREAD_SEMANTICS -D_REENTRANT"
        # ... this opt-in to get sockaddr_in6 and sockaddr_storage...
        CFLAGS="$CFLAGS -D__EXTENSIONS__"
        # ... and this opt-in to get file descriptor passing support
        CFLAGS="$CFLAGS -D_XOPEN_SOURCE=500"
        ;;
esac

### Doxygen Documentation

AC_PATH_PROG(DOXYGEN, doxygen, no)

AC_MSG_CHECKING([whether to build Doxygen documentation])

if test x$DOXYGEN = xno ; then
    have_doxygen=no
else
    have_doxygen=yes
fi

if test x$enable_doxygen_docs = xauto ; then
    if test x$have_doxygen = xno ; then
        enable_doxygen_docs=no
    else
        enable_doxygen_docs=yes
    fi
fi

if test x$enable_doxygen_docs = xyes; then
    if test x$have_doxygen = xno; then
	AC_MSG_ERROR([Building Doxygen docs explicitly required, but Doxygen not found])
    fi
fi

AM_CONDITIONAL(DBUS_DOXYGEN_DOCS_ENABLED, test x$enable_doxygen_docs = xyes)
AC_MSG_RESULT($enable_doxygen_docs)

AC_CHECK_PROGS([XSLTPROC], [xsltproc])
AM_CONDITIONAL([DBUS_HAVE_XSLTPROC], [test "x$XSLTPROC" != "x"])

### XML Documentation

AC_PATH_PROG(XMLTO, xmlto, no)

AC_MSG_CHECKING([whether to build XML documentation])

if test x$XMLTO = xno ; then
    have_xmlto=no
else
    have_xmlto=yes
fi

if test x$enable_xml_docs = xauto ; then
    if test x$have_xmlto = xno ; then
        enable_xml_docs=no
    else
        enable_xml_docs=yes
    fi
fi

if test x$enable_xml_docs = xyes; then
    if test x$have_xmlto = xno; then
	AC_MSG_ERROR([Building XML docs explicitly required, but xmlto not found])
    fi
fi

AM_CONDITIONAL(DBUS_XML_DOCS_ENABLED, test x$enable_xml_docs = xyes)
AC_MSG_RESULT($enable_xml_docs)

AM_CONDITIONAL(DBUS_CAN_UPLOAD_DOCS,
    [test x$enable_doxygen_docs = xyes && test x$enable_xml_docs = xyes])

#### Have to go $localstatedir->$prefix/var->/usr/local/var

#### find the actual value for $prefix that we'll end up with
##   (I know this is broken and should be done in the Makefile, but
##    that's a major pain and almost nobody actually seems to care)
AS_AC_EXPAND(EXPANDED_PREFIX, "$prefix")
AS_AC_EXPAND(EXPANDED_LOCALSTATEDIR, "$localstatedir")
AS_AC_EXPAND(EXPANDED_SYSCONFDIR, "$sysconfdir")
AS_AC_EXPAND(EXPANDED_BINDIR, "$bindir")
AS_AC_EXPAND(EXPANDED_LIBDIR, "$libdir")
AS_AC_EXPAND(EXPANDED_LIBEXECDIR, "$libexecdir")
AS_AC_EXPAND(EXPANDED_DATADIR, "$datadir")

#### Check our operating system
operating_system=unknown
if test -f /etc/redhat-release || test -f $EXPANDED_SYSCONFDIR/redhat-release ; then
   operating_system=redhat
fi

if test -f /etc/slackware-version || test -f $EXPANDED_SYSCONFDIR/slackware-version ; then
   operating_system=slackware
fi

if test -f /usr/bin/cygwin1.dll || test -f $EXPANDED_BINDIR/cygwin1.dll ; then
   operating_system=cygwin
fi

#### Sort out init scripts

if test x$with_init_scripts = x; then
    case x$operating_system in
        xredhat)	with_init_scripts=redhat ;;
        xslackware)	with_init_scripts=slackware ;;
        xcygwin)	with_init_scripts=cygwin ;;
        *)			with_init_scripts=none ;;
    esac
fi

AM_CONDITIONAL(DBUS_INIT_SCRIPTS_RED_HAT, test x$with_init_scripts = xredhat)
AM_CONDITIONAL(DBUS_INIT_SCRIPTS_SLACKWARE, test x$with_init_scripts = xslackware)
AM_CONDITIONAL(DBUS_INIT_SCRIPTS_CYGWIN, test x$with_init_scripts = xcygwin)

##### systemd unit files
AC_ARG_WITH([systemdsystemunitdir],
AS_HELP_STRING([--with-systemdsystemunitdir=DIR], [Directory for systemd service files]),
    [],
    [
    PKG_CHECK_EXISTS([systemd],
      [with_systemdsystemunitdir=$($PKG_CONFIG --variable=systemdsystemunitdir systemd)],
      [with_systemdsystemunitdir=no])
    ])
if test "x$with_systemdsystemunitdir" != xno; then
   AC_SUBST([systemdsystemunitdir], [$with_systemdsystemunitdir])
fi
AM_CONDITIONAL(HAVE_SYSTEMD, [test "x$have_systemd" != "xno" -a -n "$with_systemdsystemunitdir" -a "x$with_systemdsystemunitdir" != xno ])

##### Set up location for system bus socket
if ! test -z "$with_system_socket"; then
   DBUS_SYSTEM_SOCKET=$with_system_socket
else
   DBUS_SYSTEM_SOCKET=${EXPANDED_LOCALSTATEDIR}/run/dbus/system_bus_socket
fi

AC_SUBST(DBUS_SYSTEM_SOCKET)
AC_DEFINE_UNQUOTED(DBUS_SYSTEM_SOCKET,"$DBUS_SYSTEM_SOCKET",[The name of the socket the system bus listens on by default])

## System bus only listens on local domain sockets, and never
## on an abstract socket (so only root can create the socket).
##
## This won't work on Windows. It's not meant to - the system bus is
## meaningless on Windows anyway.
##
## This has to be suitable for hard-coding in client libraries as well as
## in the dbus-daemon's configuration, so it has to be valid to listen on
## and also to connect to. If this ever changes, it'll need to be split into
## two variables, one for the listening address and one for the connecting
## address.
DBUS_SYSTEM_BUS_DEFAULT_ADDRESS="unix:path=$DBUS_SYSTEM_SOCKET"
AC_SUBST(DBUS_SYSTEM_BUS_DEFAULT_ADDRESS)
AC_DEFINE_UNQUOTED(DBUS_SYSTEM_BUS_DEFAULT_ADDRESS, "$DBUS_SYSTEM_BUS_DEFAULT_ADDRESS",[The default D-Bus address of the system bus])

#### Set up the pid file
if ! test -z "$with_system_pid_file"; then
   DBUS_SYSTEM_PID_FILE=$with_system_pid_file
elif test x$with_init_scripts = xredhat ; then
   DBUS_SYSTEM_PID_FILE=${EXPANDED_LOCALSTATEDIR}/run/messagebus.pid
else
   DBUS_SYSTEM_PID_FILE=${EXPANDED_LOCALSTATEDIR}/run/dbus/pid
fi

AC_SUBST(DBUS_SYSTEM_PID_FILE)

#### Directory to check for console ownership
if ! test -z "$with_console_auth_dir"; then
   DBUS_CONSOLE_AUTH_DIR=$with_console_auth_dir
else
   DBUS_CONSOLE_AUTH_DIR=/var/run/console/
fi

AC_SUBST(DBUS_CONSOLE_AUTH_DIR)
AC_DEFINE_UNQUOTED(DBUS_CONSOLE_AUTH_DIR, "$DBUS_CONSOLE_AUTH_DIR", [Directory to check for console ownerhip])

#### File to check for console ownership
if test x$have_console_owner_file = xyes; then
   if ! test -z "$with_console_owner_file"; then
      DBUS_CONSOLE_OWNER_FILE=$with_console_owner_file
   else
      DBUS_CONSOLE_OWNER_FILE=/dev/console
   fi
else
  DBUS_CONSOLE_OWNER_FILE=
fi

AC_SUBST(DBUS_CONSOLE_OWNER_FILE)
AC_DEFINE_UNQUOTED(DBUS_CONSOLE_OWNER_FILE, "$DBUS_CONSOLE_OWNER_FILE", [File to check for console ownerhip])

#### User to start the system bus as
if test -z "$with_dbus_user" ; then
    DBUS_USER=messagebus
else
    DBUS_USER=$with_dbus_user
fi
AC_SUBST(DBUS_USER)
AC_DEFINE_UNQUOTED(DBUS_USER,"$DBUS_USER", [User for running the system BUS daemon])

#### Prefix to install into
DBUS_PREFIX=$EXPANDED_PREFIX
AC_SUBST(DBUS_PREFIX)
AC_DEFINE_UNQUOTED(DBUS_PREFIX,"$DBUS_PREFIX", [Prefix for installing DBUS])

#### Direcotry to install data files into
DBUS_DATADIR=$EXPANDED_DATADIR
AC_SUBST(DBUS_DATADIR)
AC_DEFINE_UNQUOTED(DBUS_DATADIR,"$DBUS_DATADIR", [Directory for installing DBUS data files])

#### Directory to install dbus-daemon
if test -z "$with_dbus_daemondir" ; then
    DBUS_DAEMONDIR=$EXPANDED_BINDIR
else
    DBUS_DAEMONDIR=$with_dbus_daemondir
fi
AC_SUBST(DBUS_DAEMONDIR)
AC_DEFINE_UNQUOTED(DBUS_DAEMONDIR,"$DBUS_DAEMONDIR", [Directory for installing the DBUS daemon])

#### Directory to install the other binaries
DBUS_BINDIR="$EXPANDED_BINDIR"
AC_SUBST(DBUS_BINDIR)
AC_DEFINE_UNQUOTED(DBUS_BINDIR,"$DBUS_BINDIR", [Directory for installing the binaries])

#### Directory to install the libexec binaries
DBUS_LIBEXECDIR="$EXPANDED_LIBEXECDIR"
AC_SUBST(DBUS_LIBEXECDIR)
AC_DEFINE_UNQUOTED(DBUS_LIBEXECDIR,"$DBUS_LIBEXECDIR", [Directory for installing the libexec binaries])

#### Tell tests where to find certain stuff in builddir

DBUS_PWD=`pwd`
# Useful in a cross-compilation environment, where the tests are run on the host system.
AC_ARG_WITH(dbus-test-dir, AS_HELP_STRING([--with-dbus-test-dir=[dirname]],[path where the tests tools are available]),
			   DBUS_PWD=$withval)

DBUS_TEST_EXEC="$DBUS_PWD/test"
DBUS_TEST_DATA="$DBUS_PWD/test/data"

AC_SUBST([DBUS_TEST_DATA])
AC_SUBST([DBUS_TEST_EXEC])

AC_DEFINE_UNQUOTED([DBUS_TEST_EXEC], ["$DBUS_TEST_EXEC"],
                   [Full path to the daemon in the builddir])
AC_DEFINE_UNQUOTED([DBUS_EXEEXT], ["$EXEEXT"],
                   [Extension for executables, typically empty or .exe])

AC_DEFINE_UNQUOTED(TEST_BUS_LAUNCH_BINARY, ["$DBUS_PWD/tools/dbus-launch$EXEEXT"],
                   [Full path to the dbus-launch in the builddir])

## Export the non-setuid external helper
TEST_LAUNCH_HELPER_BINARY="$DBUS_PWD/bus/dbus-daemon-launch-helper-test$EXEEXT"
AC_SUBST(TEST_LAUNCH_HELPER_BINARY)
AC_DEFINE_UNQUOTED(DBUS_TEST_LAUNCH_HELPER_BINARY, "$TEST_LAUNCH_HELPER_BINARY",
                   [Full path to the launch helper test program in the builddir])

#### Find socket directories
if ! test -z "$TMPDIR" ; then
   DEFAULT_SOCKET_DIR=$TMPDIR
elif ! test -z "$TEMP" ; then
   DEFAULT_SOCKET_DIR=$TEMP
elif ! test -z "$TMP" ; then
   DEFAULT_SOCKET_DIR=$TMP
else
   DEFAULT_SOCKET_DIR=/tmp
fi

DEFAULT_SOCKET_DIR=`echo $DEFAULT_SOCKET_DIR | sed 's/+/%2B/g'`

if ! test -z "$with_test_socket_dir" ; then
   TEST_SOCKET_DIR="$with_test_socket_dir"
else
   TEST_SOCKET_DIR=$DEFAULT_SOCKET_DIR
fi
AC_SUBST(TEST_SOCKET_DIR)
AC_DEFINE_UNQUOTED(DBUS_TEST_SOCKET_DIR, "$TEST_SOCKET_DIR", [Where to put test sockets])

if test "x$dbus_unix" = xyes; then
  TEST_LISTEN="unix:tmpdir=$TEST_SOCKET_DIR"
else
  TEST_LISTEN="tcp:host=localhost"
fi
AC_SUBST([TEST_LISTEN])
AC_DEFINE_UNQUOTED([TEST_LISTEN], ["$TEST_LISTEN"],
  [Listening address for regression tests])

if ! test -z "$with_session_socket_dir" ; then
   DBUS_SESSION_SOCKET_DIR="$with_session_socket_dir"
else
   DBUS_SESSION_SOCKET_DIR=$DEFAULT_SOCKET_DIR
fi
AC_DEFINE_UNQUOTED(DBUS_SESSION_SOCKET_DIR, "$DBUS_SESSION_SOCKET_DIR", [Where per-session bus puts its sockets])
AC_SUBST(DBUS_SESSION_SOCKET_DIR)

# This must be a listening address. It doesn't necessarily need to be an
# address you can connect to - it can be something vague like
# "nonce-tcp:".
#
# The default varies by platform.
AC_ARG_WITH([dbus_session_bus_listen_address],
            AS_HELP_STRING([--with-dbus-session-bus-listen-address=[ADDRESS]],
                           [default address for a session bus to listen on (see configure.ac)]),
            [with_dbus_session_bus_listen_address=$withval],
            [with_dbus_session_bus_listen_address=])

if test "x$with_dbus_session_bus_listen_address" != "x"; then
        # the user specified something, trust them
        DBUS_SESSION_BUS_LISTEN_ADDRESS="$with_dbus_session_bus_listen_address"
elif test x$dbus_win = xyes; then
        # On Windows, you can (and should) listen on autolaunch addresses,
        # because autolaunching is different.
        # See https://bugs.freedesktop.org/show_bug.cgi?id=38201
        DBUS_SESSION_BUS_LISTEN_ADDRESS="autolaunch:"
elif test x$have_launchd = xyes; then
        # Mac OS X default is to use launchd
        DBUS_SESSION_BUS_LISTEN_ADDRESS="launchd:env=DBUS_LAUNCHD_SESSION_BUS_SOCKET"
else
        # The default on all other Unix platforms (notably Linux)
        # is to create a randomly named socket in /tmp or similar
        DBUS_SESSION_BUS_LISTEN_ADDRESS="unix:tmpdir=$DBUS_SESSION_SOCKET_DIR"
fi
AC_SUBST([DBUS_SESSION_BUS_LISTEN_ADDRESS])

# This must be an address you can connect to. It doesn't necessarily
# need to be an address you can listen on - it can be "autolaunch:",
# even on Unix.
#
# The default varies by platform.
AC_ARG_WITH([dbus_session_bus_connect_address],
            AS_HELP_STRING([--with-dbus-session-bus-connect-address=[ADDRESS]],
                           [fallback address for a session bus client to connect to (see configure.ac)]),
            [with_dbus_session_bus_connect_address=$withval],
            [with_dbus_session_bus_connect_address=])

if test "x$with_dbus_session_bus_connect_address" != "x"; then
        # the user specified something, trust them
        DBUS_SESSION_BUS_CONNECT_ADDRESS="$with_dbus_session_bus_connect_address"
elif test x$dbus_win = xyes; then
        # Windows autolaunching is a bit different; leaving it in its own
        # branch of the conditional because the default might conceivably
        # change (see #38201)
        DBUS_SESSION_BUS_CONNECT_ADDRESS="autolaunch:"
else
        # The default on all other Unix platforms (notably Linux)
        # is to use auto-launching - this works a bit differently on Mac OS X
        # but comes out basically the same in the end
        DBUS_SESSION_BUS_CONNECT_ADDRESS="autolaunch:"
fi
AC_SUBST([DBUS_SESSION_BUS_CONNECT_ADDRESS])
AC_DEFINE_UNQUOTED([DBUS_SESSION_BUS_CONNECT_ADDRESS],
  ["$DBUS_SESSION_BUS_CONNECT_ADDRESS"],
  [Fallback address for session bus clients])

# darwin needs this to initialize the environment
AC_CHECK_HEADERS(crt_externs.h)
AC_CHECK_FUNC(_NSGetEnviron, [AC_DEFINE(HAVE_NSGETENVIRON, 1, [Define if your system needs _NSGetEnviron to set up the environment])])
AH_VERBATIM(_DARWIN_ENVIRON,
[
#if defined(HAVE_NSGETENVIRON) && defined(HAVE_CRT_EXTERNS_H)
# include <sys/time.h>
# include <crt_externs.h>
# define environ (*_NSGetEnviron())
#endif
])

AC_ARG_ENABLE([stats],
  [AS_HELP_STRING([--enable-stats],
    [enable bus daemon usage statistics])],
  [], [enable_stats=no])
if test "x$enable_stats" = xyes; then
  AC_DEFINE([DBUS_ENABLE_STATS], [1],
    [Define to enable bus daemon usage statistics])
fi

AC_CONFIG_FILES([
Doxyfile
dbus/versioninfo.rc
dbus/dbus-arch-deps.h
bus/system.conf
bus/session.conf
bus/messagebus
bus/messagebus-config
bus/org.freedesktop.dbus-session.plist
bus/rc.messagebus
bus/dbus.service
bus/dbus.socket
Makefile
dbus/Makefile
bus/Makefile
tools/Makefile
test/Makefile
test/name-test/Makefile
doc/Makefile
doc/dbus-cleanup-sockets.1.xml
doc/dbus-daemon.1.xml
doc/dbus-launch.1.xml
doc/dbus-monitor.1.xml
doc/dbus-run-session.1.xml
doc/dbus-send.1.xml
doc/dbus-uuidgen.1.xml
dbus-1.pc
dbus-1-uninstalled.pc
test/data/valid-config-files/debug-allow-all.conf
test/data/valid-config-files/debug-allow-all-sha1.conf
test/data/valid-config-files/incoming-limit.conf
test/data/valid-config-files-system/debug-allow-all-pass.conf
test/data/valid-config-files-system/debug-allow-all-fail.conf
test/data/valid-service-files/org.freedesktop.DBus.TestSuite.PrivServer.service
test/data/valid-service-files/org.freedesktop.DBus.TestSuiteEchoService.service
test/data/valid-service-files/org.freedesktop.DBus.TestSuiteForkingEchoService.service
test/data/valid-service-files/org.freedesktop.DBus.TestSuiteSegfaultService.service
test/data/valid-service-files/org.freedesktop.DBus.TestSuiteShellEchoServiceSuccess.service
test/data/valid-service-files/org.freedesktop.DBus.TestSuiteShellEchoServiceFail.service
test/data/valid-service-files-system/org.freedesktop.DBus.TestSuiteEchoService.service
test/data/valid-service-files-system/org.freedesktop.DBus.TestSuiteSegfaultService.service
test/data/valid-service-files-system/org.freedesktop.DBus.TestSuiteShellEchoServiceSuccess.service
test/data/valid-service-files-system/org.freedesktop.DBus.TestSuiteShellEchoServiceFail.service
test/data/invalid-service-files-system/org.freedesktop.DBus.TestSuiteNoExec.service
test/data/invalid-service-files-system/org.freedesktop.DBus.TestSuiteNoUser.service
test/data/invalid-service-files-system/org.freedesktop.DBus.TestSuiteNoService.service
])
AC_OUTPUT

dnl ==========================================================================
echo "
                    D-Bus $VERSION
                  ==============

	prefix:                   ${EXPANDED_PREFIX}
	exec_prefix:              ${exec_prefix}
        libdir:                   ${EXPANDED_LIBDIR}
        libexecdir:               ${EXPANDED_LIBEXECDIR}
        bindir:                   ${EXPANDED_BINDIR}
        sysconfdir:               ${EXPANDED_SYSCONFDIR}
        localstatedir:            ${EXPANDED_LOCALSTATEDIR}
	datadir:                  ${EXPANDED_DATADIR}
	source code location:	  ${srcdir}
	compiler:		  ${CC}
	cflags:		          ${CFLAGS}
	cppflags:		  ${CPPFLAGS}
	cxxflags:		  ${CXXFLAGS}
	64-bit int:		  ${DBUS_INT64_TYPE}
	32-bit int:		  ${DBUS_INT32_TYPE}
	16-bit int:		  ${DBUS_INT16_TYPE}
        Doxygen:                  ${DOXYGEN:-not found}
        xmlto:                    ${XMLTO:-not found}"

echo "
        Rebuilding generated files: ${USE_MAINTAINER_MODE}
        gcc coverage profiling:   ${enable_compiler_coverage}
        Building embedded tests:  ${enable_embedded_tests}
        Building modular tests:   ${enable_modular_tests}
            - with GLib:          ${with_glib}
            - with dbus-glib:     ${with_dbus_glib}
        Building verbose mode:    ${enable_verbose_mode}
        Building assertions:      ${enable_asserts}
        Building checks:          ${enable_checks}
        Building bus stats API:   ${enable_stats}
        Building SELinux support: ${have_selinux}
        Building inotify support: ${have_inotify}
        Building kqueue support:  ${have_kqueue}
        Building systemd support: ${have_systemd}
        Building X11 code:        ${have_x11}
        Building Doxygen docs:    ${enable_doxygen_docs}
        Building XML docs:        ${enable_xml_docs}
        Building launchd support: ${have_launchd}
        Init scripts style:       ${with_init_scripts}
        Abstract socket names:    ${ac_cv_have_abstract_sockets}
        System bus socket:        ${DBUS_SYSTEM_SOCKET}
        System bus address:       ${DBUS_SYSTEM_BUS_DEFAULT_ADDRESS}
        System bus PID file:      ${DBUS_SYSTEM_PID_FILE}
        Session bus listens on:   ${DBUS_SESSION_BUS_LISTEN_ADDRESS}
        Session clients connect to: ${DBUS_SESSION_BUS_CONNECT_ADDRESS}
        Console auth dir:         ${DBUS_CONSOLE_AUTH_DIR}
        Console owner file:       ${have_console_owner_file}
        Console owner file path:  ${DBUS_CONSOLE_OWNER_FILE}
	System bus user:          ${DBUS_USER}
	Session bus services dir: ${EXPANDED_DATADIR}/dbus-1/services
        'make check' socket dir:  ${TEST_SOCKET_DIR}
"
if test x$have_launchd = xyes; then
        echo "        launchd agent dir:        ${LAUNCHD_AGENT_DIR}"
fi
echo

if test x$enable_embedded_tests = xyes; then
        echo "NOTE: building with unit tests increases the size of the installed library and renders it insecure."
fi
if test x$enable_embedded_tests = xyes -a x$enable_asserts = xno; then
        echo "NOTE: building with embedded tests but without assertions means tests may not properly report failures (this configuration is only useful when doing something like profiling the tests)"
fi
if test x$enable_compiler_coverage = xyes; then
        echo "NOTE: building with coverage profiling is definitely for developers only."
fi
if test x$enable_verbose_mode = xyes; then
        echo "NOTE: building with verbose mode increases library size, may slightly increase security risk, and decreases performance."
fi
if test x$enable_asserts = xyes; then
        echo "NOTE: building with assertions increases library size and decreases performance."
fi
if test x$enable_checks = xno; then
        echo "NOTE: building without checks for arguments passed to public API makes it harder to debug apps using D-Bus, but will slightly decrease D-Bus library size and _very_ slightly improve performance."
fi<|MERGE_RESOLUTION|>--- conflicted
+++ resolved
@@ -3,11 +3,7 @@
 
 m4_define([dbus_major_version], [1])
 m4_define([dbus_minor_version], [8])
-<<<<<<< HEAD
-m4_define([dbus_micro_version], [8])
-=======
 m4_define([dbus_micro_version], [10])
->>>>>>> fc50a445
 m4_define([dbus_version],
           [dbus_major_version.dbus_minor_version.dbus_micro_version])
 AC_INIT([dbus],[dbus_version],[https://bugs.freedesktop.org/enter_bug.cgi?product=dbus],[dbus])
@@ -41,11 +37,7 @@
 
 ## increment any time the source changes; set to
 ##  0 if you increment CURRENT
-<<<<<<< HEAD
-LT_REVISION=7
-=======
 LT_REVISION=8
->>>>>>> fc50a445
 
 ## increment if any interfaces have been added; set to 0
 ## if any interfaces have been changed or removed. removal has
