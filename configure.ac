dnl -*- mode: m4 -*-
AC_PREREQ([2.63])

m4_define([dbus_major_version], [1])
<<<<<<< HEAD
m4_define([dbus_minor_version], [4])
m4_define([dbus_micro_version], [20])
=======
m4_define([dbus_minor_version], [5])
m4_define([dbus_micro_version], [12])
>>>>>>> e47c893c
m4_define([dbus_version],
          [dbus_major_version.dbus_minor_version.dbus_micro_version])
AC_INIT([dbus],[dbus_version],[https://bugs.freedesktop.org/enter_bug.cgi?product=dbus],[dbus])

AC_CANONICAL_HOST

AC_CONFIG_HEADERS([config.h])
AC_CONFIG_MACRO_DIR([m4])

AM_INIT_AUTOMAKE([1.10 tar-ustar -Wno-portability])

GETTEXT_PACKAGE=dbus-1
AC_SUBST(GETTEXT_PACKAGE)
AC_DEFINE_UNQUOTED(GETTEXT_PACKAGE,"$GETTEXT_PACKAGE",[The name of the gettext domain])

 ## must come before we use the $USE_MAINTAINER_MODE variable later
AM_MAINTAINER_MODE

m4_ifdef([AM_SILENT_RULES],[AM_SILENT_RULES([yes])])

AC_DEFINE_UNQUOTED(DBUS_DAEMON_NAME,"dbus-daemon",[Name of executable])

# libtool versioning - this applies to libdbus
#
# See http://sources.redhat.com/autobook/autobook/autobook_91.html#SEC91 for details
#

## increment if the interface has additions, changes, removals.
LT_CURRENT=10

## increment any time the source changes; set to
##  0 if you increment CURRENT
<<<<<<< HEAD
LT_REVISION=9
=======
LT_REVISION=0
>>>>>>> e47c893c

## increment if any interfaces have been added; set to 0
## if any interfaces have been changed or removed. removal has
## precedence over adding, so set to 0 if both happened.
LT_AGE=7

AC_SUBST(LT_CURRENT)
AC_SUBST(LT_REVISION)
AC_SUBST(LT_AGE)

DBUS_MAJOR_VERSION=dbus_major_version
DBUS_MINOR_VERSION=dbus_minor_version
DBUS_MICRO_VERSION=dbus_micro_version
DBUS_VERSION=dbus_major_version.dbus_minor_version.dbus_micro_version

AC_SUBST(DBUS_MAJOR_VERSION)
AC_SUBST(DBUS_MINOR_VERSION)
AC_SUBST(DBUS_MICRO_VERSION)
AC_SUBST(DBUS_VERSION)

AC_PROG_CC
AM_PROG_CC_C_O
AC_PROG_CXX
AC_USE_SYSTEM_EXTENSIONS
AC_ISC_POSIX
AC_HEADER_STDC
AC_C_INLINE
AM_PROG_LIBTOOL
AC_PROG_MKDIR_P
COMPILER_COVERAGE
COMPILER_OPTIMISATIONS
PKG_PROG_PKG_CONFIG

# Initialize libtool
LT_INIT([win32-dll])
LT_LANG([Windows Resource])

# Set some internal variables depending on the platform for later use.
dbus_win=no
dbus_cygwin=no
dbus_unix=no
case "${host}" in
    *-mingw32ce*)
        dbus_win=yes
        dbus_wince=yes
        ;;
    *-mingw32*)
        dbus_win=yes
        ;;
    *-cygwin*)
        dbus_cygwin=yes
        dbus_unix=yes
        ;;
    *)
        dbus_unix=yes
       ;;
esac

# Special defines for certain platforms
if test "$dbus_win" = yes; then
    AC_DEFINE(DBUS_WIN,1,[Defined if we run on a W32 API based system])
    BUILD_TIMESTAMP=`date --iso-8601=minutes`
    AC_SUBST(BUILD_TIMESTAMP)
    # Assume DBUS_VERSION is always three numbers
    BUILD_FILEVERSION=`echo "$DBUS_VERSION" | sed -e 's/\./,/g'`,0
    AC_SUBST(BUILD_FILEVERSION)
    AC_CHECK_TOOL(WINDRES, windres, no)
    if test "$WINDRES" = no; then
      AC_MSG_ERROR([*** Could not find an implementation of windres in your PATH.])
    fi
    if test "$dbus_wince" = yes; then
      AC_DEFINE(DBUS_WINCE,1,[Defined if we run on a W32 CE API based system])
      AC_DEFINE(_WIN32_WCE, 0x0502, [Defined to get newer W32 CE APIs])
    fi
else
    AC_DEFINE(DBUS_UNIX,1,[Defined if we run on a Unix-based system])
fi
if test "$dbus_cygwin" = yes; then
    AC_DEFINE(DBUS_CYGWIN,1,[Defined if we run on a cygwin API based system])
fi

AM_CONDITIONAL(DBUS_WIN, test "$dbus_win" = yes)
AM_CONDITIONAL(DBUS_WINCE, test "$dbus_wince" = yes)
AM_CONDITIONAL(DBUS_UNIX, test "$dbus_unix" = yes)
AM_CONDITIONAL(DBUS_CYGWIN, test "$dbus_cygwin" = yes)

AC_ARG_ENABLE(ansi, AS_HELP_STRING([--enable-ansi],[enable -ansi -pedantic gcc flags]),enable_ansi=$enableval,enable_ansi=no)
AC_ARG_ENABLE(verbose-mode, AS_HELP_STRING([--enable-verbose-mode],[support verbose debug mode]),enable_verbose_mode=$enableval,enable_verbose_mode=$USE_MAINTAINER_MODE)
AC_ARG_ENABLE(asserts, AS_HELP_STRING([--enable-asserts],[include assertion checks]),enable_asserts=$enableval,enable_asserts=$USE_MAINTAINER_MODE)
AC_ARG_ENABLE(checks, AS_HELP_STRING([--enable-checks],[include sanity checks on public API]),enable_checks=$enableval,enable_checks=yes)
AC_ARG_ENABLE(xml-docs, AS_HELP_STRING([--enable-xml-docs],[build XML documentation (requires xmlto)]),enable_xml_docs=$enableval,enable_xml_docs=auto)
AC_ARG_ENABLE(doxygen-docs, AS_HELP_STRING([--enable-doxygen-docs],[build DOXYGEN documentation (requires Doxygen)]),enable_doxygen_docs=$enableval,enable_doxygen_docs=auto)
AC_ARG_ENABLE(abstract-sockets, AS_HELP_STRING([--enable-abstract-sockets],[use abstract socket namespace (linux only)]),enable_abstract_sockets=$enableval,enable_abstract_sockets=auto)
AC_ARG_ENABLE(selinux, AS_HELP_STRING([--enable-selinux],[build with SELinux support]),enable_selinux=$enableval,enable_selinux=auto)
AC_ARG_ENABLE(libaudit,AS_HELP_STRING([--enable-libaudit],[build audit daemon support for SELinux]),enable_libaudit=$enableval,enable_libaudit=auto)
AC_ARG_ENABLE(dnotify, AS_HELP_STRING([--enable-dnotify],[build with dnotify support (linux only)]),enable_dnotify=$enableval,enable_dnotify=auto)
AC_ARG_ENABLE(inotify, AS_HELP_STRING([--enable-inotify],[build with inotify support (linux only)]),enable_inotify=$enableval,enable_inotify=auto)
AC_ARG_ENABLE(kqueue, AS_HELP_STRING([--enable-kqueue],[build with kqueue support]),enable_kqueue=$enableval,enable_kqueue=auto)
AC_ARG_ENABLE(console-owner-file, AS_HELP_STRING([--enable-console-owner-file],[enable console owner file]),enable_console_owner_file=$enableval,enable_console_owner_file=auto)
AC_ARG_ENABLE(userdb-cache, AS_HELP_STRING([--enable-userdb-cache],[build with userdb-cache support]),enable_userdb_cache=$enableval,enable_userdb_cache=yes)
AC_ARG_ENABLE(launchd, AS_HELP_STRING([--enable-launchd],[build with launchd auto-launch support]),enable_launchd=$enableval,enable_launchd=auto)
AC_ARG_ENABLE(systemd, AS_HELP_STRING([--enable-systemd],[build with systemd at_console support]),enable_systemd=$enableval,enable_systemd=auto)

AC_ARG_WITH(xml, AS_HELP_STRING([--with-xml=[libxml/expat]],[XML library to use (libxml may be named libxml2 on some systems)]))
AC_ARG_WITH(init-scripts, AS_HELP_STRING([--with-init-scripts=[redhat]],[Style of init scripts to install]))
AC_ARG_WITH(session-socket-dir, AS_HELP_STRING([--with-session-socket-dir=[dirname]],[Where to put sockets for the per-login-session message bus]))
AC_ARG_WITH(test-socket-dir, AS_HELP_STRING([--with-test-socket-dir=[dirname]],[Where to put sockets for make check]))
AC_ARG_WITH(system-pid-file, AS_HELP_STRING([--with-system-pid-file=[pidfile]],[PID file for systemwide daemon]))
AC_ARG_WITH(system-socket, AS_HELP_STRING([--with-system-socket=[filename]],[UNIX domain socket for systemwide daemon]))
AC_ARG_WITH(console-auth-dir, AS_HELP_STRING([--with-console-auth-dir=[dirname]],[directory to check for console ownerhip]))
AC_ARG_WITH(console-owner-file, AS_HELP_STRING([--with-console-owner-file=[filename]],[file whose owner determines current console owner]))
AC_ARG_WITH(launchd-agent-dir, AS_HELP_STRING([--with-launchd-agent-dir=[dirname]],[directory to put the launchd agent (default: /Library/LaunchAgents)]))
AC_ARG_WITH(dbus_user, AS_HELP_STRING([--with-dbus-user=<user>],[User for running the DBUS daemon (messagebus)]))
AC_ARG_WITH(dbus_daemondir, AS_HELP_STRING([--with-dbus-daemondir=[dirname]],[Directory for installing the DBUS daemon]))
<<<<<<< HEAD
=======
AC_ARG_WITH(dbus_session_bus_default_address, AS_HELP_STRING([--with-dbus-session-bus-default-address=[nonce-tcp:/autolaunch:/tcp:host:port]],[Transport Type to be used (default: nonce-tcp:)]),with_dbus_session_bus_default_address=$withval,with_dbus_session_bus_default_address=nonce-tcp:)
>>>>>>> e47c893c

AC_ARG_ENABLE([embedded-tests],
  AS_HELP_STRING([--enable-embedded-tests],
    [enable unit test code in the library and binaries]),
  [], [enable_embedded_tests=$USE_MAINTAINER_MODE])
AC_ARG_ENABLE([modular-tests],
  AS_HELP_STRING([--enable-modular-tests],
    [enable modular regression tests (requires GLib)]),
  [], [enable_modular_tests=auto])
# --enable-tests overrides both --enable-embedded-tests and
# --enable-modular-tests
AC_ARG_ENABLE([tests],
  AS_HELP_STRING([--enable-tests],
    [enable/disable all tests, overriding embedded-tests/modular-tests]),
  [
  if test "x$enableval" = xyes; then
    AC_MSG_NOTICE([Full test coverage was requested with --enable-tests=yes])
    AC_MSG_NOTICE([This has many dependencies (GLib, dbus-glib, Python)])
  fi
  enable_embedded_tests=$enableval
  enable_modular_tests=$enableval
  ],
  [])

# DBUS_ENABLE_EMBEDDED_TESTS controls unit tests built in to .c files
# and also some stuff in the test/ subdir. DBUS_BUILD_TESTS was an older
# name for this.
AM_CONDITIONAL([DBUS_BUILD_TESTS], [test "x$enable_embedded_tests" = xyes])
AM_CONDITIONAL([DBUS_ENABLE_EMBEDDED_TESTS],
  [test "x$enable_embedded_tests" = xyes])
if test "x$enable_embedded_tests" = xyes; then
    AC_DEFINE([DBUS_ENABLE_EMBEDDED_TESTS], [1],
      [Define to build test code into the library and binaries])
    AC_DEFINE([DBUS_BUILD_TESTS], [1],
      [Define to build test code into the library and binaries])
fi

# DBUS_ENABLE_MODULAR_TESTS controls tests that work based on public API.
# These use GTest, from GLib, because life's too short. They're enabled by
# default (unless you don't have GLib), because they don't bloat the library
# or binaries.
<<<<<<< HEAD
=======

with_glib=yes

>>>>>>> e47c893c
if test "x$enable_modular_tests" != xno; then
  PKG_CHECK_MODULES([GLIB], [glib-2.0 >= 2.24, gio-2.0 >= 2.24],
    [],
    [if test "x$enable_modular_tests" = xyes; then
      AC_MSG_NOTICE([Full test coverage (--enable-modular-tests=yes or --enable-tests=yes) requires GLib])
      AC_MSG_ERROR([$GLIB_ERRORS])
    else # assumed to be "auto"
<<<<<<< HEAD
      enable_modular_tests=no
=======
      with_glib=no
>>>>>>> e47c893c
    fi])
  # If dbus-gmain.[ch] returned to libdbus then we wouldn't need this
  PKG_CHECK_MODULES([DBUS_GLIB], [dbus-glib-1],
    [],
    [if test "x$enable_modular_tests" = xyes; then
      AC_MSG_NOTICE([Full test coverage (--enable-modular-tests=yes or --enable-tests=yes) requires dbus-glib])
      AC_MSG_ERROR([$DBUS_GLIB_ERRORS])
    else # assumed to be "auto"
<<<<<<< HEAD
      enable_modular_tests=no
    fi])
  if test "x$enable_modular_tests" != xno; then
    # dependencies checked, switch from auto to yes
    enable_modular_tests=yes
  fi
fi
if test "x$enable_modular_tests" = xyes; then
  AC_DEFINE([DBUS_ENABLE_MODULAR_TESTS], [1],
    [Define to build independent test binaries (requires GLib)])
fi
AM_CONDITIONAL([DBUS_ENABLE_MODULAR_TESTS],
  [test "x$enable_modular_tests" = xyes])
=======
      with_glib=no
    fi])
fi
if test "x$enable_modular_tests" != xno; then
  AC_DEFINE([DBUS_ENABLE_MODULAR_TESTS], [1],
    [Define to build independent test binaries])
fi
AM_CONDITIONAL([DBUS_ENABLE_MODULAR_TESTS],
  [test "x$enable_modular_tests" != xno])

if test "x$with_glib" != xno; then
  AC_DEFINE([DBUS_WITH_GLIB], [1],
    [Define if GLib, GObject, GIO are available])
fi
AM_CONDITIONAL([DBUS_WITH_GLIB], [test "x$with_glib" != xno])
>>>>>>> e47c893c

AC_ARG_ENABLE([installed-tests],
  AS_HELP_STRING([--enable-installed-tests],
    [enable unit test code in the library and binaries]),
  [], [enable_installed_tests=no])
AM_CONDITIONAL([DBUS_ENABLE_INSTALLED_TESTS],
  [test "x$enable_installed_tests" = xyes])

if test "x$enable_tests" = xyes; then
  # full test coverage is required, Python is a hard dependency
  AC_MSG_NOTICE([Full test coverage (--enable-tests=yes) requires Python, dbus-python, pygobject])
  AM_PATH_PYTHON([2.6])
  AC_MSG_CHECKING([for Python modules for full test coverage])
  if "$PYTHON" -c "import dbus, gobject, dbus.mainloop.glib"; then
    AC_MSG_RESULT([yes])
  else
    AC_MSG_RESULT([no])
    AC_MSG_ERROR([cannot import dbus, gobject, dbus.mainloop.glib Python modules])
  fi
else
  # --enable-tests not given: do not abort if Python is missing
  AM_PATH_PYTHON([2.6], [], [:])
fi

if test x$enable_verbose_mode = xyes; then
    AC_DEFINE(DBUS_ENABLE_VERBOSE_MODE,1,[Support a verbose mode])
fi

if test x$enable_asserts = xno; then
    AC_DEFINE(DBUS_DISABLE_ASSERT,1,[Disable assertion checking])
<<<<<<< HEAD
=======
    DISABLE_UNUSED_WARNINGS="unused-label"
>>>>>>> e47c893c
    R_DYNAMIC_LDFLAG=""
else
    # -rdynamic is needed for glibc's backtrace_symbols to work.
    # No clue how much overhead this adds, but it's useful
    # to do this on any assertion failure,
    # so for now it's enabled anytime asserts are (currently not
    # in production builds).

    # To get -rdynamic you pass -export-dynamic to libtool.
    AC_DEFINE(DBUS_BUILT_R_DYNAMIC,1,[whether -export-dynamic was passed to libtool])
    R_DYNAMIC_LDFLAG=-export-dynamic
fi
AC_SUBST(R_DYNAMIC_LDFLAG)

if test x$enable_checks = xno; then
    AC_DEFINE(DBUS_DISABLE_CHECKS,1,[Disable public API sanity checking])
    AC_DEFINE(G_DISABLE_CHECKS,1,[Disable GLib public API sanity checking])
    DISABLE_UNUSED_WARNINGS="unused-label"
fi

if test x$enable_userdb_cache = xyes; then
    AC_DEFINE(DBUS_ENABLE_USERDB_CACHE,1,[Build with caching of user data])
fi

if test x$enable_compiler_coverage = xyes; then
     ## so that config.h changes when you toggle gcov support
     AC_DEFINE_UNQUOTED(DBUS_GCOV_ENABLED, 1, [Defined if gcov is enabled to force a rebuild due to config.h changing])
fi

# glibc21.m4 serial 3
dnl Copyright (C) 2000-2002, 2004 Free Software Foundation, Inc.
dnl This file is free software; the Free Software Foundation
dnl gives unlimited permission to copy and/or distribute it,
dnl with or without modifications, as long as this notice is preserved.

# Test for the GNU C Library, version 2.1 or newer.
# From Bruno Haible.

AC_CACHE_CHECK(whether we are using the GNU C Library 2.1 or newer,
  ac_cv_gnu_library_2_1,
  [AC_EGREP_CPP([Lucky GNU user],
    [
#include <features.h>
#ifdef __GNU_LIBRARY__
 #if (__GLIBC__ == 2 && __GLIBC_MINOR__ >= 1) || (__GLIBC__ > 2)
  Lucky GNU user
 #endif
#endif
    ],
    ac_cv_gnu_library_2_1=yes,
    ac_cv_gnu_library_2_1=no)
  ]
)

#### Integer sizes

AC_CHECK_SIZEOF(char)
AC_CHECK_SIZEOF(short)
AC_CHECK_SIZEOF(long)
AC_CHECK_SIZEOF(int)
AC_CHECK_SIZEOF(void *)
AC_CHECK_SIZEOF(long long)
AC_CHECK_SIZEOF(__int64)

AC_ARG_WITH([64-bit],
  [AS_HELP_STRING([--without-64-bit],
    [If you have to use this option, please report it as a bug])],
  [],
  [with_64_bit=yes])

### See what our 64 bit type is called
AC_MSG_CHECKING([64-bit integer type])

case 8 in
$ac_cv_sizeof_int)
  dbusint64=int
  dbusint64_constant='(val)'
  dbusuint64_constant='(val)'
  dbusint64_printf_modifier='""'
  ;;
$ac_cv_sizeof_long)
  dbusint64=long
  dbusint64_constant='(val##L)'
  dbusuint64_constant='(val##UL)'
  dbusint64_printf_modifier='"l"'
  ;;
$ac_cv_sizeof_long_long)
  dbusint64='long long'
  dbusint64_constant='(val##LL)'
  dbusuint64_constant='(val##ULL)'
  # Ideally we discover what the format is, but this is
  # only used in verbose mode, so eh...
  if test x"$ac_cv_gnu_library_2_1" = xyes; then
    dbusint64_printf_modifier='"ll"'
  fi
  ;;
$ac_cv_sizeof___int64)
  dbusint64=__int64
  dbusint64_constant='(val##i64)'
  dbusuint64_constant='(val##ui64)'
  # See above case
  if test x"$ac_cv_gnu_library_2_1" = xyes; then
    dbusint64_printf_modifier='"ll"'
  fi
  ;;
esac

AS_IF(
  [test "x$with_64_bit" = xno],
  [
        DBUS_INT64_TYPE="no_int64_type_detected"
        DBUS_HAVE_INT64=0
        DBUS_INT64_CONSTANT=
        DBUS_UINT64_CONSTANT=
        AC_MSG_RESULT([disabled via --without-64-bit])
  ],
  dnl else if
  [test -z "$dbusint64"],
  [AC_MSG_RESULT([not found])
  AC_MSG_ERROR([Could not find a 64-bit integer type.

Please report a bug here with details of your platform and compiler:

    http://bugs.freedesktop.org/enter_bug.cgi?product=DBus&component=core

To compile D-Bus with all 64-bit integer types removed (not recommended), use
the option "--without-64-bit".

This option is likely to be removed in future, unless you report that your
platform needs it.])
  ],
  dnl else
  [
        DBUS_INT64_TYPE="$dbusint64"
        DBUS_HAVE_INT64=1
        DBUS_INT64_CONSTANT="$dbusint64_constant"
        DBUS_UINT64_CONSTANT="$dbusuint64_constant"
	if test x"$dbusint64_printf_modifier" != x; then
		AC_DEFINE_UNQUOTED(DBUS_INT64_PRINTF_MODIFIER, [$dbusint64_printf_modifier], [Define to printf modifier for 64 bit integer type])
	fi
        AC_MSG_RESULT($DBUS_INT64_TYPE)
  ])

AC_SUBST(DBUS_INT64_TYPE)
AC_SUBST(DBUS_INT64_CONSTANT)
AC_SUBST(DBUS_UINT64_CONSTANT)
AC_SUBST(DBUS_HAVE_INT64)

### see what 32-bit int is called
AC_MSG_CHECKING([32-bit integer type])

case 4 in
$ac_cv_sizeof_short)
  dbusint32=short
  ;;
$ac_cv_sizeof_int)
  dbusint32=int
  ;;
$ac_cv_sizeof_long)
  dbusint32=long
  ;;
esac

if test -z "$dbusint32" ; then
        DBUS_INT32_TYPE="no_int32_type_detected"
        AC_MSG_ERROR([No 32-bit integer type found])
else
        DBUS_INT32_TYPE="$dbusint32"
        AC_MSG_RESULT($DBUS_INT32_TYPE)
fi

AC_SUBST(DBUS_INT32_TYPE)

### see what 16-bit int is called
AC_MSG_CHECKING([16-bit integer type])

case 2 in
$ac_cv_sizeof_short)
  dbusint16=short
  ;;
$ac_cv_sizeof_int)
  dbusint16=int
  ;;
esac

if test -z "$dbusint16" ; then
        DBUS_INT16_TYPE="no_int16_type_detected"
        AC_MSG_ERROR([No 16-bit integer type found])
else
        DBUS_INT16_TYPE="$dbusint16"
        AC_MSG_RESULT($DBUS_INT16_TYPE)
fi

AC_SUBST(DBUS_INT16_TYPE)

## byte order
case $host_os in
	darwin*)
		# check at compile-time, so that it is possible to build universal
		# (with multiple architectures at once on the compile line)
		AH_VERBATIM([WORDS_BIGENDIAN_DARWIN], [
			/* Use the compiler-provided endianness defines to allow universal compiling. */
			#if defined(__BIG_ENDIAN__)
			#define WORDS_BIGENDIAN 1
			#endif
		])
		;;
	*)
		AC_C_BIGENDIAN
		;;
esac

dnl **********************************
dnl *** va_copy checks (from GLib) ***
dnl **********************************
dnl we currently check for all three va_copy possibilities, so we get
dnl all results in config.log for bug reports.
AC_CACHE_CHECK([for an implementation of va_copy()],dbus_cv_va_copy,[
	AC_LINK_IFELSE([AC_LANG_SOURCE([#include <stdarg.h>
#include <stdlib.h>
	static void f (int i, ...) {
	va_list args1, args2;
	va_start (args1, i);
	va_copy (args2, args1);
	if (va_arg (args2, int) != 42 || va_arg (args1, int) != 42)
	  exit (1);
	va_end (args1); va_end (args2);
	}
	int main() {
	  f (0, 42);
	  return 0;
	}])],
	[dbus_cv_va_copy=yes],
	[dbus_cv_va_copy=no])
])
AC_CACHE_CHECK([for an implementation of __va_copy()],dbus_cv___va_copy,[
	AC_LINK_IFELSE([AC_LANG_SOURCE([#include <stdarg.h>
#include <stdlib.h>
	static void f (int i, ...) {
	va_list args1, args2;
	va_start (args1, i);
	__va_copy (args2, args1);
	if (va_arg (args2, int) != 42 || va_arg (args1, int) != 42)
	  exit (1);
	va_end (args1); va_end (args2);
	}
	int main() {
	  f (0, 42);
	  return 0;
	}])],
	[dbus_cv___va_copy=yes],
	[dbus_cv___va_copy=no])
])

if test "x$dbus_cv_va_copy" = "xyes"; then
  dbus_va_copy_func=va_copy
else if test "x$dbus_cv___va_copy" = "xyes"; then
  dbus_va_copy_func=__va_copy
fi
fi

if test -n "$dbus_va_copy_func"; then
  AC_DEFINE_UNQUOTED(DBUS_VA_COPY,$dbus_va_copy_func,[A 'va_copy' style function])
fi

AC_LANG_PUSH(C)
AC_CACHE_CHECK([whether va_lists can be copied by value],
	dbus_cv_va_val_copy,
	[AC_RUN_IFELSE([AC_LANG_PROGRAM(
[[
	#include <stdarg.h>
	#include <stdlib.h>
]],
[[
	static void f (int i, ...) {
	va_list args1, args2;
	va_start (args1, i);
	args2 = args1;
	if (va_arg (args2, int) != 42 || va_arg (args1, int) != 42)
	  exit (1);
	va_end (args1); va_end (args2);
	}
	int main() {
	  f (0, 42);
	  return 0;
	}
]])],
	[dbus_cv_va_val_copy=yes],
	[dbus_cv_va_val_copy=no],
	[dbus_cv_va_val_copy=yes])
])
AC_LANG_POP(C)

if test "x$dbus_cv_va_val_copy" = "xno"; then
  AC_DEFINE(DBUS_VA_COPY_AS_ARRAY,1, ['va_lists' cannot be copies as values])
fi


#### Atomic integers

AC_CACHE_CHECK([whether $CC knows __sync_sub_and_fetch()],
  dbus_cv_sync_sub_and_fetch,
  [AC_LINK_IFELSE([
     AC_LANG_PROGRAM([[]], [[int a = 4; int b = __sync_sub_and_fetch(&a, 4); exit(b); ]])],
     [dbus_cv_sync_sub_and_fetch=yes],
     [dbus_cv_sync_sub_and_fetch=no])
  ])

if test "x$dbus_cv_sync_sub_and_fetch" = "xyes" ; then
   have_sync=1
else
   have_sync=0
fi

AC_DEFINE_UNQUOTED([DBUS_USE_SYNC], [$have_sync], [Use the gcc __sync extension])

#### Various functions
AC_SEARCH_LIBS(socket,[socket network])
AC_CHECK_FUNC(gethostbyname,,[AC_CHECK_LIB(nsl,gethostbyname)])

AC_CHECK_FUNCS(vsnprintf vasprintf nanosleep usleep setenv clearenv unsetenv socketpair getgrouplist fpathconf setrlimit poll setlocale localeconv strtoll strtoull)

AC_CHECK_HEADERS([syslog.h])
if test "x$ac_cv_header_syslog_h" = "xyes"; then
  AC_CHECK_DECLS([LOG_PERROR], [], [], [[#include <syslog.h>]])
fi

#### Check for broken poll; taken from Glib's configure

AC_MSG_CHECKING([for broken poll])
AC_RUN_IFELSE([AC_LANG_SOURCE([[
    #include <stdlib.h>
    #include <fcntl.h>
    #include <poll.h>
    #ifdef HAVE_SYS_POLL_H
    #include <sys/poll.h>
    #endif
    int main(void) {
      struct pollfd fds[1];
      int fd;
      fd = open("/dev/null", 1);
      fds[0].fd = fd;
      fds[0].events = POLLIN;
      fds[0].revents = 0;
      if (poll(fds, 1, 0) < 0 || (fds[0].revents & POLLNVAL) != 0) {
            exit(1);  /* Does not work for devices -- fail */
      }
      exit(0);
    }]])],
  [broken_poll=no],
  [broken_poll=yes
   AC_DEFINE(BROKEN_POLL,1,[poll doesn't work on devices])],
  [broken_poll="no (cross compiling)"])
AC_MSG_RESULT($broken_poll)

AC_MSG_CHECKING(for dirfd)
AC_LINK_IFELSE([AC_LANG_PROGRAM([[
#include <sys/types.h>
#include <dirent.h>
]], [[
DIR *dirp;
dirp = opendir(".");
dirfd(dirp);
closedir(dirp);
]])],
[dbus_have_dirfd=yes],
[dbus_have_dirfd=no])
AC_MSG_RESULT($dbus_have_dirfd)
if test "$dbus_have_dirfd" = yes; then
	AC_DEFINE(HAVE_DIRFD,1,[Have dirfd function])
else
	AC_MSG_CHECKING(for DIR *dirp->dd_fd)
	AC_LINK_IFELSE([AC_LANG_PROGRAM([[
#include <sys/types.h>
#include <dirent.h>
	]], [[
DIR *dirp;
int fd;
dirp = opendir(".");
fd = dirp->dd_fd;
closedir(dirp);
        ]])],
        [dbus_have_ddfd=yes],
        [dbus_have_ddfd=no])
	AC_MSG_RESULT($dbus_have_ddfd)
	if test "$dbus_have_ddfd" = yes; then
		AC_DEFINE(HAVE_DDFD,1,[Have the ddfd member of DIR])
	fi
fi

AC_CHECK_HEADERS(sys/resource.h)

AC_CHECK_HEADERS(dirent.h)

AC_CHECK_HEADERS(execinfo.h, [AC_CHECK_FUNCS(backtrace)])

AC_CHECK_HEADERS(errno.h)

AC_CHECK_HEADERS(signal.h)

AC_CHECK_HEADERS(locale.h)

AC_CHECK_HEADERS(byteswap.h)

AC_CHECK_HEADERS(unistd.h)

AC_CHECK_HEADERS(ws2tcpip.h)

AC_CHECK_HEADERS(wspiapi.h)

# Add -D_POSIX_PTHREAD_SEMANTICS if on Solaris
#
case $host_os in
    solaris*)
       CFLAGS="$CFLAGS -D_POSIX_PTHREAD_SEMANTICS" ;;
esac

# checking for a posix version of getpwnam_r
# if we are cross compiling and can not run the test
# assume getpwnam_r is the posix version
# it is up to the person cross compiling to change
# this behavior if desired
AC_LANG_PUSH(C)
AC_CACHE_CHECK([for posix getpwnam_r],
		ac_cv_func_posix_getpwnam_r,
		[AC_RUN_IFELSE([AC_LANG_PROGRAM(
[[
#include <errno.h>
#include <pwd.h>
]],
[[
    char buffer[10000];
    struct passwd pwd, *pwptr = &pwd;
    int error;
    errno = 0;
    error = getpwnam_r ("", &pwd, buffer,
                        sizeof (buffer), &pwptr);
   return (error < 0 && errno == ENOSYS)
	   || error == ENOSYS;
]])],
	[ac_cv_func_posix_getpwnam_r=yes],
	[ac_cv_func_posix_getpwnam_r=no],
        [ac_cv_func_posix_getpwnam_r=yes]
)])
AC_LANG_POP(C)

if test "$ac_cv_func_posix_getpwnam_r" = yes; then
        AC_DEFINE(HAVE_POSIX_GETPWNAM_R,1,
                [Have POSIX function getpwnam_r])
else
        AC_CACHE_CHECK([for nonposix getpwnam_r],
                ac_cv_func_nonposix_getpwnam_r,
                [AC_LINK_IFELSE([AC_LANG_PROGRAM([[#include <pwd.h>]], [[char buffer[10000];
                        struct passwd pwd;
                        getpwnam_r ("", &pwd, buffer,
                                        sizeof (buffer));]])],
                        [ac_cv_func_nonposix_getpwnam_r=yes],
                        [ac_cv_func_nonposix_getpwnam_r=no])])
                if test "$ac_cv_func_nonposix_getpwnam_r" = yes; then
                AC_DEFINE(HAVE_NONPOSIX_GETPWNAM_R,1,
                        [Have non-POSIX function getpwnam_r])
        fi
fi

dnl check for socklen_t
AC_MSG_CHECKING(whether socklen_t is defined)
AC_COMPILE_IFELSE([AC_LANG_PROGRAM([[
#include <sys/types.h>
#include <sys/socket.h>
#include <netdb.h>
]], [[
socklen_t foo;
foo = 1;
]])],
[dbus_have_socklen_t=yes],
[dbus_have_socklen_t=no])
AC_MSG_RESULT($dbus_have_socklen_t)

if test "x$dbus_have_socklen_t" = "xyes"; then
    AC_DEFINE(HAVE_SOCKLEN_T,1,[Have socklen_t type])
fi

dnl check for writev header and writev function so we're
dnl good to go if HAVE_WRITEV gets defined.
AC_CHECK_HEADERS(sys/uio.h, [AC_CHECK_FUNCS(writev)])

dnl needed on darwin for NAME_MAX
AC_CHECK_HEADERS(sys/syslimits.h)

dnl Make it easy to check if we have MSG_NOSIGNAL without actually having to include sys/socket.h
AC_CHECK_DECLS([MSG_NOSIGNAL], [], [], [[ #include <sys/socket.h> ]])

dnl check for flavours of varargs macros (test from GLib)
AC_MSG_CHECKING(for ISO C99 varargs macros in C)
AC_COMPILE_IFELSE([AC_LANG_PROGRAM([[]], [[
int a(int p1, int p2, int p3);
#define call_a(...) a(1,__VA_ARGS__)
call_a(2,3);
]])],
[dbus_have_iso_c_varargs=yes],
[dbus_have_iso_c_varargs=no])
AC_MSG_RESULT($dbus_have_iso_c_varargs)

AC_MSG_CHECKING(for GNUC varargs macros)
AC_COMPILE_IFELSE([AC_LANG_PROGRAM([[]], [[
int a(int p1, int p2, int p3);
#define call_a(params...) a(1,params)
call_a(2,3);
]])],
[dbus_have_gnuc_varargs=yes],
[dbus_have_gnuc_varargs=no])
AC_MSG_RESULT($dbus_have_gnuc_varargs)

dnl Output varargs tests
if test x$dbus_have_iso_c_varargs = xyes; then
    AC_DEFINE(HAVE_ISO_VARARGS,1,[Have ISO C99 varargs macros])
fi
if test x$dbus_have_gnuc_varargs = xyes; then
    AC_DEFINE(HAVE_GNUC_VARARGS,1,[Have GNU-style varargs macros])
fi

dnl Check for various credentials.
AC_MSG_CHECKING(for struct cmsgcred)
AC_COMPILE_IFELSE([AC_LANG_PROGRAM([[
#include <sys/types.h>
#include <sys/socket.h>
]], [[
struct cmsgcred cred;

cred.cmcred_pid = 0;
]])],
[dbus_have_struct_cmsgcred=yes],
[dbus_have_struct_cmsgcred=no])
AC_MSG_RESULT($dbus_have_struct_cmsgcred)

if test x$dbus_have_struct_cmsgcred = xyes; then
    AC_DEFINE(HAVE_CMSGCRED,1,[Have cmsgcred structure])
fi

AC_CHECK_FUNCS(getpeerucred getpeereid)

AC_CHECK_FUNCS(pipe2 accept4)

#### Abstract sockets

if test x$enable_abstract_sockets = xauto; then
AC_LANG_PUSH(C)
warn_on_xcompile=no
AC_CACHE_CHECK([abstract socket namespace],
		ac_cv_have_abstract_sockets,
		[AC_RUN_IFELSE([AC_LANG_PROGRAM(
[[
#include <sys/types.h>
#include <stdlib.h>
#include <string.h>
#include <stdio.h>
#include <sys/socket.h>
#include <sys/un.h>
#include <errno.h>
]],
[[
  size_t slen;
  int listen_fd;
  struct sockaddr_un addr;

  listen_fd = socket (PF_UNIX, SOCK_STREAM, 0);

  if (listen_fd < 0)
    {
      fprintf (stderr, "socket() failed: %s\n", strerror (errno));
      exit (1);
    }

  memset (&addr, '\0', sizeof (addr));
  addr.sun_family = AF_UNIX;
  strcpy (addr.sun_path, "X/tmp/dbus-fake-socket-path-used-in-configure-test");
  /* SUN_LEN uses strlen() so need to calculate it before adding \0 at the
   * beginning.
   */
  slen = SUN_LEN(&addr);
  addr.sun_path[0] = '\0'; /* this is what makes it abstract */

  if (bind (listen_fd, (struct sockaddr*) &addr, slen) < 0)
    {
       fprintf (stderr, "Abstract socket namespace bind() failed: %s\n",
                strerror (errno));
       exit (1);
    }
  else
    exit (0);
]])],
              [ac_cv_have_abstract_sockets=yes],
              [ac_cv_have_abstract_sockets=no],
              [
                ac_cv_have_abstract_sockets=no
                warn_on_xcompile=yes
              ]
)])
if test x$warn_on_xcompile = xyes ; then
  AC_MSG_WARN([Cannot check for abstract sockets when cross-compiling, please use --enable-abstract-sockets])
fi
AC_LANG_POP(C)
fi

if test x$enable_abstract_sockets = xyes; then
    if test x$ac_cv_have_abstract_sockets = xno; then
	AC_MSG_ERROR([Abstract sockets explicitly required, and support not detected.])
    fi
fi

if test x$enable_abstract_sockets = xno; then
   ac_cv_have_abstract_sockets=no;
fi

if test x$ac_cv_have_abstract_sockets = xyes ; then
   DBUS_PATH_OR_ABSTRACT=abstract
   AC_DEFINE(HAVE_ABSTRACT_SOCKETS,1,[Have abstract socket namespace])
else
   DBUS_PATH_OR_ABSTRACT=path
fi

# this is used in addresses to prefer abstract, e.g.
# unix:path=/foo or unix:abstract=/foo
AC_SUBST(DBUS_PATH_OR_ABSTRACT)

PKG_PROG_PKG_CONFIG

#### Sort out XML library

# see what we have
AC_CHECK_LIB(expat, XML_ParserCreate_MM,
             [ AC_CHECK_HEADERS(expat.h, have_expat=true, have_expat=false) ],
             have_expat=false)

# see what we want to use
dbus_use_libxml=false
dbus_use_expat=false
if test x$with_xml = xexpat; then
        if ! $have_expat ; then
           AC_MSG_ERROR([Explicitly requested expat but expat not found])
        fi
        dbus_use_expat=true
elif test x$with_xml = xlibxml; then
        PKG_CHECK_MODULES(LIBXML, libxml-2.0 >= 2.6.0, have_libxml=true, have_libxml=false)
        if ! $have_libxml ; then
           AC_MSG_ERROR([Explicitly requested libxml but libxml not found])
        fi
        dbus_use_libxml=true
else
        ### expat is the default because libxml can't currently survive
        ### our brutal OOM-handling unit test setup.
        ### http://bugzilla.gnome.org/show_bug.cgi?id=109368
        if test x$have_expat = xfalse; then
                AC_MSG_ERROR([Could not find expat.h, check config.log for failed attempts])
        fi
	### By default, only use Expat since it's tested and known to work.  If you're a
	### general-purpose OS vendor, please don't enable libxml.  For embedded use
	### if your OS is built around libxml, that's another case.
	dbus_use_expat=true
fi

AM_CONDITIONAL(DBUS_USE_EXPAT, $dbus_use_expat)
AM_CONDITIONAL(DBUS_USE_LIBXML, $dbus_use_libxml)

if $dbus_use_expat; then
   XML_LIBS=-lexpat
   XML_CFLAGS=
fi
if $dbus_use_libxml; then
   XML_LIBS=$LIBXML_LIBS
   XML_CFLAGS=$LIBXML_CFLAGS
fi
AC_SUBST([XML_CFLAGS])
AC_SUBST([XML_LIBS])

# Thread lib detection
AC_CHECK_FUNC(pthread_cond_timedwait,[AC_CHECK_LIB(pthread,pthread_cond_timedwait,
                                                    [THREAD_LIBS="-lpthread"])])
save_libs="$LIBS"
LIBS="$LIBS $THREAD_LIBS"
AC_CHECK_FUNC(pthread_condattr_setclock,have_pthread_condattr_setclock=true,have_pthread_condattr_setclock=false)
if test x$have_pthread_condattr_setclock = xtrue; then
    AC_SEARCH_LIBS([clock_getres],[rt],[THREAD_LIBS="$THREAD_LIBS -lrt"])
    AC_MSG_CHECKING([for CLOCK_MONOTONIC])
    AC_COMPILE_IFELSE([AC_LANG_PROGRAM([[#include <time.h>
#include <pthread.h>
]], [[
struct timespec monotonic_timer;
pthread_condattr_t attr;
pthread_condattr_init (&attr);
pthread_condattr_setclock (&attr, CLOCK_MONOTONIC);
clock_getres (CLOCK_MONOTONIC,&monotonic_timer);
]])],
[have_clock_monotonic=true],
[have_clock_monotonic=false])
if test x$have_clock_monotonic = xtrue; then
    AC_MSG_RESULT([found])
    AC_DEFINE(HAVE_MONOTONIC_CLOCK, 1, [Define if we have CLOCK_MONOTONIC])
else
    AC_MSG_RESULT([not found])
fi
fi
LIBS="$save_libs"

AC_SUBST([THREAD_LIBS])

# SELinux detection
if test x$enable_selinux = xno ; then
    have_selinux=no;
else
    # See if we have SELinux library
    AC_CHECK_LIB(selinux, is_selinux_enabled,
                 have_selinux=yes, have_selinux=no)

    # see if we have the SELinux header with the new D-Bus stuff in it
    if test x$have_selinux = xyes ; then
        AC_MSG_CHECKING([for DBUS Flask permissions in selinux/av_permissions.h])
        AC_COMPILE_IFELSE([AC_LANG_PROGRAM([[#include <selinux/av_permissions.h>]],
                          [[#ifdef DBUS__ACQUIRE_SVC return 0;
			    #else
			    #error DBUS__ACQUIRE_SVC not defined
			    #endif]])],
                          [have_selinux=yes],
                          [have_selinux=no])
	AC_MSG_RESULT($have_selinux)
    fi

    if test x$enable_selinux = xauto ; then
        if test x$have_selinux = xno ; then
                AC_MSG_WARN([Sufficiently new SELinux library not found])
        fi
    else
        if test x$have_selinux = xno ; then
                AC_MSG_ERROR([SElinux explicitly required, and SELinux library not found])
        fi
    fi
fi

AM_CONDITIONAL(HAVE_SELINUX, test x$have_selinux = xyes)

if test x$have_selinux = xyes ; then
    # the selinux code creates threads
    # which requires libpthread even on linux
    AC_CHECK_FUNC(pthread_create,,[AC_CHECK_LIB(pthread,pthread_create,
                                                [SELINUX_THREAD_LIBS="-lpthread"])])

    SELINUX_LIBS="-lselinux $SELINUX_THREAD_LIBS"
    AC_DEFINE(HAVE_SELINUX,1,[SELinux support])
else
    SELINUX_LIBS=
fi

# inotify checks
if test x$enable_inotify = xno ; then
    have_inotify=no;
else
    AC_CHECK_HEADERS(sys/inotify.h, have_inotify=yes, have_inotify=no)
fi

dnl check if inotify backend is enabled
if test x$have_inotify = xyes; then
   AC_DEFINE(DBUS_BUS_ENABLE_INOTIFY,1,[Use inotify])
   AC_CHECK_FUNCS(inotify_init1)
fi

AM_CONDITIONAL(DBUS_BUS_ENABLE_INOTIFY, test x$have_inotify = xyes)

# dnotify checks
if test x$enable_dnotify = xno ; then
    have_dnotify=no;
else
    if test x$have_inotify = xno -a x$host_os = xlinux-gnu -o x$host_os = xlinux; then
        have_dnotify=yes;
    else
        have_dnotify=no;
    fi
fi

dnl check if dnotify backend is enabled
if test x$have_dnotify = xyes; then
   AC_DEFINE(DBUS_BUS_ENABLE_DNOTIFY_ON_LINUX,1,[Use dnotify on Linux])
fi

AM_CONDITIONAL(DBUS_BUS_ENABLE_DNOTIFY_ON_LINUX, test x$have_dnotify = xyes)

# For simplicity, we require the userland API for epoll_create1 at
# compile-time (glibc 2.9), but we'll run on kernels that turn out
# not to have it at runtime.
AC_ARG_ENABLE([epoll],
              [AS_HELP_STRING([--enable-epoll],[use epoll(4) on Linux])],
              [enable_epoll=$enableval], [enable_epoll=auto])
if test x$enable_epoll = xno; then
    have_linux_epoll=no
else
    AC_MSG_CHECKING([for Linux epoll(4)])
    AC_LINK_IFELSE([AC_LANG_PROGRAM(
        [
        #ifndef __linux__
        #error This is not Linux
        #endif
        #include <sys/epoll.h>
        ],
        [epoll_create1 (EPOLL_CLOEXEC);])],
        [have_linux_epoll=yes],
        [have_linux_epoll=no])
    AC_MSG_RESULT([$have_linux_epoll])
fi
if test x$enable_epoll,$have_linux_epoll = xyes,no; then
    AC_MSG_ERROR([epoll support explicitly enabled but not available])
fi
if test x$have_linux_epoll = xyes; then
  AC_DEFINE([DBUS_HAVE_LINUX_EPOLL], 1, [Define to use epoll(4) on Linux])
fi
AM_CONDITIONAL([HAVE_LINUX_EPOLL], [test x$have_linux_epoll = xyes])

# kqueue checks
if test x$enable_kqueue = xno ; then
    have_kqueue=no
else
    have_kqueue=yes
    AC_CHECK_HEADER(sys/event.h, , have_kqueue=no)
    AC_CHECK_FUNC(kqueue, , have_kqueue=no)

    if test x$enable_kqueue = xyes -a x$have_kqueue = xno; then
        AC_MSG_ERROR(kqueue support explicitly enabled but not available)
    fi
fi

dnl check if kqueue backend is enabled
if test x$have_kqueue = xyes; then
   AC_DEFINE(DBUS_BUS_ENABLE_KQUEUE,1,[Use kqueue])
fi

AM_CONDITIONAL(DBUS_BUS_ENABLE_KQUEUE, test x$have_kqueue = xyes)

# launchd checks
if test x$enable_launchd = xno ; then
    have_launchd=no
else
    have_launchd=yes
    AC_CHECK_HEADER([launch.h], , have_launchd=no)
    AC_PATH_PROG([LAUNCHCTL], [launchctl])
    if test "x$LAUNCHCTL" = "x"; then
        have_launchd=no
    fi

    if test x$enable_launchd = xyes && test x$have_launchd = xno ; then
        AC_MSG_ERROR([launchd support explicitly enabled but not available])
    fi
fi

dnl check if launchd is enabled
if test x$have_launchd = xyes; then
    AC_DEFINE(DBUS_ENABLE_LAUNCHD,1,[Use launchd autolaunch])
fi

AM_CONDITIONAL(DBUS_ENABLE_LAUNCHD, test x$have_launchd = xyes)

#### Directory to place launchd agent file
if test "x$with_launchd_agent_dir" = "x"; then
   LAUNCHD_AGENT_DIR="/Library/LaunchAgents"
else
   LAUNCHD_AGENT_DIR="$with_launchd_agent_dir"
fi

AC_SUBST(LAUNCHD_AGENT_DIR)

dnl console owner file
if test x$enable_console_owner_file = xno ; then
    have_console_owner_file=no;
else
    case $host_os in
    solaris*)
        have_console_owner_file=yes;
        AC_DEFINE(HAVE_CONSOLE_OWNER_FILE,1,[Have console owner file])
        ;;
    *)
        have_console_owner_file=no;;
    esac
fi

AM_CONDITIONAL(HAVE_CONSOLE_OWNER_FILE, test x$have_console_owner_file = xyes)

dnl systemd detection
if test x$enable_systemd = xno ; then
    have_systemd=no;
else
    PKG_CHECK_MODULES(SYSTEMD,
        [libsystemd-login >= 32, libsystemd-daemon >= 32],
        have_systemd=yes,
        have_systemd=no)
fi

if test x$have_systemd = xyes; then
    AC_DEFINE(HAVE_SYSTEMD,1,[Have systemd])
fi

if test x$enable_systemd = xyes -a x$have_systemd != xyes ; then
    AC_MSG_ERROR([Explicitly requested systemd support, but systemd not found])
fi

# libaudit detection
if test x$enable_libaudit = xno ; then
    have_libaudit=no;
else
    # See if we have audit daemon & capabilities library
    AC_CHECK_LIB(audit, audit_log_user_avc_message,
                 have_libaudit=yes, have_libaudit=no)
    if test x$have_libaudit = xyes ; then
        AC_CHECK_LIB(cap-ng, capng_clear,
                 have_libaudit=yes, have_libaudit=no)
    fi
fi

AM_CONDITIONAL(HAVE_LIBAUDIT, test x$have_libaudit = xyes)

if test x$have_libaudit = xyes ; then
    SELINUX_LIBS="$SELINUX_LIBS -laudit -lcap-ng"
    AC_DEFINE(HAVE_LIBAUDIT,1,[audit daemon SELinux support])
fi

AC_SUBST([SELINUX_LIBS])

# Check for ADT API (Solaris Basic Security Mode auditing)
AC_MSG_CHECKING(for ADT API)
AC_COMPILE_IFELSE([AC_LANG_PROGRAM([[
#include <bsm/adt.h>
adt_user_context = ADT_USER;
]], [[]])], [ check_adt_audit=yes ], [ check_adt_audit=no ])

if test ${check_adt_audit} = yes
then
   AC_DEFINE([HAVE_ADT], [], [Adt audit API])
   ADT_LIBS="-lbsm"
   LIBS="-lbsm $LIBS"
   AC_MSG_RESULT(yes)
else
   AC_MSG_RESULT(no)
fi
AC_SUBST([ADT_LIBS])

# Check for SCM_RIGHTS
AC_MSG_CHECKING([for SCM_RIGHTS])
AC_COMPILE_IFELSE([AC_LANG_PROGRAM([[
#include <sys/socket.h>
#include <sys/un.h>
static int x = SCM_RIGHTS;
]], [[]])],
[ AC_MSG_RESULT([supported])
  AC_DEFINE([HAVE_UNIX_FD_PASSING], [1], [Supports sending UNIX file descriptors]) ],
[ AC_MSG_RESULT([not supported]) ])

NETWORK_libs=
if test x$dbus_win = xyes ; then
  if test x$dbus_wince = xyes ; then
    NETWORK_libs="-lws2"
  else
    NETWORK_libs="-lws2_32"
  fi
fi

AC_SUBST([NETWORK_libs])

AC_ARG_WITH([valgrind],
  [AS_HELP_STRING([--with-valgrind],
     [Add instrumentation to help valgrind to understand our allocator])],
  [],
  [with_valgrind=no])

if test x$with_valgrind != xno; then
  PKG_CHECK_MODULES([VALGRIND], [valgrind >= 3.6])
  AC_DEFINE([WITH_VALGRIND], [1], [Define to add Valgrind instrumentation])
fi

#### Set up final flags
LIBDBUS_LIBS="$THREAD_LIBS $NETWORK_libs"
AC_SUBST([LIBDBUS_LIBS])

### X11 detection
DBUS_X_LIBS=
DBUS_X_CFLAGS=

AC_ARG_ENABLE([x11-autolaunch],
  AS_HELP_STRING([--enable-x11-autolaunch], [build with X11 auto-launch support]),
  [], [enable_x11_autolaunch=auto])

if test "x$dbus_win" = xyes; then
    if test "x$enable_x11_autolaunch" = xyes; then
        AC_MSG_ERROR([X11 auto-launch is not supported on Windows])
    fi

    enable_x11_autolaunch=no
    have_x11=no
else
    AC_PATH_XTRA

    if test "x$no_x" = xyes; then
        have_x11=no
    else
        have_x11=yes
        DBUS_X_LIBS="$X_LIBS $X_PRE_LIBS -lX11 $X_EXTRA_LIBS"
        DBUS_X_CFLAGS="$X_CFLAGS"
    fi
fi

if test "x$enable_x11_autolaunch,$have_x11" = xyes,no; then
    AC_MSG_ERROR([X11 auto-launch requires X headers/libraries])
else
    # move from "auto" to "yes" or "no" if necessary
    if test "x$enable_x11_autolaunch" != xno; then
        enable_x11_autolaunch="$have_x11"
    fi
fi

if test "x$have_x11" = xyes ; then
   AC_DEFINE([DBUS_BUILD_X11], [1], [Define to build X11 functionality])
fi

if test "x$enable_x11_autolaunch" = xyes ; then
   AC_DEFINE([DBUS_ENABLE_X11_AUTOLAUNCH], [1], [Define to enable X11 auto-launch])
fi

AC_SUBST([DBUS_X_CFLAGS])
AC_SUBST([DBUS_X_LIBS])

#### gcc warning flags

cc_supports_flag() {
  AC_MSG_CHECKING(whether $CC supports "$*")
  save_CFLAGS="$CFLAGS"
  CFLAGS="$*"
  AC_TRY_COMPILE([], [], [rc=yes], [rc=no])
  CFLAGS="$save_CFLAGS"
  AC_MSG_RESULT([$rc])
  test "x$rc" = xyes
}

TP_COMPILER_WARNINGS([WARNING_CFLAGS],
  dnl Use -Werror by default if:
  dnl - we're not on Windows (too many warnings), and
  dnl - we're in maintainer mode (a D-Bus developer, not a distro or end-user)
  dnl Override with --enable-Werror or --disable-Werror
  [test x$dbus_win != xyes -a x$dbus_cygwin != xyes -a x$USE_MAINTAINER_MODE = xyes],

<<<<<<< HEAD
  dnl enable these warnings if possible:
  [all \
=======
  dnl Enable these warnings if possible:
  [all \
   extra \
>>>>>>> e47c893c
   char-subscripts \
   missing-declarations \
   missing-prototypes \
   nested-externs \
   pointer-arith \
   cast-align \
   no-address \
   float-equal \
   declaration-after-statement \
  ],

<<<<<<< HEAD
  dnl disable these warnings if possible, make them non-fatal if possible,
  dnl and don't enable -Werror unless we succeeded:
  dnl (unused is by design, sign-compare and pointer-sign are fd.o #17433)
  dnl
  dnl Because this is a stable branch, we're also not going to fix any
  dnl uses of deprecated functions.
  [unused \
   sign-compare \
   pointer-sign \
   deprecated-declarations \
=======
  dnl Disable these warnings if possible, make them non-fatal if possible,
  dnl and don't enable -Werror unless we succeeded.
  dnl
  dnl Intentional:
  dnl - $DISABLE_UNUSED_WARNINGS disables unused-label warnings if not
  dnl   checking or not asserting
  dnl - missing field initializers being 0 is a C feature, not a bug
  dnl - unused-parameter is to make writing callbacks less annoying
  dnl
  dnl To be fixed one day:
  dnl - sign-compare and pointer-sign are workarounds for fd.o #17433
  dnl - type-limits is probably a bug too, but having the rest of -Wextra
  dnl   is better than nothing
  [$DISABLE_UNUSED_WARNINGS \
   missing-field-initializers \
   unused-parameter \
   sign-compare \
   pointer-sign \
   type-limits \
>>>>>>> e47c893c
  ])

if test "x$GCC" = "xyes"; then
  # We're treating -fno-common like a warning: it makes the linker more
  # strict, because on some systems the linker is *always* this strict
  TP_ADD_COMPILER_FLAG([WARNING_CFLAGS], [-fno-common])

  # http://bugs.freedesktop.org/show_bug.cgi?id=10599
  TP_ADD_COMPILER_FLAG([WARNING_CFLAGS], [-fno-strict-aliasing])

  if test "x$enable_ansi" = "xyes"; then
    TP_ADD_COMPILER_FLAG([WARNING_CFLAGS],
      [-ansi -D_POSIX_C_SOURCE=199309L -D_BSD_SOURCE -pedantic])
  fi
fi

dnl In principle we should put WARNING_CFLAGS in each Makefile.am like
dnl telepathy-glib does, since CFLAGS is meant to be reserved for the user...
dnl but prepending to CFLAGS (so the user can override it with later CFLAGS)
dnl is the next best thing
CFLAGS="$WARNING_CFLAGS $CFLAGS"

case $host_os in
    solaris*)
        # Solaris' C library apparently needs these runes to be threadsafe...
        CFLAGS="$CFLAGS -D_POSIX_PTHREAD_SEMANTICS -D_REENTRANT"
        # ... and this opt-in to get file descriptor passing support
        CFLAGS="$CFLAGS -D_XOPEN_SOURCE=500"
        ;;
esac

### Doxygen Documentation

AC_PATH_PROG(DOXYGEN, doxygen, no)

AC_MSG_CHECKING([whether to build Doxygen documentation])

if test x$DOXYGEN = xno ; then
    have_doxygen=no
else
    have_doxygen=yes
fi

if test x$enable_doxygen_docs = xauto ; then
    if test x$have_doxygen = xno ; then
        enable_doxygen_docs=no
    else
        enable_doxygen_docs=yes
    fi
fi

if test x$enable_doxygen_docs = xyes; then
    if test x$have_doxygen = xno; then
	AC_MSG_ERROR([Building Doxygen docs explicitly required, but Doxygen not found])
    fi
fi

AM_CONDITIONAL(DBUS_DOXYGEN_DOCS_ENABLED, test x$enable_doxygen_docs = xyes)
AC_MSG_RESULT($enable_doxygen_docs)

AC_CHECK_PROGS([XSLTPROC], [xsltproc])
AM_CONDITIONAL([DBUS_HAVE_XSLTPROC], [test "x$XSLTPROC" != "x"])

### XML Documentation

AC_PATH_PROG(XMLTO, xmlto, no)

AC_MSG_CHECKING([whether to build XML documentation])

if test x$XMLTO = xno ; then
    have_xmlto=no
else
    have_xmlto=yes
fi

if test x$enable_xml_docs = xauto ; then
    if test x$have_xmlto = xno ; then
        enable_xml_docs=no
    else
        enable_xml_docs=yes
    fi
fi

if test x$enable_xml_docs = xyes; then
    if test x$have_xmlto = xno; then
	AC_MSG_ERROR([Building XML docs explicitly required, but xmlto not found])
    fi
fi

AM_CONDITIONAL(DBUS_XML_DOCS_ENABLED, test x$enable_xml_docs = xyes)
AC_MSG_RESULT($enable_xml_docs)

AC_PATH_PROG([MAN2HTML], [man2html])
AC_ARG_VAR([MAN2HTML], [Path to man2html (optional)])
AM_CONDITIONAL(DBUS_HAVE_MAN2HTML, test x$MAN2HTML != x)

AM_CONDITIONAL(DBUS_CAN_UPLOAD_DOCS,
    test x$enable_doxygen_docs = xyes -a x$enable_xml_docs = xyes -a \
         x$MAN2HTML != x)

#### Have to go $localstatedir->$prefix/var->/usr/local/var

#### find the actual value for $prefix that we'll end up with
##   (I know this is broken and should be done in the Makefile, but
##    that's a major pain and almost nobody actually seems to care)
AS_AC_EXPAND(EXPANDED_PREFIX, "$prefix")
AS_AC_EXPAND(EXPANDED_LOCALSTATEDIR, "$localstatedir")
AS_AC_EXPAND(EXPANDED_SYSCONFDIR, "$sysconfdir")
AS_AC_EXPAND(EXPANDED_BINDIR, "$bindir")
AS_AC_EXPAND(EXPANDED_LIBDIR, "$libdir")
AS_AC_EXPAND(EXPANDED_LIBEXECDIR, "$libexecdir")
AS_AC_EXPAND(EXPANDED_DATADIR, "$datadir")

#### Check our operating system
operating_system=unknown
if test -f /etc/redhat-release || test -f $EXPANDED_SYSCONFDIR/redhat-release ; then
   operating_system=redhat
fi

if test -f /etc/slackware-version || test -f $EXPANDED_SYSCONFDIR/slackware-version ; then
   operating_system=slackware
fi

if test -f /usr/bin/cygwin1.dll || test -f $EXPANDED_BINDIR/cygwin1.dll ; then
   operating_system=cygwin
fi

#### Sort out init scripts

if test x$with_init_scripts = x; then
    case x$operating_system in
        xredhat)	with_init_scripts=redhat ;;
        xslackware)	with_init_scripts=slackware ;;
        xcygwin)	with_init_scripts=cygwin ;;
        *)			with_init_scripts=none ;;
    esac
fi

AM_CONDITIONAL(DBUS_INIT_SCRIPTS_RED_HAT, test x$with_init_scripts = xredhat)
AM_CONDITIONAL(DBUS_INIT_SCRIPTS_SLACKWARE, test x$with_init_scripts = xslackware)
AM_CONDITIONAL(DBUS_INIT_SCRIPTS_CYGWIN, test x$with_init_scripts = xcygwin)

##### systemd unit files
AC_ARG_WITH([systemdsystemunitdir],
AS_HELP_STRING([--with-systemdsystemunitdir=DIR], [Directory for systemd service files]),
    [],
    [
    PKG_CHECK_EXISTS([systemd],
      [with_systemdsystemunitdir=$($PKG_CONFIG --variable=systemdsystemunitdir systemd)],
      [with_systemdsystemunitdir=no])
    ])
if test "x$with_systemdsystemunitdir" != xno; then
   AC_SUBST([systemdsystemunitdir], [$with_systemdsystemunitdir])
fi
AM_CONDITIONAL(HAVE_SYSTEMD, [test -n "$with_systemdsystemunitdir" -a "x$with_systemdsystemunitdir" != xno ])

##### Set up location for system bus socket
if ! test -z "$with_system_socket"; then
   DBUS_SYSTEM_SOCKET=$with_system_socket
else
   DBUS_SYSTEM_SOCKET=${EXPANDED_LOCALSTATEDIR}/run/dbus/system_bus_socket
fi

AC_SUBST(DBUS_SYSTEM_SOCKET)
AC_DEFINE_UNQUOTED(DBUS_SYSTEM_SOCKET,"$DBUS_SYSTEM_SOCKET",[The name of the socket the system bus listens on by default])

## system bus only listens on local domain sockets, and never
## on an abstract socket (so only root can create the socket)
DBUS_SYSTEM_BUS_DEFAULT_ADDRESS="unix:path=$DBUS_SYSTEM_SOCKET"
AC_SUBST(DBUS_SYSTEM_BUS_DEFAULT_ADDRESS)
AC_DEFINE_UNQUOTED(DBUS_SYSTEM_BUS_DEFAULT_ADDRESS, "$DBUS_SYSTEM_BUS_DEFAULT_ADDRESS",[The default D-Bus address of the system bus])

#### Set up the pid file
if ! test -z "$with_system_pid_file"; then
   DBUS_SYSTEM_PID_FILE=$with_system_pid_file
elif test x$with_init_scripts = xredhat ; then
   DBUS_SYSTEM_PID_FILE=${EXPANDED_LOCALSTATEDIR}/run/messagebus.pid
else
   DBUS_SYSTEM_PID_FILE=${EXPANDED_LOCALSTATEDIR}/run/dbus/pid
fi

AC_SUBST(DBUS_SYSTEM_PID_FILE)

#### Directory to check for console ownership
if ! test -z "$with_console_auth_dir"; then
   DBUS_CONSOLE_AUTH_DIR=$with_console_auth_dir
else
   DBUS_CONSOLE_AUTH_DIR=/var/run/console/
fi

AC_SUBST(DBUS_CONSOLE_AUTH_DIR)
AC_DEFINE_UNQUOTED(DBUS_CONSOLE_AUTH_DIR, "$DBUS_CONSOLE_AUTH_DIR", [Directory to check for console ownerhip])

#### File to check for console ownership
if test x$have_console_owner_file = xyes; then
   if ! test -z "$with_console_owner_file"; then
      DBUS_CONSOLE_OWNER_FILE=$with_console_owner_file
   else
      DBUS_CONSOLE_OWNER_FILE=/dev/console
   fi
else
  DBUS_CONSOLE_OWNER_FILE=
fi

AC_SUBST(DBUS_CONSOLE_OWNER_FILE)
AC_DEFINE_UNQUOTED(DBUS_CONSOLE_OWNER_FILE, "$DBUS_CONSOLE_OWNER_FILE", [File to check for console ownerhip])

#### User to start the system bus as
if test -z "$with_dbus_user" ; then
    DBUS_USER=messagebus
else
    DBUS_USER=$with_dbus_user
fi
AC_SUBST(DBUS_USER)
AC_DEFINE_UNQUOTED(DBUS_USER,"$DBUS_USER", [User for running the system BUS daemon])

#### Prefix to install into
DBUS_PREFIX=$EXPANDED_PREFIX
AC_SUBST(DBUS_PREFIX)
AC_DEFINE_UNQUOTED(DBUS_PREFIX,"$DBUS_PREFIX", [Prefix for installing DBUS])

#### Direcotry to install data files into
DBUS_DATADIR=$EXPANDED_DATADIR
AC_SUBST(DBUS_DATADIR)
AC_DEFINE_UNQUOTED(DBUS_DATADIR,"$DBUS_DATADIR", [Directory for installing DBUS data files])

#### Directory to install dbus-daemon
if test -z "$with_dbus_daemondir" ; then
    DBUS_DAEMONDIR=$EXPANDED_BINDIR
else
    DBUS_DAEMONDIR=$with_dbus_daemondir
fi
AC_SUBST(DBUS_DAEMONDIR)
AC_DEFINE_UNQUOTED(DBUS_DAEMONDIR,"$DBUS_DAEMONDIR", [Directory for installing the DBUS daemon])

#### Directory to install the other binaries
DBUS_BINDIR="$EXPANDED_BINDIR"
AC_SUBST(DBUS_BINDIR)
AC_DEFINE_UNQUOTED(DBUS_BINDIR,"$DBUS_BINDIR", [Directory for installing the binaries])

#### Directory to install the libexec binaries
DBUS_LIBEXECDIR="$EXPANDED_LIBEXECDIR"
AC_SUBST(DBUS_LIBEXECDIR)
AC_DEFINE_UNQUOTED(DBUS_LIBEXECDIR,"$DBUS_LIBEXECDIR", [Directory for installing the libexec binaries])

#### Tell tests where to find certain stuff in builddir

DBUS_PWD=`pwd`
# Useful in a cross-compilation environment, where the tests are run on the host system.
AC_ARG_WITH(dbus-test-dir, AS_HELP_STRING([--with-dbus-test-dir=[dirname]],[path where the tests tools are available]),
			   DBUS_PWD=$withval)

DBUS_TEST_EXEC="$DBUS_PWD/test"
DBUS_TEST_DATA="$DBUS_PWD/test/data"

AC_SUBST([DBUS_TEST_DATA])
AC_SUBST([DBUS_TEST_EXEC])

AC_DEFINE_UNQUOTED([DBUS_TEST_EXEC], ["$DBUS_TEST_EXEC"],
                   [Full path to the daemon in the builddir])
AC_DEFINE_UNQUOTED([DBUS_EXEEXT], ["$EXEEXT"],
                   [Extension for executables, typically empty or .exe])

AC_DEFINE_UNQUOTED(TEST_BUS_BINARY, ["$DBUS_PWD/bus/dbus-daemon$EXEEXT"],
                   [Full path to the daemon in the builddir])
AC_SUBST(TEST_BUS_BINARY)

## Export the non-setuid external helper
TEST_LAUNCH_HELPER_BINARY="$DBUS_PWD/bus/dbus-daemon-launch-helper-test$EXEEXT"
AC_SUBST(TEST_LAUNCH_HELPER_BINARY)
AC_DEFINE_UNQUOTED(DBUS_TEST_LAUNCH_HELPER_BINARY, "$TEST_LAUNCH_HELPER_BINARY",
                   [Full path to the launch helper test program in the builddir])

#### Find socket directories
if ! test -z "$TMPDIR" ; then
   DEFAULT_SOCKET_DIR=$TMPDIR
elif ! test -z "$TEMP" ; then
   DEFAULT_SOCKET_DIR=$TEMP
elif ! test -z "$TMP" ; then
   DEFAULT_SOCKET_DIR=$TMP
else
   DEFAULT_SOCKET_DIR=/tmp
fi

DEFAULT_SOCKET_DIR=`echo $DEFAULT_SOCKET_DIR | sed 's/+/%2B/g'`

if ! test -z "$with_test_socket_dir" ; then
   TEST_SOCKET_DIR="$with_test_socket_dir"
else
   TEST_SOCKET_DIR=$DEFAULT_SOCKET_DIR
fi
AC_SUBST(TEST_SOCKET_DIR)
AC_DEFINE_UNQUOTED(DBUS_TEST_SOCKET_DIR, "$TEST_SOCKET_DIR", [Where to put test sockets])

if test "x$dbus_unix" = xyes; then
  TEST_LISTEN="unix:tmpdir=$TEST_SOCKET_DIR"
else
  TEST_LISTEN="tcp:host=localhost"
fi
AC_SUBST([TEST_LISTEN])
AC_DEFINE_UNQUOTED([TEST_LISTEN], ["$TEST_LISTEN"],
  [Listening address for regression tests])

if ! test -z "$with_session_socket_dir" ; then
   DBUS_SESSION_SOCKET_DIR="$with_session_socket_dir"
else
   DBUS_SESSION_SOCKET_DIR=$DEFAULT_SOCKET_DIR
fi
AC_DEFINE_UNQUOTED(DBUS_SESSION_SOCKET_DIR, "$DBUS_SESSION_SOCKET_DIR", [Where per-session bus puts its sockets])
AC_SUBST(DBUS_SESSION_SOCKET_DIR)

if test x$dbus_win = xyes; then
        DBUS_SESSION_BUS_DEFAULT_ADDRESS="$with_dbus_session_bus_default_address"
elif test x$have_launchd = xyes; then
        DBUS_SESSION_BUS_DEFAULT_ADDRESS="launchd:env=DBUS_LAUNCHD_SESSION_BUS_SOCKET"
else
        DBUS_SESSION_BUS_DEFAULT_ADDRESS="unix:tmpdir=$DBUS_SESSION_SOCKET_DIR"
fi
AC_SUBST(DBUS_SESSION_BUS_DEFAULT_ADDRESS)

# darwin needs this to initialize the environment
AC_CHECK_HEADERS(crt_externs.h)
AC_CHECK_FUNC(_NSGetEnviron, [AC_DEFINE(HAVE_NSGETENVIRON, 1, [Define if your system needs _NSGetEnviron to set up the environment])])
AH_VERBATIM(_DARWIN_ENVIRON,
[
#if defined(HAVE_NSGETENVIRON) && defined(HAVE_CRT_EXTERNS_H)
# include <sys/time.h>
# include <crt_externs.h>
# define environ (*_NSGetEnviron())
#endif
])

AC_ARG_ENABLE([stats],
  [AS_HELP_STRING([--enable-stats],
    [enable bus daemon usage statistics])],
  [], [enable_stats=no])
if test "x$enable_stats" = xyes; then
  AC_DEFINE([DBUS_ENABLE_STATS], [1],
    [Define to enable bus daemon usage statistics])
fi

AC_CONFIG_FILES([
Doxyfile
dbus/versioninfo.rc
dbus/dbus-arch-deps.h
bus/system.conf
bus/session.conf
bus/messagebus
bus/messagebus-config
bus/org.freedesktop.dbus-session.plist
bus/rc.messagebus
bus/dbus.service
bus/dbus.socket
Makefile
dbus/Makefile
bus/Makefile
tools/Makefile
test/Makefile
test/name-test/Makefile
doc/Makefile
doc/dbus-daemon.1
dbus-1.pc
dbus-1-uninstalled.pc
test/data/valid-config-files/debug-allow-all.conf
test/data/valid-config-files/debug-allow-all-sha1.conf
test/data/valid-config-files-system/debug-allow-all-pass.conf
test/data/valid-config-files-system/debug-allow-all-fail.conf
test/data/valid-service-files/org.freedesktop.DBus.TestSuite.PrivServer.service
test/data/valid-service-files/org.freedesktop.DBus.TestSuiteEchoService.service
test/data/valid-service-files/org.freedesktop.DBus.TestSuiteForkingEchoService.service
test/data/valid-service-files/org.freedesktop.DBus.TestSuiteSegfaultService.service
test/data/valid-service-files/org.freedesktop.DBus.TestSuiteShellEchoServiceSuccess.service
test/data/valid-service-files/org.freedesktop.DBus.TestSuiteShellEchoServiceFail.service
test/data/valid-service-files-system/org.freedesktop.DBus.TestSuiteEchoService.service
test/data/valid-service-files-system/org.freedesktop.DBus.TestSuiteSegfaultService.service
test/data/valid-service-files-system/org.freedesktop.DBus.TestSuiteShellEchoServiceSuccess.service
test/data/valid-service-files-system/org.freedesktop.DBus.TestSuiteShellEchoServiceFail.service
test/data/invalid-service-files-system/org.freedesktop.DBus.TestSuiteNoExec.service
test/data/invalid-service-files-system/org.freedesktop.DBus.TestSuiteNoUser.service
test/data/invalid-service-files-system/org.freedesktop.DBus.TestSuiteNoService.service
])
AC_OUTPUT

dnl ==========================================================================
echo "
                    D-Bus $VERSION
                  ==============

	prefix:                   ${EXPANDED_PREFIX}
	exec_prefix:              ${exec_prefix}
        libdir:                   ${EXPANDED_LIBDIR}
        libexecdir:               ${EXPANDED_LIBEXECDIR}
        bindir:                   ${EXPANDED_BINDIR}
        sysconfdir:               ${EXPANDED_SYSCONFDIR}
        localstatedir:            ${EXPANDED_LOCALSTATEDIR}
	datadir:                  ${EXPANDED_DATADIR}
	source code location:	  ${srcdir}
	compiler:		  ${CC}
	cflags:		          ${CFLAGS}
	cppflags:		  ${CPPFLAGS}
	cxxflags:		  ${CXXFLAGS}
	64-bit int:		  ${DBUS_INT64_TYPE}
	32-bit int:		  ${DBUS_INT32_TYPE}
	16-bit int:		  ${DBUS_INT16_TYPE}
        Doxygen:                  ${DOXYGEN:-not found}
        xmlto:                    ${XMLTO:-not found}
        man2html:                 ${MAN2HTML:-not found}"

echo "
        Maintainer mode:          ${USE_MAINTAINER_MODE}
        gcc coverage profiling:   ${enable_compiler_coverage}
        Building embedded tests:  ${enable_embedded_tests}
        Building modular tests:   ${enable_modular_tests}
<<<<<<< HEAD
=======
            - with GLib:          ${with_glib}
>>>>>>> e47c893c
        Building verbose mode:    ${enable_verbose_mode}
        Building assertions:      ${enable_asserts}
        Building checks:          ${enable_checks}
        Building bus stats API:   ${enable_stats}
        Building SELinux support: ${have_selinux}
        Building inotify support: ${have_inotify}
        Building dnotify support: ${have_dnotify}
        Building kqueue support:  ${have_kqueue}
        Building systemd support: ${have_systemd}
        Building X11 code:        ${enable_x11}
        Building Doxygen docs:    ${enable_doxygen_docs}
        Building XML docs:        ${enable_xml_docs}
        Building cache support:   ${enable_userdb_cache}
        Building launchd support: ${have_launchd}
        Using XML parser:         ${with_xml}
        Init scripts style:       ${with_init_scripts}
        Abstract socket names:    ${ac_cv_have_abstract_sockets}
        System bus socket:        ${DBUS_SYSTEM_SOCKET}
        System bus address:       ${DBUS_SYSTEM_BUS_DEFAULT_ADDRESS}
        System bus PID file:      ${DBUS_SYSTEM_PID_FILE}
        Session bus address:      ${DBUS_SESSION_BUS_DEFAULT_ADDRESS}
        Console auth dir:         ${DBUS_CONSOLE_AUTH_DIR}
        Console owner file:       ${have_console_owner_file}
        Console owner file path:  ${DBUS_CONSOLE_OWNER_FILE}
	System bus user:          ${DBUS_USER}
	Session bus services dir: ${EXPANDED_DATADIR}/dbus-1/services
        'make check' socket dir:  ${TEST_SOCKET_DIR}
"
if test x$have_launchd = xyes; then
        echo "        launchd agent dir:        ${LAUNCHD_AGENT_DIR}"
fi
echo

if test x$enable_embedded_tests = xyes; then
        echo "NOTE: building with unit tests increases the size of the installed library and renders it insecure."
fi
if test x$enable_embedded_tests = xyes -a x$enable_asserts = xno; then
        echo "NOTE: building with embedded tests but without assertions means tests may not properly report failures (this configuration is only useful when doing something like profiling the tests)"
fi
if test x$enable_compiler_coverage = xyes; then
        echo "NOTE: building with coverage profiling is definitely for developers only."
fi
if test x$enable_verbose_mode = xyes; then
        echo "NOTE: building with verbose mode increases library size, may slightly increase security risk, and decreases performance."
fi
if test x$enable_asserts = xyes; then
        echo "NOTE: building with assertions increases library size and decreases performance."
fi
if test x$enable_checks = xno; then
        echo "NOTE: building without checks for arguments passed to public API makes it harder to debug apps using D-Bus, but will slightly decrease D-Bus library size and _very_ slightly improve performance."
fi
if test x$dbus_use_libxml = xtrue; then
        echo
	echo "WARNING: You have chosen to use libxml as your xml parser however this code path is not maintained by the D-Bus developers and if it breaks you get to keep the pieces.  If you have selected this option in err please reconfigure with expat (e.g. --with-xml=expat)."
fi

if test "x$DBUS_HAVE_INT64" = x0; then
  AC_MSG_WARN([You have disabled 64-bit integers via --without-64-bit.

  This removes parts of the standard D-Bus API and ABI (the 't' and 'x'
  typecodes, the dbus_int64_t and dbus_uint64_t types, etc.) and should only be
  used if your compiler lacks support for 64-bit integers. Please report a bug
  with details of your platform and compiler.

  This option is likely to be removed in future, unless the D-Bus developers
  receive reports that it is still needed.
  ])
fi<|MERGE_RESOLUTION|>--- conflicted
+++ resolved
@@ -2,13 +2,8 @@
 AC_PREREQ([2.63])
 
 m4_define([dbus_major_version], [1])
-<<<<<<< HEAD
-m4_define([dbus_minor_version], [4])
-m4_define([dbus_micro_version], [20])
-=======
 m4_define([dbus_minor_version], [5])
 m4_define([dbus_micro_version], [12])
->>>>>>> e47c893c
 m4_define([dbus_version],
           [dbus_major_version.dbus_minor_version.dbus_micro_version])
 AC_INIT([dbus],[dbus_version],[https://bugs.freedesktop.org/enter_bug.cgi?product=dbus],[dbus])
@@ -41,11 +36,7 @@
 
 ## increment any time the source changes; set to
 ##  0 if you increment CURRENT
-<<<<<<< HEAD
-LT_REVISION=9
-=======
 LT_REVISION=0
->>>>>>> e47c893c
 
 ## increment if any interfaces have been added; set to 0
 ## if any interfaces have been changed or removed. removal has
@@ -160,10 +151,7 @@
 AC_ARG_WITH(launchd-agent-dir, AS_HELP_STRING([--with-launchd-agent-dir=[dirname]],[directory to put the launchd agent (default: /Library/LaunchAgents)]))
 AC_ARG_WITH(dbus_user, AS_HELP_STRING([--with-dbus-user=<user>],[User for running the DBUS daemon (messagebus)]))
 AC_ARG_WITH(dbus_daemondir, AS_HELP_STRING([--with-dbus-daemondir=[dirname]],[Directory for installing the DBUS daemon]))
-<<<<<<< HEAD
-=======
 AC_ARG_WITH(dbus_session_bus_default_address, AS_HELP_STRING([--with-dbus-session-bus-default-address=[nonce-tcp:/autolaunch:/tcp:host:port]],[Transport Type to be used (default: nonce-tcp:)]),with_dbus_session_bus_default_address=$withval,with_dbus_session_bus_default_address=nonce-tcp:)
->>>>>>> e47c893c
 
 AC_ARG_ENABLE([embedded-tests],
   AS_HELP_STRING([--enable-embedded-tests],
@@ -205,12 +193,9 @@
 # These use GTest, from GLib, because life's too short. They're enabled by
 # default (unless you don't have GLib), because they don't bloat the library
 # or binaries.
-<<<<<<< HEAD
-=======
 
 with_glib=yes
 
->>>>>>> e47c893c
 if test "x$enable_modular_tests" != xno; then
   PKG_CHECK_MODULES([GLIB], [glib-2.0 >= 2.24, gio-2.0 >= 2.24],
     [],
@@ -218,11 +203,7 @@
       AC_MSG_NOTICE([Full test coverage (--enable-modular-tests=yes or --enable-tests=yes) requires GLib])
       AC_MSG_ERROR([$GLIB_ERRORS])
     else # assumed to be "auto"
-<<<<<<< HEAD
-      enable_modular_tests=no
-=======
       with_glib=no
->>>>>>> e47c893c
     fi])
   # If dbus-gmain.[ch] returned to libdbus then we wouldn't need this
   PKG_CHECK_MODULES([DBUS_GLIB], [dbus-glib-1],
@@ -231,21 +212,6 @@
       AC_MSG_NOTICE([Full test coverage (--enable-modular-tests=yes or --enable-tests=yes) requires dbus-glib])
       AC_MSG_ERROR([$DBUS_GLIB_ERRORS])
     else # assumed to be "auto"
-<<<<<<< HEAD
-      enable_modular_tests=no
-    fi])
-  if test "x$enable_modular_tests" != xno; then
-    # dependencies checked, switch from auto to yes
-    enable_modular_tests=yes
-  fi
-fi
-if test "x$enable_modular_tests" = xyes; then
-  AC_DEFINE([DBUS_ENABLE_MODULAR_TESTS], [1],
-    [Define to build independent test binaries (requires GLib)])
-fi
-AM_CONDITIONAL([DBUS_ENABLE_MODULAR_TESTS],
-  [test "x$enable_modular_tests" = xyes])
-=======
       with_glib=no
     fi])
 fi
@@ -261,7 +227,6 @@
     [Define if GLib, GObject, GIO are available])
 fi
 AM_CONDITIONAL([DBUS_WITH_GLIB], [test "x$with_glib" != xno])
->>>>>>> e47c893c
 
 AC_ARG_ENABLE([installed-tests],
   AS_HELP_STRING([--enable-installed-tests],
@@ -292,10 +257,7 @@
 
 if test x$enable_asserts = xno; then
     AC_DEFINE(DBUS_DISABLE_ASSERT,1,[Disable assertion checking])
-<<<<<<< HEAD
-=======
     DISABLE_UNUSED_WARNINGS="unused-label"
->>>>>>> e47c893c
     R_DYNAMIC_LDFLAG=""
 else
     # -rdynamic is needed for glibc's backtrace_symbols to work.
@@ -1340,14 +1302,9 @@
   dnl Override with --enable-Werror or --disable-Werror
   [test x$dbus_win != xyes -a x$dbus_cygwin != xyes -a x$USE_MAINTAINER_MODE = xyes],
 
-<<<<<<< HEAD
-  dnl enable these warnings if possible:
-  [all \
-=======
   dnl Enable these warnings if possible:
   [all \
    extra \
->>>>>>> e47c893c
    char-subscripts \
    missing-declarations \
    missing-prototypes \
@@ -1359,18 +1316,6 @@
    declaration-after-statement \
   ],
 
-<<<<<<< HEAD
-  dnl disable these warnings if possible, make them non-fatal if possible,
-  dnl and don't enable -Werror unless we succeeded:
-  dnl (unused is by design, sign-compare and pointer-sign are fd.o #17433)
-  dnl
-  dnl Because this is a stable branch, we're also not going to fix any
-  dnl uses of deprecated functions.
-  [unused \
-   sign-compare \
-   pointer-sign \
-   deprecated-declarations \
-=======
   dnl Disable these warnings if possible, make them non-fatal if possible,
   dnl and don't enable -Werror unless we succeeded.
   dnl
@@ -1390,7 +1335,6 @@
    sign-compare \
    pointer-sign \
    type-limits \
->>>>>>> e47c893c
   ])
 
 if test "x$GCC" = "xyes"; then
@@ -1804,10 +1748,7 @@
         gcc coverage profiling:   ${enable_compiler_coverage}
         Building embedded tests:  ${enable_embedded_tests}
         Building modular tests:   ${enable_modular_tests}
-<<<<<<< HEAD
-=======
             - with GLib:          ${with_glib}
->>>>>>> e47c893c
         Building verbose mode:    ${enable_verbose_mode}
         Building assertions:      ${enable_asserts}
         Building checks:          ${enable_checks}
