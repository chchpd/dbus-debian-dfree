
#include "test-utils.h"
#ifdef HAVE_UNISTD_H
#include <unistd.h>
#endif

static DBusLoop *loop;
static dbus_bool_t already_quit = FALSE;
static dbus_bool_t hello_from_self_reply_received = FALSE;

static void
quit (void)
{
  if (!already_quit)
    {
      _dbus_loop_quit (loop);
      already_quit = TRUE;
    }
}

static void
die (const char *message)
{
  fprintf (stderr, "*** test-service: %s", message);
  exit (1);
}

static void
check_hello_from_self_reply (DBusPendingCall *pcall, 
                             void *user_data)
{
  DBusMessage *reply;
  DBusMessage *echo_message, *echo_reply = NULL;
  DBusError error;
  DBusConnection *connection;
  
  int type;
  
  dbus_error_init (&error);
 
  connection = dbus_bus_get (DBUS_BUS_STARTER, &error);
  if (connection == NULL)
    {
      fprintf (stderr, "*** Failed to open connection to activating message bus: %s\n",
               error.message);
      dbus_error_free (&error);
      die("no memory");
    }

  
  echo_message = (DBusMessage *)user_data;
    
  reply = dbus_pending_call_steal_reply (pcall);
    
  type = dbus_message_get_type (reply);
    
  if (type == DBUS_MESSAGE_TYPE_METHOD_RETURN)
    {
      const char *s;
      printf ("Reply from HelloFromSelf received\n");
     
      if (!dbus_message_get_args (echo_message,
                              &error,
                              DBUS_TYPE_STRING, &s,
                              DBUS_TYPE_INVALID))
        {
            echo_reply = dbus_message_new_error (echo_message,
                                      error.name,
                                      error.message);

            if (echo_reply == NULL)
              die ("No memory\n");

        } 
      else
        {  
          echo_reply = dbus_message_new_method_return (echo_message);
          if (echo_reply == NULL)
            die ("No memory\n");
  
          if (!dbus_message_append_args (echo_reply,
                                 DBUS_TYPE_STRING, &s,
                                 DBUS_TYPE_INVALID))
            die ("No memory");
        }
        
      if (!dbus_connection_send (connection, echo_reply, NULL))
        die ("No memory\n");
      
      dbus_message_unref (echo_reply);
    }
  else if (type == DBUS_MESSAGE_TYPE_ERROR)
    {
      dbus_set_error_from_message (&error, reply);
      printf ("Error type in reply: %s\n", error.message);

      if (strcmp (error.name, DBUS_ERROR_NO_MEMORY) != 0)
        {
            echo_reply = dbus_message_new_error (echo_reply,
                                      error.name,
                                      error.message);

            if (echo_reply == NULL)
              die ("No memory\n");

            if (!dbus_connection_send (connection, echo_reply, NULL))
              die ("No memory\n");

            dbus_message_unref (echo_reply);
        }
      dbus_error_free (&error);
    }
  else
     _dbus_assert_not_reached ("Unexpected message received\n");

  hello_from_self_reply_received = TRUE;
  
  dbus_message_unref (reply);
  dbus_message_unref (echo_message);
  dbus_pending_call_unref (pcall);
  dbus_connection_unref (connection);
}

static DBusHandlerResult
handle_run_hello_from_self (DBusConnection     *connection,
                                               DBusMessage        *message)
{
  DBusError error;
  DBusMessage *reply, *self_message;
  DBusPendingCall *pcall;
  char *s;

  _dbus_verbose ("sending reply to Echo method\n");
  
  dbus_error_init (&error);
  
  if (!dbus_message_get_args (message,
                              &error,
                              DBUS_TYPE_STRING, &s,
                              DBUS_TYPE_INVALID))
    {
      reply = dbus_message_new_error (message,
                                      error.name,
                                      error.message);

      if (reply == NULL)
        die ("No memory\n");

      if (!dbus_connection_send (connection, reply, NULL))
        die ("No memory\n");

      dbus_message_unref (reply);

      return DBUS_HANDLER_RESULT_NOT_YET_HANDLED;
    }
    printf ("Sending HelloFromSelf\n");

 _dbus_verbose ("*** Sending message to self\n");
 self_message = dbus_message_new_method_call ("org.freedesktop.DBus.TestSuiteEchoService",
                                          "/org/freedesktop/TestSuite",
                                          "org.freedesktop.TestSuite",
                                          "HelloFromSelf");
  
  if (self_message == NULL)
    die ("No memory");
  
  if (!dbus_connection_send_with_reply (connection, self_message, &pcall, -1))
    die("No memory");
  
  dbus_message_ref (message);
  if (!dbus_pending_call_set_notify (pcall, check_hello_from_self_reply, (void *)message, NULL))
    die("No memory");
    
  printf ("Sent HelloFromSelf\n");
  return DBUS_HANDLER_RESULT_HANDLED;
}

static DBusHandlerResult
handle_echo (DBusConnection     *connection,
             DBusMessage        *message)
{
  DBusError error;
  DBusMessage *reply;
  char *s;

  _dbus_verbose ("sending reply to Echo method\n");
  
  dbus_error_init (&error);
  
  if (!dbus_message_get_args (message,
                              &error,
                              DBUS_TYPE_STRING, &s,
                              DBUS_TYPE_INVALID))
    {
      reply = dbus_message_new_error (message,
                                      error.name,
                                      error.message);

      if (reply == NULL)
        die ("No memory\n");

      if (!dbus_connection_send (connection, reply, NULL))
        die ("No memory\n");

      dbus_message_unref (reply);

      return DBUS_HANDLER_RESULT_NOT_YET_HANDLED;
    }

  reply = dbus_message_new_method_return (message);
  if (reply == NULL)
    die ("No memory\n");
  
  if (!dbus_message_append_args (reply,
                                 DBUS_TYPE_STRING, &s,
                                 DBUS_TYPE_INVALID))
    die ("No memory");
  
  if (!dbus_connection_send (connection, reply, NULL))
    die ("No memory\n");

  fprintf (stderr, "Echo service echoed string: \"%s\"\n", s);
  
  dbus_message_unref (reply);
    
  return DBUS_HANDLER_RESULT_HANDLED;
}

static DBusHandlerResult
handle_delay_echo (DBusConnection     *connection,
                   DBusMessage        *message)
{
  DBusError error;
  DBusMessage *reply;
  char *s;

  _dbus_verbose ("sleeping for a short time\n");

  _dbus_sleep_milliseconds (50);

  _dbus_verbose ("sending reply to DelayEcho method\n");
  
  dbus_error_init (&error);
  
  if (!dbus_message_get_args (message,
                              &error,
                              DBUS_TYPE_STRING, &s,
                              DBUS_TYPE_INVALID))
    {
      reply = dbus_message_new_error (message,
                                      error.name,
                                      error.message);

      if (reply == NULL)
        die ("No memory\n");

      if (!dbus_connection_send (connection, reply, NULL))
        die ("No memory\n");

      dbus_message_unref (reply);

      return DBUS_HANDLER_RESULT_NOT_YET_HANDLED;
    }

  reply = dbus_message_new_method_return (message);
  if (reply == NULL)
    die ("No memory\n");
  
  if (!dbus_message_append_args (reply,
                                 DBUS_TYPE_STRING, &s,
                                 DBUS_TYPE_INVALID))
    die ("No memory");
  
  if (!dbus_connection_send (connection, reply, NULL))
    die ("No memory\n");

  fprintf (stderr, "DelayEcho service echoed string: \"%s\"\n", s);
  
  dbus_message_unref (reply);
    
  return DBUS_HANDLER_RESULT_HANDLED;
}


static void
path_unregistered_func (DBusConnection  *connection,
                        void            *user_data)
{
  /* connection was finalized */
}

static DBusHandlerResult
path_message_func (DBusConnection  *connection,
                   DBusMessage     *message,
                   void            *user_data)
{
  if (dbus_message_is_method_call (message,
                                   "org.freedesktop.TestSuite",
                                   "Echo"))
    return handle_echo (connection, message);
  else if (dbus_message_is_method_call (message,
                                        "org.freedesktop.TestSuite",
                                        "DelayEcho"))
    return handle_delay_echo (connection, message);
  else if (dbus_message_is_method_call (message,
                                        "org.freedesktop.TestSuite",
                                        "Exit"))
    {
      quit ();
      return DBUS_HANDLER_RESULT_HANDLED;
    }
  else if (dbus_message_is_method_call (message,
                                        "org.freedesktop.TestSuite",
                                        "EmitFoo"))
    {
      /* Emit the Foo signal */
      DBusMessage *signal;
      double v_DOUBLE;

      _dbus_verbose ("emitting signal Foo\n");
      
      signal = dbus_message_new_signal ("/org/freedesktop/TestSuite",
                                        "org.freedesktop.TestSuite",
                                        "Foo");
      if (signal == NULL)
        die ("No memory\n");

      v_DOUBLE = 42.6;
      if (!dbus_message_append_args (signal,
                                     DBUS_TYPE_DOUBLE, &v_DOUBLE,
                                     DBUS_TYPE_INVALID))
        die ("No memory");
  
      if (!dbus_connection_send (connection, signal, NULL))
        die ("No memory\n");
      
      return DBUS_HANDLER_RESULT_HANDLED;
    }
    
  else if (dbus_message_is_method_call (message,
                                   "org.freedesktop.TestSuite",
                                   "RunHelloFromSelf"))
    {
      return handle_run_hello_from_self (connection, message);
    }
  else if (dbus_message_is_method_call (message,
                                        "org.freedesktop.TestSuite",
                                        "HelloFromSelf"))
    {
        DBusMessage *reply;
        printf ("Received the HelloFromSelf message\n");
        
        reply = dbus_message_new_method_return (message);
        if (reply == NULL)
          die ("No memory");
        
        if (!dbus_connection_send (connection, reply, NULL))
          die ("No memory");

        return DBUS_HANDLER_RESULT_HANDLED;
    }
  else
    return DBUS_HANDLER_RESULT_NOT_YET_HANDLED;
}

static DBusObjectPathVTable
echo_vtable = {
  path_unregistered_func,
  path_message_func,
  NULL,
};


static const char* echo_path = "/org/freedesktop/TestSuite" ;

static DBusHandlerResult
filter_func (DBusConnection     *connection,
             DBusMessage        *message,
             void               *user_data)
{
  if (dbus_message_is_signal (message,
                              DBUS_INTERFACE_LOCAL,
                              "Disconnected"))
    {
      quit ();
      return DBUS_HANDLER_RESULT_HANDLED;
    }
  else
    {
      return DBUS_HANDLER_RESULT_NOT_YET_HANDLED;
    }
}

int
main (int    argc,
      char **argv)
{
  DBusError error;
  int result;
  DBusConnection *connection;
  const char *name;
  dbus_bool_t do_fork;

  if (argc != 3)
    {
      name = "org.freedesktop.DBus.TestSuiteEchoService";
      do_fork = FALSE;
    }
  else
    {
      name = argv[1];
<<<<<<< HEAD
#ifndef DBUS_WIN
      do_fork = strcmp (argv[2], "fork") == 0;
#endif      
=======
      do_fork = strcmp (argv[2], "fork") == 0;
>>>>>>> b93476ce
    }

  /* The bare minimum for simulating a program "daemonizing"; the intent
   * is to test services which move from being legacy init scripts to
   * activated services.
   * https://bugzilla.redhat.com/show_bug.cgi?id=545267
   */
<<<<<<< HEAD
#ifndef DBUS_WIN
   if (do_fork)
=======
  if (do_fork)
>>>>>>> b93476ce
    {
      pid_t pid = fork ();
      if (pid != 0)
        exit (0);
      sleep (1);
    }
<<<<<<< HEAD
#endif
=======

>>>>>>> b93476ce
  dbus_error_init (&error);
  connection = dbus_bus_get (DBUS_BUS_STARTER, &error);
  if (connection == NULL)
    {
      fprintf (stderr, "*** Failed to open connection to activating message bus: %s\n",
               error.message);
      dbus_error_free (&error);
      return 1;
    }

  loop = _dbus_loop_new ();
  if (loop == NULL)
    die ("No memory\n");
  
  if (!test_connection_setup (loop, connection))
    die ("No memory\n");

  if (!dbus_connection_add_filter (connection,
                                   filter_func, NULL, NULL))
    die ("No memory");

  if (!dbus_connection_register_object_path (connection,
                                             echo_path,
                                             &echo_vtable,
                                             (void*) 0xdeadbeef))
    die ("No memory");

  {
    void *d;
    if (!dbus_connection_get_object_path_data (connection, echo_path, &d))
      die ("No memory");
    if (d != (void*) 0xdeadbeef)
      die ("dbus_connection_get_object_path_data() doesn't seem to work right\n");
  }

  result = dbus_bus_request_name (connection, name,
                                  0, &error);
  if (dbus_error_is_set (&error))
    {
      fprintf (stderr, "Error %s\n", error.message);
      _dbus_verbose ("*** Failed to acquire service: %s\n",
                     error.message);
      dbus_error_free (&error);
      exit (1);
    }
  
  _dbus_verbose ("*** Test service entering main loop\n");
  _dbus_loop_run (loop);
  
  test_connection_shutdown (loop, connection);

  dbus_connection_remove_filter (connection, filter_func, NULL);
  
  dbus_connection_unref (connection);

  _dbus_loop_unref (loop);
  loop = NULL;
  
  dbus_shutdown ();

  _dbus_verbose ("*** Test service exiting\n");
  
  return 0;
}<|MERGE_RESOLUTION|>--- conflicted
+++ resolved
@@ -409,13 +409,11 @@
   else
     {
       name = argv[1];
-<<<<<<< HEAD
 #ifndef DBUS_WIN
       do_fork = strcmp (argv[2], "fork") == 0;
-#endif      
-=======
-      do_fork = strcmp (argv[2], "fork") == 0;
->>>>>>> b93476ce
+#else
+      do_fork = FALSE;
+#endif
     }
 
   /* The bare minimum for simulating a program "daemonizing"; the intent
@@ -423,23 +421,16 @@
    * activated services.
    * https://bugzilla.redhat.com/show_bug.cgi?id=545267
    */
-<<<<<<< HEAD
 #ifndef DBUS_WIN
    if (do_fork)
-=======
-  if (do_fork)
->>>>>>> b93476ce
     {
       pid_t pid = fork ();
       if (pid != 0)
         exit (0);
       sleep (1);
     }
-<<<<<<< HEAD
 #endif
-=======
-
->>>>>>> b93476ce
+
   dbus_error_init (&error);
   connection = dbus_bus_get (DBUS_BUS_STARTER, &error);
   if (connection == NULL)
