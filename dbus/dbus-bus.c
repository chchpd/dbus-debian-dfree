/* -*- mode: C; c-file-style: "gnu"; indent-tabs-mode: nil; -*- */
/* dbus-bus.c  Convenience functions for communicating with the bus.
 *
 * Copyright (C) 2003  CodeFactory AB
 * Copyright (C) 2003  Red Hat, Inc.
 *
 * Licensed under the Academic Free License version 2.1
 * 
 * This program is free software; you can redistribute it and/or modify
 * it under the terms of the GNU General Public License as published by
 * the Free Software Foundation; either version 2 of the License, or
 * (at your option) any later version.
 *
 * This program is distributed in the hope that it will be useful,
 * but WITHOUT ANY WARRANTY; without even the implied warranty of
 * MERCHANTABILITY or FITNESS FOR A PARTICULAR PURPOSE.  See the
 * GNU General Public License for more details.
 * 
 * You should have received a copy of the GNU General Public License
 * along with this program; if not, write to the Free Software
 * Foundation, Inc., 51 Franklin Street, Fifth Floor, Boston, MA  02110-1301  USA
 *
 */

#include <config.h>
#include "dbus-bus.h"
#include "dbus-protocol.h"
#include "dbus-internals.h"
#include "dbus-message.h"
#include "dbus-marshal-validate.h"
#include "dbus-misc.h"
#include "dbus-threads-internal.h"
#include "dbus-connection-internal.h"
#include "dbus-string.h"

/**
 * @defgroup DBusBus Message bus APIs
 * @ingroup DBus
 * @brief Functions for communicating with the message bus
 *
 * dbus_bus_get() allows all modules and libraries in a given
 * process to share the same connection to the bus daemon by storing
 * the connection globally.
 *
 * All other functions in this module are just convenience functions;
 * most of them invoke methods on the bus daemon, by sending method
 * call messages to #DBUS_SERVICE_DBUS. These convenience functions
 * often make blocking method calls. If you don't want to block,
 * you can send the method call messages manually in the same way
 * you would any other method call message.
 *
 * This module is the only one in libdbus that's specific to
 * communicating with the message bus daemon. The rest of the API can
 * also be used for connecting to another application directly.
 * 
 * @todo right now the default address of the system bus is hardcoded,
 * so if you change it in the global config file suddenly you have to
 * set DBUS_SYSTEM_BUS_ADDRESS env variable.  Might be nice if the
 * client lib somehow read the config file, or if the bus on startup
 * somehow wrote out its address to a well-known spot, but might also
 * not be worth it.
 */

/**
 * @defgroup DBusBusInternals Message bus APIs internals
 * @ingroup DBusInternals
 * @brief Internals of functions for communicating with the message bus
 *
 * @{
 */

/**
 * Block of message-bus-related data we attach to each
 * #DBusConnection used with these convenience functions.
 *
 */
typedef struct
{
  DBusConnection *connection; /**< Connection we're associated with */
  char *unique_name; /**< Unique name of this connection */

  unsigned int is_well_known : 1; /**< Is one of the well-known connections in our global array */
} BusData;

/** The slot we have reserved to store BusData.
 */
static dbus_int32_t bus_data_slot = -1;

/** Number of bus types */
#define N_BUS_TYPES 3

static DBusConnection *bus_connections[N_BUS_TYPES];
static char *bus_connection_addresses[N_BUS_TYPES] = { NULL, NULL, NULL };

static DBusBusType activation_bus_type = DBUS_BUS_STARTER;

static dbus_bool_t initialized = FALSE;

static void
addresses_shutdown_func (void *data)
{
  int i;

  i = 0;
  while (i < N_BUS_TYPES)
    {
      if (bus_connections[i] != NULL)
        _dbus_warn_check_failed ("dbus_shutdown() called but connections were still live. This probably means the application did not drop all its references to bus connections.\n");
      
      dbus_free (bus_connection_addresses[i]);
      bus_connection_addresses[i] = NULL;
      ++i;
    }

  activation_bus_type = DBUS_BUS_STARTER;

  initialized = FALSE;
}

static dbus_bool_t
get_from_env (char           **connection_p,
              const char      *env_var)
{
  const char *s;
  
  _dbus_assert (*connection_p == NULL);
  
  s = _dbus_getenv (env_var);
  if (s == NULL || *s == '\0')
    return TRUE; /* successfully didn't use the env var */
  else
    {
      *connection_p = _dbus_strdup (s);
      return *connection_p != NULL;
    }
}

static dbus_bool_t
init_session_address (void)
{
  dbus_bool_t retval;
 
  retval = FALSE;

  /* First, look in the environment.  This is the normal case on 
   * freedesktop.org/Unix systems. */
  get_from_env (&bus_connection_addresses[DBUS_BUS_SESSION],
                     "DBUS_SESSION_BUS_ADDRESS");
  if (bus_connection_addresses[DBUS_BUS_SESSION] == NULL)
    {
      dbus_bool_t supported;
      DBusString addr;
      DBusError error = DBUS_ERROR_INIT;

      if (!_dbus_string_init (&addr))
        return FALSE;

      supported = FALSE;
      /* So it's not in the environment - let's try a platform-specific method.
       * On MacOS, this involves asking launchd.  On Windows (not specified yet)
       * we might do a COM lookup.
       * Ignore errors - if we failed, fall back to autolaunch. */
      retval = _dbus_lookup_session_address (&supported, &addr, &error);
      if (supported && retval)
        {
          retval =_dbus_string_steal_data (&addr, &bus_connection_addresses[DBUS_BUS_SESSION]);
        }
      else if (supported && !retval)
        {
          if (dbus_error_is_set(&error))
            _dbus_warn ("Dynamic session lookup supported but failed: %s\n", error.message);
          else
            _dbus_warn ("Dynamic session lookup supported but failed silently\n");
        }
      _dbus_string_free (&addr);
    }
  else
    retval = TRUE;

  if (!retval)
    return FALSE;

  /* We have a hard-coded (but compile-time-configurable) fallback address for
   * the session bus. */
  if (bus_connection_addresses[DBUS_BUS_SESSION] == NULL)
    bus_connection_addresses[DBUS_BUS_SESSION] =
      _dbus_strdup (DBUS_SESSION_BUS_CONNECT_ADDRESS);

  if (bus_connection_addresses[DBUS_BUS_SESSION] == NULL)
    return FALSE;

  return TRUE;
}

static dbus_bool_t
init_connections_unlocked (void)
{
  if (!initialized)
    {
      const char *s;
      int i;

      i = 0;
      while (i < N_BUS_TYPES)
        {
          bus_connections[i] = NULL;
          ++i;
        }

      /* Don't init these twice, we may run this code twice if
       * init_connections_unlocked() fails midway through.
       * In practice, each block below should contain only one
       * "return FALSE" or running through twice may not
       * work right.
       */
      
       if (bus_connection_addresses[DBUS_BUS_SYSTEM] == NULL)
         {
           _dbus_verbose ("Filling in system bus address...\n");
           
           if (!get_from_env (&bus_connection_addresses[DBUS_BUS_SYSTEM],
                              "DBUS_SYSTEM_BUS_ADDRESS"))
             return FALSE;
         }

                  
       if (bus_connection_addresses[DBUS_BUS_SYSTEM] == NULL)
         {
           /* Use default system bus address if none set in environment */
           bus_connection_addresses[DBUS_BUS_SYSTEM] =
             _dbus_strdup (DBUS_SYSTEM_BUS_DEFAULT_ADDRESS);

           if (bus_connection_addresses[DBUS_BUS_SYSTEM] == NULL)
             return FALSE;
           
           _dbus_verbose ("  used default system bus \"%s\"\n",
                          bus_connection_addresses[DBUS_BUS_SYSTEM]);
         }
       else
         _dbus_verbose ("  used env var system bus \"%s\"\n",
                        bus_connection_addresses[DBUS_BUS_SYSTEM]);
          
      if (bus_connection_addresses[DBUS_BUS_SESSION] == NULL)
        {
          _dbus_verbose ("Filling in session bus address...\n");
          
          if (!init_session_address ())
            return FALSE;

          _dbus_verbose ("  \"%s\"\n", bus_connection_addresses[DBUS_BUS_SESSION] ?
                         bus_connection_addresses[DBUS_BUS_SESSION] : "none set");
        }

      if (bus_connection_addresses[DBUS_BUS_STARTER] == NULL)
        {
          _dbus_verbose ("Filling in activation bus address...\n");
          
          if (!get_from_env (&bus_connection_addresses[DBUS_BUS_STARTER],
                             "DBUS_STARTER_ADDRESS"))
            return FALSE;
          
          _dbus_verbose ("  \"%s\"\n", bus_connection_addresses[DBUS_BUS_STARTER] ?
                         bus_connection_addresses[DBUS_BUS_STARTER] : "none set");
        }


      if (bus_connection_addresses[DBUS_BUS_STARTER] != NULL)
        {
          s = _dbus_getenv ("DBUS_STARTER_BUS_TYPE");
              
          if (s != NULL)
            {
              _dbus_verbose ("Bus activation type was set to \"%s\"\n", s);
                  
              if (strcmp (s, "system") == 0)
                activation_bus_type = DBUS_BUS_SYSTEM;
              else if (strcmp (s, "session") == 0)
                activation_bus_type = DBUS_BUS_SESSION;
            }
        }
      else
        {
          /* Default to the session bus instead if available */
          if (bus_connection_addresses[DBUS_BUS_SESSION] != NULL)
            {
              bus_connection_addresses[DBUS_BUS_STARTER] =
                _dbus_strdup (bus_connection_addresses[DBUS_BUS_SESSION]);
              if (bus_connection_addresses[DBUS_BUS_STARTER] == NULL)
                return FALSE;
            }
        }
      
      /* If we return FALSE we have to be sure that restarting
       * the above code will work right
       */
      
<<<<<<< HEAD
      if (!dbus_setenv ("DBUS_ACTIVATION_ADDRESS", NULL))
        return FALSE;

      if (!dbus_setenv ("DBUS_ACTIVATION_BUS_TYPE", NULL))
        return FALSE;
      
=======
>>>>>>> 8dd76127
      if (!_dbus_register_shutdown_func (addresses_shutdown_func,
                                         NULL))
        return FALSE;
      
      initialized = TRUE;
    }

  return initialized;
}

static void
bus_data_free (void *data)
{
  BusData *bd = data;
  
  if (bd->is_well_known)
    {
      int i;

      if (!_DBUS_LOCK (bus))
        _dbus_assert_not_reached ("global locks should have been initialized "
            "when we attached bus data");

      /* We may be stored in more than one slot */
      /* This should now be impossible - these slots are supposed to
       * be cleared on disconnect, so should not need to be cleared on
       * finalize
       */
      i = 0;
      while (i < N_BUS_TYPES)
        {
          if (bus_connections[i] == bd->connection)
            bus_connections[i] = NULL;
          
          ++i;
        }
      _DBUS_UNLOCK (bus);
    }
  
  dbus_free (bd->unique_name);
  dbus_free (bd);

  dbus_connection_free_data_slot (&bus_data_slot);
}

static BusData*
ensure_bus_data (DBusConnection *connection)
{
  BusData *bd;

  if (!dbus_connection_allocate_data_slot (&bus_data_slot))
    return NULL;

  bd = dbus_connection_get_data (connection, bus_data_slot);
  if (bd == NULL)
    {      
      bd = dbus_new0 (BusData, 1);
      if (bd == NULL)
        {
          dbus_connection_free_data_slot (&bus_data_slot);
          return NULL;
        }

      bd->connection = connection;
      
      if (!dbus_connection_set_data (connection, bus_data_slot, bd,
                                     bus_data_free))
        {
          dbus_free (bd);
          dbus_connection_free_data_slot (&bus_data_slot);
          return NULL;
        }

      /* Data slot refcount now held by the BusData */
    }
  else
    {
      dbus_connection_free_data_slot (&bus_data_slot);
    }

  return bd;
}

/**
 * Internal function that checks to see if this
 * is a shared connection owned by the bus and if it is unref it.
 *
 * @param connection a connection that has been disconnected.
 */
void
_dbus_bus_notify_shared_connection_disconnected_unlocked (DBusConnection *connection)
{
  int i;

  if (!_DBUS_LOCK (bus))
    {
      /* If it was in bus_connections, we would have initialized global locks
       * when we added it. So, it can't be. */
      return;
    }

  /* We are expecting to have the connection saved in only one of these
   * slots, but someone could in a pathological case set system and session
   * bus to the same bus or something. Or set one of them to the starter
   * bus without setting the starter bus type in the env variable.
   * So we don't break the loop as soon as we find a match.
   */
  for (i = 0; i < N_BUS_TYPES; ++i)
    {
      if (bus_connections[i] == connection)
        {
          bus_connections[i] = NULL;
        }
    }

  _DBUS_UNLOCK (bus);
}

static DBusConnection *
internal_bus_get (DBusBusType  type,
                  dbus_bool_t  private,
                  DBusError   *error)
{
  const char *address;
  DBusConnection *connection;
  BusData *bd;
  DBusBusType address_type;

  _dbus_return_val_if_fail (type >= 0 && type < N_BUS_TYPES, NULL);
  _dbus_return_val_if_error_is_set (error, NULL);

  connection = NULL;

  if (!_DBUS_LOCK (bus))
    {
      _DBUS_SET_OOM (error);
      /* do not "goto out", that would try to unlock */
      return NULL;
    }

  if (!init_connections_unlocked ())
    {
      _DBUS_SET_OOM (error);
      goto out;
    }

  /* We want to use the activation address even if the
   * activating bus is the session or system bus,
   * per the spec.
   */
  address_type = type;
  
  /* Use the real type of the activation bus for getting its
   * connection, but only if the real type's address is available. (If
   * the activating bus isn't a well-known bus then
   * activation_bus_type == DBUS_BUS_STARTER)
   */
  if (type == DBUS_BUS_STARTER &&
      bus_connection_addresses[activation_bus_type] != NULL)
    type = activation_bus_type;
  
  if (!private && bus_connections[type] != NULL)
    {
      connection = bus_connections[type];
      dbus_connection_ref (connection);
      goto out;
    }

  address = bus_connection_addresses[address_type];
  if (address == NULL)
    {
      dbus_set_error (error, DBUS_ERROR_FAILED,
                      "Unable to determine the address of the message bus (try 'man dbus-launch' and 'man dbus-daemon' for help)");
      goto out;
    }

  if (private)
    connection = dbus_connection_open_private (address, error);
  else
    connection = dbus_connection_open (address, error);
  
  if (!connection)
    {
      goto out;
    }

  if (!dbus_bus_register (connection, error))
    {
      _dbus_connection_close_possibly_shared (connection);
      dbus_connection_unref (connection);
      connection = NULL;
      goto out;
    }

  if (!private)
    {
      /* store a weak ref to the connection (dbus-connection.c is
       * supposed to have a strong ref that it drops on disconnect,
       * since this is a shared connection)
       */
      bus_connections[type] = connection;
    }

  /* By default we're bound to the lifecycle of
   * the message bus.
   */
  dbus_connection_set_exit_on_disconnect (connection,
                                          TRUE);

  if (!_DBUS_LOCK (bus_datas))
    _dbus_assert_not_reached ("global locks were initialized already");

  bd = ensure_bus_data (connection);
  _dbus_assert (bd != NULL); /* it should have been created on
                                register, so OOM not possible */
  bd->is_well_known = TRUE;
  _DBUS_UNLOCK (bus_datas);

out:
  /* Return a reference to the caller, or NULL with error set. */
  if (connection == NULL)
    _DBUS_ASSERT_ERROR_IS_SET (error);

  _DBUS_UNLOCK (bus);
  return connection;
}


/** @} */ /* end of implementation details docs */

/**
 * @addtogroup DBusBus
 * @{
 */

/**
 * Connects to a bus daemon and registers the client with it.  If a
 * connection to the bus already exists, then that connection is
 * returned.  The caller of this function owns a reference to the bus.
 *
 * The caller may NOT call dbus_connection_close() on this connection;
 * see dbus_connection_open() and dbus_connection_close() for details
 * on that.
 *
 * If this function obtains a new connection object never before
 * returned from dbus_bus_get(), it will call
 * dbus_connection_set_exit_on_disconnect(), so the application
 * will exit if the connection closes. You can undo this
 * by calling dbus_connection_set_exit_on_disconnect() yourself
 * after you get the connection.
 *
 * dbus_bus_get() calls dbus_bus_register() for you.
 * 
 * If returning a newly-created connection, this function will block
 * until authentication and bus registration are complete.
 * 
 * @param type bus type
 * @param error address where an error can be returned.
 * @returns a #DBusConnection with new ref or #NULL on error
 */
DBusConnection *
dbus_bus_get (DBusBusType  type,
	      DBusError   *error)
{
  return internal_bus_get (type, FALSE, error);
}

/**
 * Connects to a bus daemon and registers the client with it as with
 * dbus_bus_register().  Unlike dbus_bus_get(), always creates a new
 * connection. This connection will not be saved or recycled by
 * libdbus. Caller owns a reference to the bus and must either close
 * it or know it to be closed prior to releasing this reference.
 *
 * See dbus_connection_open_private() for more details on when to
 * close and unref this connection.
 *
 * This function calls
 * dbus_connection_set_exit_on_disconnect() on the new connection, so the application
 * will exit if the connection closes. You can undo this
 * by calling dbus_connection_set_exit_on_disconnect() yourself
 * after you get the connection.
 *
 * dbus_bus_get_private() calls dbus_bus_register() for you.
 *
 * This function will block until authentication and bus registration
 * are complete.
 *
 * @param type bus type
 * @param error address where an error can be returned.
 * @returns a DBusConnection with new ref
 */
DBusConnection *
dbus_bus_get_private (DBusBusType  type,
                      DBusError   *error)
{
  return internal_bus_get (type, TRUE, error);
}

/**
 * Registers a connection with the bus. This must be the first
 * thing an application does when connecting to the message bus.
 * If registration succeeds, the unique name will be set,
 * and can be obtained using dbus_bus_get_unique_name().
 *
 * This function will block until registration is complete.
 *
 * If the connection has already registered with the bus
 * (determined by checking whether dbus_bus_get_unique_name()
 * returns a non-#NULL value), then this function does nothing.
 *
 * If you use dbus_bus_get() or dbus_bus_get_private() this
 * function will be called for you.
 * 
 * @note Just use dbus_bus_get() or dbus_bus_get_private() instead of
 * dbus_bus_register() and save yourself some pain. Using
 * dbus_bus_register() manually is only useful if you have your
 * own custom message bus not found in #DBusBusType.
 *
 * If you open a bus connection with dbus_connection_open() or
 * dbus_connection_open_private() you will have to dbus_bus_register()
 * yourself, or make the appropriate registration method calls
 * yourself. If you send the method calls yourself, call
 * dbus_bus_set_unique_name() with the unique bus name you get from
 * the bus.
 *
 * For shared connections (created with dbus_connection_open()) in a
 * multithreaded application, you can't really make the registration
 * calls yourself, because you don't know whether some other thread is
 * also registering, and the bus will kick you off if you send two
 * registration messages.
 *
 * If you use dbus_bus_register() however, there is a lock that
 * keeps both apps from registering at the same time.
 *
 * The rule in a multithreaded app, then, is that dbus_bus_register()
 * must be used to register, or you need to have your own locks that
 * all threads in the app will respect.
 *
 * In a single-threaded application you can register by hand instead
 * of using dbus_bus_register(), as long as you check
 * dbus_bus_get_unique_name() to see if a unique name has already been
 * stored by another thread before you send the registration messages.
 * 
 * @param connection the connection
 * @param error place to store errors
 * @returns #TRUE on success
 */
dbus_bool_t
dbus_bus_register (DBusConnection *connection,
                   DBusError      *error)
{
  DBusMessage *message, *reply;
  char *name;
  BusData *bd;
  dbus_bool_t retval;

  _dbus_return_val_if_fail (connection != NULL, FALSE);
  _dbus_return_val_if_error_is_set (error, FALSE);

  retval = FALSE;
  message = NULL;
  reply = NULL;

  if (!_DBUS_LOCK (bus_datas))
    {
      _DBUS_SET_OOM (error);
      /* do not "goto out", that would try to unlock */
      return FALSE;
    }

  bd = ensure_bus_data (connection);
  if (bd == NULL)
    {
      _DBUS_SET_OOM (error);
      goto out;
    }

  if (bd->unique_name != NULL)
    {
      _dbus_verbose ("Ignoring attempt to register the same DBusConnection %s with the message bus a second time.\n",
                     bd->unique_name);
      /* Success! */
      retval = TRUE;
      goto out;
    }
  
  message = dbus_message_new_method_call (DBUS_SERVICE_DBUS,
                                          DBUS_PATH_DBUS,
                                          DBUS_INTERFACE_DBUS,
                                          "Hello"); 

  if (!message)
    {
      _DBUS_SET_OOM (error);
      goto out;
    }
  
  reply = dbus_connection_send_with_reply_and_block (connection, message, -1, error);

  if (reply == NULL)
    goto out;
  else if (dbus_set_error_from_message (error, reply))
    goto out;
  else if (!dbus_message_get_args (reply, error,
                                   DBUS_TYPE_STRING, &name,
                                   DBUS_TYPE_INVALID))
    goto out;
  
  bd->unique_name = _dbus_strdup (name);
  if (bd->unique_name == NULL)
    {
      _DBUS_SET_OOM (error);
      goto out;
    }
  
  retval = TRUE;
  
 out:
  _DBUS_UNLOCK (bus_datas);

  if (message)
    dbus_message_unref (message);

  if (reply)
    dbus_message_unref (reply);

  if (!retval)
    _DBUS_ASSERT_ERROR_IS_SET (error);

  return retval;
}


/**
 * Sets the unique name of the connection, as assigned by the message
 * bus.  Can only be used if you registered with the bus manually
 * (i.e. if you did not call dbus_bus_register()). Can only be called
 * once per connection.  After the unique name is set, you can get it
 * with dbus_bus_get_unique_name().
 *
 * The only reason to use this function is to re-implement the
 * equivalent of dbus_bus_register() yourself. One (probably unusual)
 * reason to do that might be to do the bus registration call
 * asynchronously instead of synchronously.
 *
 * @note Just use dbus_bus_get() or dbus_bus_get_private(), or worst
 * case dbus_bus_register(), instead of messing with this
 * function. There's really no point creating pain for yourself by
 * doing things manually.
 *
 * It's hard to use this function safely on shared connections
 * (created by dbus_connection_open()) in a multithreaded application,
 * because only one registration attempt can be sent to the bus. If
 * two threads are both sending the registration message, there is no
 * mechanism in libdbus itself to avoid sending it twice.
 *
 * Thus, you need a way to coordinate which thread sends the
 * registration attempt; which also means you know which thread
 * will call dbus_bus_set_unique_name(). If you don't know
 * about all threads in the app (for example, if some libraries
 * you're using might start libdbus-using threads), then you
 * need to avoid using this function on shared connections.
 *
 * @param connection the connection
 * @param unique_name the unique name
 * @returns #FALSE if not enough memory
 */
dbus_bool_t
dbus_bus_set_unique_name (DBusConnection *connection,
                          const char     *unique_name)
{
  BusData *bd;
  dbus_bool_t success = FALSE;

  _dbus_return_val_if_fail (connection != NULL, FALSE);
  _dbus_return_val_if_fail (unique_name != NULL, FALSE);

  if (!_DBUS_LOCK (bus_datas))
    {
      /* do not "goto out", that would try to unlock */
      return FALSE;
    }

  bd = ensure_bus_data (connection);
  if (bd == NULL)
    goto out;

  _dbus_assert (bd->unique_name == NULL);
  
  bd->unique_name = _dbus_strdup (unique_name);
  success = bd->unique_name != NULL;

out:
  _DBUS_UNLOCK (bus_datas);
  
  return success;
}

/**
 * Gets the unique name of the connection as assigned by the message
 * bus. Only possible after the connection has been registered with
 * the message bus. All connections returned by dbus_bus_get() or
 * dbus_bus_get_private() have been successfully registered.
 *
 * The name remains valid until the connection is freed, and
 * should not be freed by the caller.
 *
 * Other than dbus_bus_get(), there are two ways to set the unique
 * name; one is dbus_bus_register(), the other is
 * dbus_bus_set_unique_name().  You are responsible for calling
 * dbus_bus_set_unique_name() if you register by hand instead of using
 * dbus_bus_register().
 * 
 * @param connection the connection
 * @returns the unique name or #NULL on error
 */
const char*
dbus_bus_get_unique_name (DBusConnection *connection)
{
  BusData *bd;
  const char *unique_name = NULL;

  _dbus_return_val_if_fail (connection != NULL, NULL);

  if (!_DBUS_LOCK (bus_datas))
    {
      /* We'd have initialized locks when we gave it its unique name, if it
       * had one. Don't "goto out", that would try to unlock. */
      return NULL;
    }

  bd = ensure_bus_data (connection);
  if (bd == NULL)
    goto out;

  unique_name = bd->unique_name;

out:
  _DBUS_UNLOCK (bus_datas);

  return unique_name;
}

/**
 * Asks the bus to return the UID the named connection authenticated
 * as, if any.  Only works on UNIX; only works for connections on the
 * same machine as the bus. If you are not on the same machine as the
 * bus, then calling this is probably a bad idea, since the UID will
 * mean little to your application.
 *
 * For the system message bus you're guaranteed to be on the same
 * machine since it only listens on a UNIX domain socket (at least,
 * as shipped by default).
 *
 * This function only works for connections that authenticated as
 * a UNIX user, right now that includes all bus connections, but
 * it's very possible to have connections with no associated UID.
 * So check for errors and do something sensible if they happen.
 * 
 * This function will always return an error on Windows.
 * 
 * @param connection the connection
 * @param name a name owned by the connection
 * @param error location to store the error
 * @returns the unix user id, or ((unsigned)-1) if error is set
 */ 
unsigned long
dbus_bus_get_unix_user (DBusConnection *connection,
                        const char     *name,
                        DBusError      *error)
{
  DBusMessage *message, *reply;
  dbus_uint32_t uid;

  _dbus_return_val_if_fail (connection != NULL, DBUS_UID_UNSET);
  _dbus_return_val_if_fail (name != NULL, DBUS_UID_UNSET);
  _dbus_return_val_if_fail (_dbus_check_is_valid_bus_name (name), DBUS_UID_UNSET);
  _dbus_return_val_if_error_is_set (error, DBUS_UID_UNSET);
  
  message = dbus_message_new_method_call (DBUS_SERVICE_DBUS,
                                          DBUS_PATH_DBUS,
                                          DBUS_INTERFACE_DBUS,
                                          "GetConnectionUnixUser");

  if (message == NULL)
    {
      _DBUS_SET_OOM (error);
      return DBUS_UID_UNSET;
    }
 
  if (!dbus_message_append_args (message,
				 DBUS_TYPE_STRING, &name,
				 DBUS_TYPE_INVALID))
    {
      dbus_message_unref (message);
      _DBUS_SET_OOM (error);
      return DBUS_UID_UNSET;
    }
  
  reply = dbus_connection_send_with_reply_and_block (connection, message, -1,
                                                     error);
  
  dbus_message_unref (message);
  
  if (reply == NULL)
    {
      _DBUS_ASSERT_ERROR_IS_SET (error);
      return DBUS_UID_UNSET;
    }  

  if (dbus_set_error_from_message (error, reply))
    {
      _DBUS_ASSERT_ERROR_IS_SET (error);
      dbus_message_unref (reply);
      return DBUS_UID_UNSET;
    }
  
  if (!dbus_message_get_args (reply, error,
                              DBUS_TYPE_UINT32, &uid,
                              DBUS_TYPE_INVALID))
    {
      _DBUS_ASSERT_ERROR_IS_SET (error);
      dbus_message_unref (reply);
      return DBUS_UID_UNSET;
    }

  dbus_message_unref (reply);
  
  return (unsigned long) uid;
}

/**
 * Asks the bus to return its globally unique ID, as described in the
 * D-Bus specification. For the session bus, this is useful as a way
 * to uniquely identify each user session. For the system bus,
 * probably the bus ID is not useful; instead, use the machine ID
 * since it's accessible without necessarily connecting to the bus and
 * may be persistent beyond a single bus instance (across reboots for
 * example). See dbus_get_local_machine_id().
 *
 * In addition to an ID for each bus and an ID for each machine, there is
 * an ID for each address that the bus is listening on; that can
 * be retrieved with dbus_connection_get_server_id(), though it is
 * probably not very useful.
 * 
 * @param connection the connection
 * @param error location to store the error
 * @returns the bus ID or #NULL if error is set
 */ 
char*
dbus_bus_get_id (DBusConnection *connection,
                 DBusError      *error)
{
  DBusMessage *message, *reply;
  char *id;
  const char *v_STRING;

  _dbus_return_val_if_fail (connection != NULL, NULL);
  _dbus_return_val_if_error_is_set (error, NULL);
  
  message = dbus_message_new_method_call (DBUS_SERVICE_DBUS,
                                          DBUS_PATH_DBUS,
                                          DBUS_INTERFACE_DBUS,
                                          "GetId");
  
  if (message == NULL)
    {
      _DBUS_SET_OOM (error);
      return NULL;
    }
  
  reply = dbus_connection_send_with_reply_and_block (connection, message, -1,
                                                     error);
  
  dbus_message_unref (message);
  
  if (reply == NULL)
    {
      _DBUS_ASSERT_ERROR_IS_SET (error);
      return NULL;
    }  

  if (dbus_set_error_from_message (error, reply))
    {
      _DBUS_ASSERT_ERROR_IS_SET (error);
      dbus_message_unref (reply);
      return NULL;
    }

  v_STRING = NULL;
  if (!dbus_message_get_args (reply, error,
                              DBUS_TYPE_STRING, &v_STRING,
                              DBUS_TYPE_INVALID))
    {
      _DBUS_ASSERT_ERROR_IS_SET (error);
      dbus_message_unref (reply);
      return NULL;
    }

  id = _dbus_strdup (v_STRING); /* may be NULL */
  
  dbus_message_unref (reply);

  if (id == NULL)
    _DBUS_SET_OOM (error);

  /* FIXME it might be nice to cache the ID locally */
  
  return id;
}

/**
 * Asks the bus to assign the given name to this connection by invoking
 * the RequestName method on the bus. This method is fully documented
 * in the D-Bus specification. For quick reference, the flags and
 * result codes are discussed here, but the specification is the
 * canonical version of this information.
 *
 * First you should know that for each bus name, the bus stores
 * a queue of connections that would like to own it. Only
 * one owns it at a time - called the primary owner. If the primary
 * owner releases the name or disconnects, then the next owner in the
 * queue atomically takes over.
 *
 * So for example if you have an application org.freedesktop.TextEditor
 * and multiple instances of it can be run, you can have all of them
 * sitting in the queue. The first one to start up will receive messages
 * sent to org.freedesktop.TextEditor, but if that one exits another
 * will become the primary owner and receive messages.
 *
 * The queue means you don't need to manually watch for the current owner to
 * disappear and then request the name again.
 *
 * When requesting a name, you can specify several flags.
 * 
 * #DBUS_NAME_FLAG_ALLOW_REPLACEMENT and #DBUS_NAME_FLAG_DO_NOT_QUEUE
 * are properties stored by the bus for this connection with respect to
 * each requested bus name. These properties are stored even if the
 * connection is queued and does not become the primary owner.
 * You can update these flags by calling RequestName again (even if
 * you already own the name).
 *
 * #DBUS_NAME_FLAG_ALLOW_REPLACEMENT means that another requestor of the
 * name can take it away from you by specifying #DBUS_NAME_FLAG_REPLACE_EXISTING.
 *
 * #DBUS_NAME_FLAG_DO_NOT_QUEUE means that if you aren't the primary owner,
 * you don't want to be queued up - you only care about being the
 * primary owner.
 *
 * Unlike the other two flags, #DBUS_NAME_FLAG_REPLACE_EXISTING is a property
 * of the individual RequestName call, i.e. the bus does not persistently
 * associate it with the connection-name pair. If a RequestName call includes
 * the #DBUS_NAME_FLAG_REPLACE_EXISTING flag, and the current primary
 * owner has #DBUS_NAME_FLAG_ALLOW_REPLACEMENT set, then the current primary
 * owner will be kicked off.
 *
 * If no flags are given, an application will receive the requested
 * name only if the name is currently unowned; and it will NOT give
 * up the name if another application asks to take it over using
 * #DBUS_NAME_FLAG_REPLACE_EXISTING.
 *
 * This function returns a result code. The possible result codes
 * are as follows.
 * 
 * #DBUS_REQUEST_NAME_REPLY_PRIMARY_OWNER means that the name had no
 * existing owner, and the caller is now the primary owner; or that
 * the name had an owner, and the caller specified
 * #DBUS_NAME_FLAG_REPLACE_EXISTING, and the current owner
 * specified #DBUS_NAME_FLAG_ALLOW_REPLACEMENT.
 *
 * #DBUS_REQUEST_NAME_REPLY_IN_QUEUE happens only if the caller does NOT
 * specify #DBUS_NAME_FLAG_DO_NOT_QUEUE and either the current owner
 * did NOT specify #DBUS_NAME_FLAG_ALLOW_REPLACEMENT or the caller did NOT
 * specify #DBUS_NAME_FLAG_REPLACE_EXISTING. In this case the caller ends up 
 * in a queue to own the name after the current owner gives it up.
 *
 * #DBUS_REQUEST_NAME_REPLY_EXISTS happens if the name has an owner
 * already and the caller specifies #DBUS_NAME_FLAG_DO_NOT_QUEUE
 * and either the current owner has NOT specified 
 * #DBUS_NAME_FLAG_ALLOW_REPLACEMENT or the caller did NOT specify 
 * #DBUS_NAME_FLAG_REPLACE_EXISTING.
 *
 * #DBUS_REQUEST_NAME_REPLY_ALREADY_OWNER happens if an application
 * requests a name it already owns. (Re-requesting a name is useful if
 * you want to change the #DBUS_NAME_FLAG_ALLOW_REPLACEMENT or
 * #DBUS_NAME_FLAG_DO_NOT_QUEUE settings.)
 *
 * When a service represents an application, say "text editor," then
 * it should specify #DBUS_NAME_FLAG_ALLOW_REPLACEMENT if it wants
 * the last editor started to be the user's editor vs. the first one
 * started.  Then any editor that can be the user's editor should
 * specify #DBUS_NAME_FLAG_REPLACE_EXISTING to either take over
 * (last-started-wins) or be queued up (first-started-wins) according
 * to whether #DBUS_NAME_FLAG_ALLOW_REPLACEMENT was given.
 *
 * Conventionally, single-instance applications often offer a command
 * line option called --replace which means to replace the current
 * instance.  To implement this, always set
 * #DBUS_NAME_FLAG_ALLOW_REPLACEMENT when you request your
 * application's bus name.  When you lose ownership of your bus name,
 * you need to exit.  Look for the signal "NameLost" from
 * #DBUS_SERVICE_DBUS and #DBUS_INTERFACE_DBUS (the signal's first
 * argument is the bus name that was lost).  If starting up without
 * --replace, do not specify #DBUS_NAME_FLAG_REPLACE_EXISTING, and
 * exit if you fail to become the bus name owner. If --replace is
 * given, ask to replace the old owner.
 *
 * @param connection the connection
 * @param name the name to request
 * @param flags flags
 * @param error location to store the error
 * @returns a result code, -1 if error is set
 */ 
int
dbus_bus_request_name (DBusConnection *connection,
                       const char     *name,
                       unsigned int    flags,
                       DBusError      *error)
{
  DBusMessage *message, *reply;
  dbus_uint32_t result;

  _dbus_return_val_if_fail (connection != NULL, 0);
  _dbus_return_val_if_fail (name != NULL, 0);
  _dbus_return_val_if_fail (_dbus_check_is_valid_bus_name (name), 0);
  _dbus_return_val_if_error_is_set (error, 0);
  
  message = dbus_message_new_method_call (DBUS_SERVICE_DBUS,
                                          DBUS_PATH_DBUS,
                                          DBUS_INTERFACE_DBUS,
                                          "RequestName");

  if (message == NULL)
    {
      _DBUS_SET_OOM (error);
      return -1;
    }
 
  if (!dbus_message_append_args (message,
				 DBUS_TYPE_STRING, &name,
				 DBUS_TYPE_UINT32, &flags,
				 DBUS_TYPE_INVALID))
    {
      dbus_message_unref (message);
      _DBUS_SET_OOM (error);
      return -1;
    }
  
  reply = dbus_connection_send_with_reply_and_block (connection, message, -1,
                                                     error);
  
  dbus_message_unref (message);
  
  if (reply == NULL)
    {
      _DBUS_ASSERT_ERROR_IS_SET (error);
      return -1;
    }  

  if (dbus_set_error_from_message (error, reply))
    {
      _DBUS_ASSERT_ERROR_IS_SET (error);
      dbus_message_unref (reply);
      return -1;
    }
  
  if (!dbus_message_get_args (reply, error,
                              DBUS_TYPE_UINT32, &result,
                              DBUS_TYPE_INVALID))
    {
      _DBUS_ASSERT_ERROR_IS_SET (error);
      dbus_message_unref (reply);
      return -1;
    }

  dbus_message_unref (reply);
  
  return result;
}


/**
 * Asks the bus to unassign the given name from this connection by
 * invoking the ReleaseName method on the bus. The "ReleaseName"
 * method is canonically documented in the D-Bus specification.
 *
 * Possible results are: #DBUS_RELEASE_NAME_REPLY_RELEASED
 * which means you owned the name or were in the queue to own it,
 * and and now you don't own it and aren't in the queue.
 * #DBUS_RELEASE_NAME_REPLY_NOT_OWNER which means someone else
 * owns the name so you can't release it.
 * #DBUS_RELEASE_NAME_REPLY_NON_EXISTENT
 * which means nobody owned the name.
 * 
 * @param connection the connection
 * @param name the name to remove 
 * @param error location to store the error
 * @returns a result code, -1 if error is set
 */ 
int
dbus_bus_release_name (DBusConnection *connection,
                       const char     *name,
                       DBusError      *error)
{
  DBusMessage *message, *reply;
  dbus_uint32_t result;

  _dbus_return_val_if_fail (connection != NULL, 0);
  _dbus_return_val_if_fail (name != NULL, 0);
  _dbus_return_val_if_fail (_dbus_check_is_valid_bus_name (name), 0);
  _dbus_return_val_if_error_is_set (error, 0);

  message = dbus_message_new_method_call (DBUS_SERVICE_DBUS,
                                          DBUS_PATH_DBUS,
                                          DBUS_INTERFACE_DBUS,
                                          "ReleaseName");

  if (message == NULL)
    {
      _DBUS_SET_OOM (error);
      return -1;
    }

  if (!dbus_message_append_args (message,
                                 DBUS_TYPE_STRING, &name,
                                 DBUS_TYPE_INVALID))
    {
      dbus_message_unref (message);
      _DBUS_SET_OOM (error);
      return -1;
    }

  reply = dbus_connection_send_with_reply_and_block (connection, message, -1,
                                                     error);

  dbus_message_unref (message);

  if (reply == NULL)
    {
      _DBUS_ASSERT_ERROR_IS_SET (error);
      return -1;
    }

  if (dbus_set_error_from_message (error, reply))
    {
      _DBUS_ASSERT_ERROR_IS_SET (error);
      dbus_message_unref (reply);
      return -1;
    }

  if (!dbus_message_get_args (reply, error,
                              DBUS_TYPE_UINT32, &result,
                              DBUS_TYPE_INVALID))
    {
      _DBUS_ASSERT_ERROR_IS_SET (error);
      dbus_message_unref (reply);
      return -1;
    }

  dbus_message_unref (reply);

  return result;
}

/**
 * Asks the bus whether a certain name has an owner.
 *
 * Using this can easily result in a race condition,
 * since an owner can appear or disappear after you
 * call this.
 *
 * If you want to request a name, just request it;
 * if you want to avoid replacing a current owner,
 * don't specify #DBUS_NAME_FLAG_REPLACE_EXISTING and
 * you will get an error if there's already an owner.
 * 
 * @param connection the connection
 * @param name the name
 * @param error location to store any errors
 * @returns #TRUE if the name exists, #FALSE if not or on error
 */
dbus_bool_t
dbus_bus_name_has_owner (DBusConnection *connection,
			 const char     *name,
                         DBusError      *error)
{
  DBusMessage *message, *reply;
  dbus_bool_t exists;

  _dbus_return_val_if_fail (connection != NULL, FALSE);
  _dbus_return_val_if_fail (name != NULL, FALSE);
  _dbus_return_val_if_fail (_dbus_check_is_valid_bus_name (name), FALSE);
  _dbus_return_val_if_error_is_set (error, FALSE);
  
  message = dbus_message_new_method_call (DBUS_SERVICE_DBUS,
                                          DBUS_PATH_DBUS,
                                          DBUS_INTERFACE_DBUS,
                                          "NameHasOwner");
  if (message == NULL)
    {
      _DBUS_SET_OOM (error);
      return FALSE;
    }
  
  if (!dbus_message_append_args (message,
				 DBUS_TYPE_STRING, &name,
				 DBUS_TYPE_INVALID))
    {
      dbus_message_unref (message);
      _DBUS_SET_OOM (error);
      return FALSE;
    }
  
  reply = dbus_connection_send_with_reply_and_block (connection, message, -1, error);
  dbus_message_unref (message);

  if (reply == NULL)
    {
      _DBUS_ASSERT_ERROR_IS_SET (error);
      return FALSE;
    }

  if (!dbus_message_get_args (reply, error,
                              DBUS_TYPE_BOOLEAN, &exists,
                              DBUS_TYPE_INVALID))
    {
      _DBUS_ASSERT_ERROR_IS_SET (error);
      dbus_message_unref (reply);
      return FALSE;
    }
  
  dbus_message_unref (reply);
  return exists;
}

/**
 * Starts a service that will request ownership of the given name.
 * The returned result will be one of be one of
 * #DBUS_START_REPLY_SUCCESS or #DBUS_START_REPLY_ALREADY_RUNNING if
 * successful.  Pass #NULL if you don't care about the result.
 * 
 * The flags parameter is for future expansion, currently you should
 * specify 0.
 *
 * It's often easier to avoid explicitly starting services, and
 * just send a method call to the service's bus name instead.
 * Method calls start a service to handle them by default
 * unless you call dbus_message_set_auto_start() to disable this
 * behavior.
 * 
 * @param connection the connection
 * @param name the name we want the new service to request
 * @param flags the flags (should always be 0 for now)
 * @param result a place to store the result or #NULL
 * @param error location to store any errors
 * @returns #TRUE if the activation succeeded, #FALSE if not
 */
dbus_bool_t
dbus_bus_start_service_by_name (DBusConnection *connection,
                                const char     *name,
                                dbus_uint32_t   flags,
                                dbus_uint32_t  *result,
                                DBusError      *error)
{
  DBusMessage *msg;
  DBusMessage *reply;

  _dbus_return_val_if_fail (connection != NULL, FALSE);
  _dbus_return_val_if_fail (_dbus_check_is_valid_bus_name (name), FALSE);
  
  msg = dbus_message_new_method_call (DBUS_SERVICE_DBUS,
                                      DBUS_PATH_DBUS,
                                      DBUS_INTERFACE_DBUS,
                                      "StartServiceByName");

  if (!dbus_message_append_args (msg, DBUS_TYPE_STRING, &name,
			  	 DBUS_TYPE_UINT32, &flags, DBUS_TYPE_INVALID))
    {
      dbus_message_unref (msg);
      _DBUS_SET_OOM (error);
      return FALSE;
    }

  reply = dbus_connection_send_with_reply_and_block (connection, msg,
                                                     -1, error);
  dbus_message_unref (msg);

  if (reply == NULL)
    {
      _DBUS_ASSERT_ERROR_IS_SET (error);
      return FALSE;
    }

  if (dbus_set_error_from_message (error, reply))
    {
      _DBUS_ASSERT_ERROR_IS_SET (error);
      dbus_message_unref (reply);
      return FALSE;
    }

  if (result != NULL &&
      !dbus_message_get_args (reply, error, DBUS_TYPE_UINT32,
	      		      result, DBUS_TYPE_INVALID))
    {
      _DBUS_ASSERT_ERROR_IS_SET (error);
      dbus_message_unref (reply);
      return FALSE;
    }
  
  dbus_message_unref (reply);
  return TRUE;
}

static void
send_no_return_values (DBusConnection *connection,
                       DBusMessage    *msg,
                       DBusError      *error)
{
  if (error)
    {
      /* Block to check success codepath */
      DBusMessage *reply;
      
      reply = dbus_connection_send_with_reply_and_block (connection, msg,
                                                         -1, error);
      
      if (reply == NULL)
        _DBUS_ASSERT_ERROR_IS_SET (error);
      else
        dbus_message_unref (reply);
    }
  else
    {
      /* Silently-fail nonblocking codepath */
      dbus_message_set_no_reply (msg, TRUE);
      dbus_connection_send (connection, msg, NULL);
    }
}

/**
 * Adds a match rule to match messages going through the message bus.
 * The "rule" argument is the string form of a match rule.
 *
 * If you pass #NULL for the error, this function will not
 * block; the match thus won't be added until you flush the
 * connection, and if there's an error adding the match
 * you won't find out about it. This is generally acceptable, since the
 * possible errors (including a lack of resources in the bus, the connection
 * having exceeded its quota of active match rules, or the match rule being
 * unparseable) are generally unrecoverable.
 *
 * If you pass non-#NULL for the error this function will
 * block until it gets a reply. This may be useful when using match rule keys
 * introduced in recent versions of D-Bus, like 'arg0namespace', to allow the
 * application to fall back to less efficient match rules supported by older
 * versions of the daemon if the running version is not new enough; or when
 * using user-supplied rules rather than rules hard-coded at compile time.
 *
 * Normal API conventions would have the function return
 * a boolean value indicating whether the error was set,
 * but that would require blocking always to determine
 * the return value.
 *
 * The AddMatch method is fully documented in the D-Bus 
 * specification. For quick reference, the format of the 
 * match rules is discussed here, but the specification 
 * is the canonical version of this information.
 *
 * Rules are specified as a string of comma separated 
 * key/value pairs. An example is 
 * "type='signal',sender='org.freedesktop.DBus',
 * interface='org.freedesktop.DBus',member='Foo',
 * path='/bar/foo',destination=':452345.34'"
 *
 * Possible keys you can match on are type, sender, 
 * interface, member, path, destination and numbered
 * keys to match message args (keys are 'arg0', 'arg1', etc.).
 * Omitting a key from the rule indicates 
 * a wildcard match.  For instance omitting
 * the member from a match rule but adding a sender would
 * let all messages from that sender through regardless of
 * the member.
 *
 * Matches are inclusive not exclusive so as long as one 
 * rule matches the message will get through.  It is important
 * to note this because every time a message is received the 
 * application will be paged into memory to process it.  This
 * can cause performance problems such as draining batteries
 * on embedded platforms.
 *
 * If you match message args ('arg0', 'arg1', and so forth)
 * only string arguments will match. That is, arg0='5' means
 * match the string "5" not the integer 5.
 *
 * Currently there is no way to match against non-string arguments.
 *
 * A specialised form of wildcard matching on arguments is
 * supported for path-like namespaces.  If your argument match has
 * a 'path' suffix (eg: "arg0path='/some/path/'") then it is
 * considered a match if the argument exactly matches the given
 * string or if one of them ends in a '/' and is a prefix of the
 * other.
 *
 * Matching on interface is tricky because method call
 * messages only optionally specify the interface.
 * If a message omits the interface, then it will NOT match
 * if the rule specifies an interface name. This means match
 * rules on method calls should not usually give an interface.
 *
 * However, signal messages are required to include the interface
 * so when matching signals usually you should specify the interface
 * in the match rule.
 * 
 * For security reasons, you can match arguments only up to
 * #DBUS_MAXIMUM_MATCH_RULE_ARG_NUMBER.
 *
 * Match rules have a maximum length of #DBUS_MAXIMUM_MATCH_RULE_LENGTH
 * bytes.
 *
 * Both of these maximums are much higher than you're likely to need,
 * they only exist because the D-Bus bus daemon has fixed limits on
 * all resource usage.
 *
 * @param connection connection to the message bus
 * @param rule textual form of match rule
 * @param error location to store any errors
 */
void
dbus_bus_add_match (DBusConnection *connection,
                    const char     *rule,
                    DBusError      *error)
{
  DBusMessage *msg;

  _dbus_return_if_fail (rule != NULL);

  msg = dbus_message_new_method_call (DBUS_SERVICE_DBUS,
                                      DBUS_PATH_DBUS,
                                      DBUS_INTERFACE_DBUS,
                                      "AddMatch");

  if (msg == NULL)
    {
      _DBUS_SET_OOM (error);
      return;
    }

  if (!dbus_message_append_args (msg, DBUS_TYPE_STRING, &rule,
                                 DBUS_TYPE_INVALID))
    {
      dbus_message_unref (msg);
      _DBUS_SET_OOM (error);
      return;
    }

  send_no_return_values (connection, msg, error);

  dbus_message_unref (msg);
}

/**
 * Removes a previously-added match rule "by value" (the most
 * recently-added identical rule gets removed).  The "rule" argument
 * is the string form of a match rule.
 *
 * The bus compares match rules semantically, not textually, so
 * whitespace and ordering don't have to be identical to
 * the rule you passed to dbus_bus_add_match().
 * 
 * If you pass #NULL for the error, this function will not
 * block; otherwise it will. See detailed explanation in
 * docs for dbus_bus_add_match().
 * 
 * @param connection connection to the message bus
 * @param rule textual form of match rule
 * @param error location to store any errors
 */
void
dbus_bus_remove_match (DBusConnection *connection,
                       const char     *rule,
                       DBusError      *error)
{
  DBusMessage *msg;

  _dbus_return_if_fail (rule != NULL);
  
  msg = dbus_message_new_method_call (DBUS_SERVICE_DBUS,
                                      DBUS_PATH_DBUS,
                                      DBUS_INTERFACE_DBUS,
                                      "RemoveMatch");

  if (!dbus_message_append_args (msg, DBUS_TYPE_STRING, &rule,
                                 DBUS_TYPE_INVALID))
    {
      dbus_message_unref (msg);
      _DBUS_SET_OOM (error);
      return;
    }

  send_no_return_values (connection, msg, error);

  dbus_message_unref (msg);
}

/** @} */<|MERGE_RESOLUTION|>--- conflicted
+++ resolved
@@ -294,15 +294,6 @@
        * the above code will work right
        */
       
-<<<<<<< HEAD
-      if (!dbus_setenv ("DBUS_ACTIVATION_ADDRESS", NULL))
-        return FALSE;
-
-      if (!dbus_setenv ("DBUS_ACTIVATION_BUS_TYPE", NULL))
-        return FALSE;
-      
-=======
->>>>>>> 8dd76127
       if (!_dbus_register_shutdown_func (addresses_shutdown_func,
                                          NULL))
         return FALSE;
