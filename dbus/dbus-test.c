--- conflicted
+++ resolved
@@ -128,19 +128,7 @@
   
   run_test ("marshalling", specific_test, _dbus_marshal_test);
 
-<<<<<<< HEAD
-#if 0
-  printf ("%s: running recursive marshalling tests\n", "dbus-test");
-  if (!_dbus_marshal_recursive_test ())
-    die ("recursive marshal");
-
-  check_memleaks ();
-#else
-  printf ("SKIP: recursive marshal tests disabled\n");
-#endif
-=======
   run_test ("marshal-recursive", specific_test, _dbus_marshal_recursive_test);
->>>>>>> e47c893c
 
   run_test ("byteswap", specific_test, _dbus_marshal_byteswap_test);
   
