/* -*- mode: C; c-file-style: "gnu"; indent-tabs-mode: nil; -*- */
/* dbus-sysdeps.h Wrappers around system/libc features (internal to D-Bus implementation)
 * 
 * Copyright (C) 2002, 2003  Red Hat, Inc.
 * Copyright (C) 2003 CodeFactory AB
 *
 * Licensed under the Academic Free License version 2.1
 * 
 * This program is free software; you can redistribute it and/or modify
 * it under the terms of the GNU General Public License as published by
 * the Free Software Foundation; either version 2 of the License, or
 * (at your option) any later version.
 *
 * This program is distributed in the hope that it will be useful,
 * but WITHOUT ANY WARRANTY; without even the implied warranty of
 * MERCHANTABILITY or FITNESS FOR A PARTICULAR PURPOSE.  See the
 * GNU General Public License for more details.
 * 
 * You should have received a copy of the GNU General Public License
 * along with this program; if not, write to the Free Software
 * Foundation, Inc., 51 Franklin Street, Fifth Floor, Boston, MA  02110-1301  USA
 *
 */

#ifndef DBUS_SYSDEPS_H
#define DBUS_SYSDEPS_H

#include "config.h"

#ifdef HAVE_STDINT_H
#include <stdint.h>
#endif

#ifdef HAVE_INTTYPES_H
#include <inttypes.h>
#endif

#include <dbus/dbus-errors.h>
#include <dbus/dbus-file.h>
#include <dbus/dbus-string.h>

/* this is perhaps bogus, but strcmp() etc. are faster if we use the
 * stuff straight out of string.h, so have this here for now.
 */
#include <string.h>
#include <stdarg.h>

/* AIX sys/poll.h does #define events reqevents, and other
 * wonderousness, so must include sys/poll before declaring
 * DBusPollFD
 */ 
#ifdef HAVE_POLL
#include <sys/poll.h>
#endif

#ifdef DBUS_WINCE
/* Windows CE lacks some system functions (such as errno and clock).
   We bring them in here.  */
#include "dbus-sysdeps-wince-glue.h"
#endif

DBUS_BEGIN_DECLS

#ifdef DBUS_WIN
#define _DBUS_PATH_SEPARATOR ";"
#else
#define _DBUS_PATH_SEPARATOR ":"
#endif

/* Forward declarations */


/** An opaque list type */
typedef struct DBusList DBusList;

/** Object that contains a list of credentials such as UNIX or Windows user ID */
typedef struct DBusCredentials DBusCredentials;

/** A wrapper around a pipe descriptor or handle */
typedef struct DBusPipe DBusPipe;

/**
 * @addtogroup DBusSysdeps
 *
 * @{
 */

void _dbus_abort (void) _DBUS_GNUC_NORETURN;

dbus_bool_t _dbus_check_setuid (void);
const char* _dbus_getenv (const char *varname);
dbus_bool_t _dbus_clearenv (void);
char **     _dbus_get_environment (void);

/** A process ID */
typedef unsigned long dbus_pid_t;
/** A user ID */
typedef unsigned long dbus_uid_t;
/** A group ID */
typedef unsigned long dbus_gid_t;

/** an invalid PID used to represent an uninitialized dbus_pid_t field */
#define DBUS_PID_UNSET ((dbus_pid_t) -1)
/** an invalid UID used to represent an uninitialized dbus_uid_t field */
#define DBUS_UID_UNSET ((dbus_uid_t) -1)
/** an invalid GID used to represent an uninitialized dbus_gid_t field */
#define DBUS_GID_UNSET ((dbus_gid_t) -1)

/** an appropriate printf format for dbus_pid_t */
#define DBUS_PID_FORMAT "%lu"
/** an appropriate printf format for dbus_uid_t */
#define DBUS_UID_FORMAT "%lu"
/** an appropriate printf format for dbus_gid_t */
#define DBUS_GID_FORMAT "%lu"


/**
 * Socket interface
 *
 *  @todo Use for the file descriptors a struct
 *           - struct DBusSocket{ int d; }; -
 *        instead of int to get type-safety which 
 *        will be checked by the compiler.
 * 
 */

dbus_bool_t _dbus_close_socket     (int               fd,
                                    DBusError        *error);
int         _dbus_read_socket      (int               fd,
                                    DBusString       *buffer,
                                    int               count);
int         _dbus_write_socket     (int               fd,
                                    const DBusString *buffer,
                                    int               start,
                                    int               len);
int         _dbus_write_socket_two (int               fd,
                                    const DBusString *buffer1,
                                    int               start1,
                                    int               len1,
                                    const DBusString *buffer2,
                                    int               start2,
                                    int               len2);

int _dbus_read_socket_with_unix_fds      (int               fd,
                                          DBusString       *buffer,
                                          int               count,
                                          int              *fds,
                                          int              *n_fds);
int _dbus_write_socket_with_unix_fds     (int               fd,
                                          const DBusString *buffer,
                                          int               start,
                                          int               len,
                                          const int        *fds,
                                          int               n_fds);
int _dbus_write_socket_with_unix_fds_two (int               fd,
                                          const DBusString *buffer1,
                                          int               start1,
                                          int               len1,
                                          const DBusString *buffer2,
                                          int               start2,
                                          int               len2,
                                          const int        *fds,
                                          int               n_fds);

dbus_bool_t _dbus_socket_is_invalid (int              fd);

int _dbus_connect_tcp_socket  (const char     *host,
                               const char     *port,
                               const char     *family,
                               DBusError      *error);
int _dbus_connect_tcp_socket_with_nonce  (const char     *host,
                                          const char     *port,
                                          const char     *family,
                                          const char     *noncefile,
                                          DBusError      *error);
int _dbus_listen_tcp_socket   (const char     *host,
                               const char     *port,
                               const char     *family,
                               DBusString     *retport,
                               int           **fds_p,
                               DBusError      *error);
int _dbus_accept              (int             listen_fd);


dbus_bool_t _dbus_read_credentials_socket (int               client_fd,
                                           DBusCredentials  *credentials,
                                           DBusError        *error);
dbus_bool_t _dbus_send_credentials_socket (int              server_fd,
                                           DBusError       *error);

dbus_bool_t _dbus_credentials_add_from_user            (DBusCredentials  *credentials,
                                                        const DBusString *username);
dbus_bool_t _dbus_credentials_add_from_current_process (DBusCredentials  *credentials);
dbus_bool_t _dbus_append_user_from_current_process     (DBusString        *str);

dbus_bool_t _dbus_parse_unix_user_from_config   (const DBusString  *username,
                                                 dbus_uid_t        *uid_p);
dbus_bool_t _dbus_parse_unix_group_from_config  (const DBusString  *groupname,
                                                 dbus_gid_t        *gid_p);
dbus_bool_t _dbus_unix_groups_from_uid          (dbus_uid_t         uid,
                                                 dbus_gid_t       **group_ids,
                                                 int               *n_group_ids);
dbus_bool_t _dbus_unix_user_is_at_console       (dbus_uid_t         uid,
                                                 DBusError         *error);
dbus_bool_t _dbus_unix_user_is_process_owner    (dbus_uid_t         uid);
dbus_bool_t _dbus_windows_user_is_process_owner (const char        *windows_sid);

dbus_bool_t _dbus_append_keyring_directory_for_credentials (DBusString      *directory,
                                                            DBusCredentials *credentials);

dbus_bool_t _dbus_daemon_is_session_bus_address_published (const char *scope);

dbus_bool_t _dbus_daemon_publish_session_bus_address (const char* address, const char* shm_name);

void _dbus_daemon_unpublish_session_bus_address (void);

dbus_bool_t _dbus_socket_can_pass_unix_fd(int fd);

/** Opaque type representing an atomically-modifiable integer
 * that can be used from multiple threads.
 */
typedef struct DBusAtomic DBusAtomic;

/**
 * An atomic integer safe to increment or decrement from multiple threads.
 */
struct DBusAtomic
{
#ifdef DBUS_WIN
  volatile long value; /**< Value of the atomic integer. */
#else
  volatile dbus_int32_t value; /**< Value of the atomic integer. */
#endif
};

/* The value we get from autofoo is in the form of a cpp expression;
 * convert that to a conventional defined/undef switch. (We can't get
 * the conventional defined/undef because of multiarch builds only running
 * ./configure once, on Darwin.) */
#if DBUS_HAVE_ATOMIC_INT_COND
#   define DBUS_HAVE_ATOMIC_INT 1
#else
#   undef DBUS_HAVE_ATOMIC_INT
#endif

dbus_int32_t _dbus_atomic_inc (DBusAtomic *atomic);
dbus_int32_t _dbus_atomic_dec (DBusAtomic *atomic);
dbus_int32_t _dbus_atomic_get (DBusAtomic *atomic);


/* AIX uses different values for poll */

#ifdef _AIX
/** There is data to read */
#define _DBUS_POLLIN      0x0001
/** There is urgent data to read */
#define _DBUS_POLLPRI     0x0004
/** Writing now will not block */
#define _DBUS_POLLOUT     0x0002
/** Error condition */
#define _DBUS_POLLERR     0x4000
/** Hung up */
#define _DBUS_POLLHUP     0x2000
/** Invalid request: fd not open */
#define _DBUS_POLLNVAL    0x8000
#elif defined(__HAIKU__)
/** There is data to read */
#define _DBUS_POLLIN      0x0001
/** Writing now will not block */
#define _DBUS_POLLOUT     0x0002
/** Error condition */
#define _DBUS_POLLERR     0x0004
/** There is urgent data to read */
#define _DBUS_POLLPRI     0x0020
/** Hung up */
#define _DBUS_POLLHUP     0x0080
/** Invalid request: fd not open */
#define _DBUS_POLLNVAL    0x1000
#elif defined(__QNX__)
/** Writing now will not block */
#define _DBUS_POLLOUT     0x0002
/** There is data to read */
#define _DBUS_POLLIN      0x0005
/** There is urgent data to read */
#define _DBUS_POLLPRI     0x0008
/** Error condition */
#define _DBUS_POLLERR     0x0020
/** Hung up */
#define _DBUS_POLLHUP     0x0040
/** Invalid request: fd not open */
#define _DBUS_POLLNVAL    0x1000
#else
/** There is data to read */
#define _DBUS_POLLIN      0x0001
/** There is urgent data to read */
#define _DBUS_POLLPRI     0x0002
/** Writing now will not block */
#define _DBUS_POLLOUT     0x0004
/** Error condition */
#define _DBUS_POLLERR     0x0008
/** Hung up */
#define _DBUS_POLLHUP     0x0010
/** Invalid request: fd not open */
#define _DBUS_POLLNVAL    0x0020
#endif

/**
 * A portable struct pollfd wrapper. 
 */
typedef struct
{
  int fd;            /**< File descriptor */
  short events;      /**< Events to poll for */
  short revents;     /**< Events that occurred */
} DBusPollFD;

int _dbus_poll (DBusPollFD *fds,
                int         n_fds,
                int         timeout_milliseconds);

void _dbus_sleep_milliseconds (int milliseconds);

void _dbus_get_monotonic_time (long *tv_sec,
                               long *tv_usec);

void _dbus_get_real_time (long *tv_sec,
                          long *tv_usec);

/**
 * directory interface
 */
dbus_bool_t    _dbus_create_directory        (const DBusString *filename,
                                              DBusError        *error);
dbus_bool_t    _dbus_delete_directory        (const DBusString *filename,
					      DBusError        *error);

dbus_bool_t _dbus_concat_dir_and_file (DBusString       *dir,
                                       const DBusString *next_component);
dbus_bool_t _dbus_string_get_dirname  (const DBusString *filename,
                                       DBusString       *dirname);
dbus_bool_t _dbus_path_is_absolute    (const DBusString *filename);

dbus_bool_t _dbus_get_standard_session_servicedirs (DBusList **dirs);
dbus_bool_t _dbus_get_standard_system_servicedirs (DBusList **dirs);

dbus_bool_t _dbus_append_system_config_file  (DBusString *str);
dbus_bool_t _dbus_append_session_config_file (DBusString *str);

/** Opaque type for reading a directory listing */
typedef struct DBusDirIter DBusDirIter;

DBusDirIter* _dbus_directory_open          (const DBusString *filename,
                                            DBusError        *error);
dbus_bool_t  _dbus_directory_get_next_file (DBusDirIter      *iter,
                                            DBusString       *filename,
                                            DBusError        *error);
void         _dbus_directory_close         (DBusDirIter      *iter);

dbus_bool_t  _dbus_check_dir_is_private_to_user    (DBusString *dir,
                                                    DBusError *error);

void _dbus_fd_set_close_on_exec (intptr_t fd);

const char* _dbus_get_tmpdir      (void);

/**
 * Random numbers 
 */
void        _dbus_generate_pseudorandom_bytes_buffer (char *buffer,
                                                      int   n_bytes);
void        _dbus_generate_random_bytes_buffer (char       *buffer,
                                                int         n_bytes);
dbus_bool_t _dbus_generate_random_bytes        (DBusString *str,
                                                int         n_bytes);
dbus_bool_t _dbus_generate_random_ascii        (DBusString *str,
                                                int         n_bytes);

const char* _dbus_error_from_errno (int error_number);
const char* _dbus_error_from_system_errno (void);

void        _dbus_set_errno_to_zero                  (void);
dbus_bool_t _dbus_get_is_errno_nonzero               (void);
dbus_bool_t _dbus_get_is_errno_eagain_or_ewouldblock (void);
dbus_bool_t _dbus_get_is_errno_enomem                (void);
dbus_bool_t _dbus_get_is_errno_eintr                 (void);
dbus_bool_t _dbus_get_is_errno_epipe                 (void);
dbus_bool_t _dbus_get_is_errno_etoomanyrefs           (void);
const char* _dbus_strerror_from_errno                (void);

void _dbus_disable_sigpipe (void);


void _dbus_exit (int code) _DBUS_GNUC_NORETURN;

int _dbus_printf_string_upper_bound (const char *format,
                                     va_list args);


/**
 * Portable struct with stat() results
 */
typedef struct
{
  unsigned long mode;  /**< File mode */
  unsigned long nlink; /**< Number of hard links */
  dbus_uid_t    uid;   /**< User owning file */
  dbus_gid_t    gid;   /**< Group owning file */
  unsigned long size;  /**< Size of file */
  unsigned long atime; /**< Access time */
  unsigned long mtime; /**< Modify time */
  unsigned long ctime; /**< Creation time */
} DBusStat;

dbus_bool_t _dbus_stat             (const DBusString *filename,
                                    DBusStat         *statbuf,
                                    DBusError        *error);
dbus_bool_t _dbus_full_duplex_pipe (int              *fd1,
                                    int              *fd2,
                                    dbus_bool_t       blocking,
                                    DBusError        *error);

void        _dbus_print_backtrace  (void);

dbus_bool_t _dbus_become_daemon   (const DBusString *pidfile,
                                   DBusPipe         *print_pid_pipe,
                                   DBusError        *error,
                                   dbus_bool_t       keep_umask);

dbus_bool_t _dbus_verify_daemon_user    (const char *user);
dbus_bool_t _dbus_change_to_daemon_user (const char *user,
                                         DBusError  *error);

dbus_bool_t _dbus_write_pid_to_file_and_pipe (const DBusString *pidfile,
                                              DBusPipe         *print_pid_pipe,
                                              dbus_pid_t        pid_to_write,
                                              DBusError        *error);

dbus_bool_t _dbus_command_for_pid (unsigned long  pid,
                                   DBusString    *str,
                                   int            max_len,
                                   DBusError     *error);

/** A UNIX signal handler */
typedef void (* DBusSignalHandler) (int sig);

void _dbus_set_signal_handler (int               sig,
                               DBusSignalHandler handler);

dbus_bool_t _dbus_user_at_console (const char *username,
                                   DBusError  *error);

void _dbus_init_system_log (dbus_bool_t is_daemon);

typedef enum {
  DBUS_SYSTEM_LOG_INFO,
  DBUS_SYSTEM_LOG_SECURITY,
  DBUS_SYSTEM_LOG_FATAL
} DBusSystemLogSeverity;

void _dbus_system_log (DBusSystemLogSeverity severity, const char *msg, ...) _DBUS_GNUC_PRINTF (2, 3);
void _dbus_system_logv (DBusSystemLogSeverity severity, const char *msg, va_list args);

/* Define DBUS_VA_COPY() to do the right thing for copying va_list variables.
 * config.h may have already defined DBUS_VA_COPY as va_copy or __va_copy.
 */
#if !defined (DBUS_VA_COPY)
#  if defined (__GNUC__) && defined (__PPC__) && (defined (_CALL_SYSV) || defined (_WIN32))
#    define DBUS_VA_COPY(ap1, ap2)   (*(ap1) = *(ap2))
#  elif defined (DBUS_VA_COPY_AS_ARRAY)
#    define DBUS_VA_COPY(ap1, ap2)   memcpy ((ap1), (ap2), sizeof (va_list))
#  else /* va_list is a pointer */
#    define DBUS_VA_COPY(ap1, ap2)   ((ap1) = (ap2))
#  endif /* va_list is a pointer */
#endif /* !DBUS_VA_COPY */


/**
 * Casts a primitive C type to a byte array and then indexes
 * a particular byte of the array.
 */
#define _DBUS_BYTE_OF_PRIMITIVE(p, i) \
    (((const char*)&(p))[(i)])
/** On x86 there is an 80-bit FPU, and if you do "a == b" it may have a
 * or b in an 80-bit register, thus failing to compare the two 64-bit
 * doubles for bitwise equality. So this macro compares the two doubles
 * bitwise.
 */
#define _DBUS_DOUBLES_BITWISE_EQUAL(a, b)                                       \
     (_DBUS_BYTE_OF_PRIMITIVE (a, 0) == _DBUS_BYTE_OF_PRIMITIVE (b, 0) &&       \
      _DBUS_BYTE_OF_PRIMITIVE (a, 1) == _DBUS_BYTE_OF_PRIMITIVE (b, 1) &&       \
      _DBUS_BYTE_OF_PRIMITIVE (a, 2) == _DBUS_BYTE_OF_PRIMITIVE (b, 2) &&       \
      _DBUS_BYTE_OF_PRIMITIVE (a, 3) == _DBUS_BYTE_OF_PRIMITIVE (b, 3) &&       \
      _DBUS_BYTE_OF_PRIMITIVE (a, 4) == _DBUS_BYTE_OF_PRIMITIVE (b, 4) &&       \
      _DBUS_BYTE_OF_PRIMITIVE (a, 5) == _DBUS_BYTE_OF_PRIMITIVE (b, 5) &&       \
      _DBUS_BYTE_OF_PRIMITIVE (a, 6) == _DBUS_BYTE_OF_PRIMITIVE (b, 6) &&       \
      _DBUS_BYTE_OF_PRIMITIVE (a, 7) == _DBUS_BYTE_OF_PRIMITIVE (b, 7))

dbus_bool_t _dbus_get_autolaunch_address (const char *scope,
                                          DBusString *address,
					                      DBusError  *error);

dbus_bool_t _dbus_lookup_session_address (dbus_bool_t *supported,
                                          DBusString  *address,
                                          DBusError   *error);

/** Type representing a universally unique ID
 * @todo rename to UUID instead of GUID
 */
typedef union DBusGUID DBusGUID;

dbus_bool_t _dbus_read_local_machine_uuid   (DBusGUID         *machine_id,
                                             dbus_bool_t       create_if_not_found,
                                             DBusError        *error);

/**
 * Initialize threads as in dbus_threads_init_default(), appropriately
 * for the platform.
 * @returns #FALSE if no memory
 */
dbus_bool_t _dbus_threads_init_platform_specific (void);

/**
 * Lock a static mutex used to protect _dbus_threads_init_platform_specific().
 */
void _dbus_threads_lock_platform_specific (void);

/**
 * Undo _dbus_threads_lock_platform_specific().
 */
void _dbus_threads_unlock_platform_specific (void);

dbus_bool_t _dbus_split_paths_and_append (DBusString *dirs, 
                                          const char *suffix, 
                                          DBusList **dir_list);

unsigned long _dbus_pid_for_log (void);

/* FIXME move back to dbus-sysdeps-unix.h probably -
 * the PID file handling just needs a little more abstraction
 * in the bus daemon first.
 */
dbus_pid_t    _dbus_getpid (void);

dbus_bool_t _dbus_change_to_daemon_user (const char *user,
                                         DBusError  *error);

void _dbus_flush_caches (void);

/*
 * replaces the term DBUS_PREFIX in configure_time_path by the
 * current dbus installation directory. On unix this function is a noop
 *
 * @param configure_time_path
 * @return real path
 */
const char *
_dbus_replace_install_prefix (const char *configure_time_path);

/* Do not set this too high: it is a denial-of-service risk.
 * See <https://bugs.freedesktop.org/show_bug.cgi?id=82820>
 *
 * (This needs to be in the non-Unix-specific header so that
 * the config-parser can use it.)
 */
#define DBUS_DEFAULT_MESSAGE_UNIX_FDS 16

<<<<<<< HEAD
=======
typedef struct DBusRLimit DBusRLimit;

DBusRLimit     *_dbus_rlimit_save_fd_limit                 (DBusError    *error);
dbus_bool_t     _dbus_rlimit_raise_fd_limit_if_privileged  (unsigned int  desired,
                                                            DBusError    *error);
dbus_bool_t     _dbus_rlimit_restore_fd_limit              (DBusRLimit   *saved,
                                                            DBusError    *error);
void            _dbus_rlimit_free                          (DBusRLimit   *lim);

>>>>>>> fc50a445
/** @} */

DBUS_END_DECLS


#ifdef DBUS_WIN
#include "dbus-sysdeps-win.h"
#endif

#endif /* DBUS_SYSDEPS_H */<|MERGE_RESOLUTION|>--- conflicted
+++ resolved
@@ -564,8 +564,6 @@
  */
 #define DBUS_DEFAULT_MESSAGE_UNIX_FDS 16
 
-<<<<<<< HEAD
-=======
 typedef struct DBusRLimit DBusRLimit;
 
 DBusRLimit     *_dbus_rlimit_save_fd_limit                 (DBusError    *error);
@@ -575,7 +573,6 @@
                                                             DBusError    *error);
 void            _dbus_rlimit_free                          (DBusRLimit   *lim);
 
->>>>>>> fc50a445
 /** @} */
 
 DBUS_END_DECLS
