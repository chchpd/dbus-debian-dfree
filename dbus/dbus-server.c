/* -*- mode: C; c-file-style: "gnu"; indent-tabs-mode: nil; -*- */
/* dbus-server.c DBusServer object
 *
 * Copyright (C) 2002, 2003, 2004, 2005 Red Hat Inc.
 *
 * Licensed under the Academic Free License version 2.1
 * 
 * This program is free software; you can redistribute it and/or modify
 * it under the terms of the GNU General Public License as published by
 * the Free Software Foundation; either version 2 of the License, or
 * (at your option) any later version.
 *
 * This program is distributed in the hope that it will be useful,
 * but WITHOUT ANY WARRANTY; without even the implied warranty of
 * MERCHANTABILITY or FITNESS FOR A PARTICULAR PURPOSE.  See the
 * GNU General Public License for more details.
 * 
 * You should have received a copy of the GNU General Public License
 * along with this program; if not, write to the Free Software
 * Foundation, Inc., 51 Franklin Street, Fifth Floor, Boston, MA  02110-1301  USA
 *
 */ 

#include <config.h>
#include "dbus-server.h"
#include "dbus-server-unix.h"
#include "dbus-server-socket.h"
#include "dbus-string.h"
#ifdef DBUS_BUILD_TESTS
#include "dbus-server-debug-pipe.h"
#endif
#include "dbus-address.h"
#include "dbus-protocol.h"

/**
 * @defgroup DBusServer DBusServer
 * @ingroup  DBus
 * @brief Server that listens for new connections.
 *
 * A DBusServer represents a server that other applications
 * can connect to. Each connection from another application
 * is represented by a #DBusConnection.
 *
 * @todo Thread safety hasn't been tested much for #DBusServer
 * @todo Need notification to apps of disconnection, may matter for some transports
 */

/**
 * @defgroup DBusServerInternals DBusServer implementation details
 * @ingroup  DBusInternals
 * @brief Implementation details of DBusServer
 *
 * @{
 */

#ifndef _dbus_server_trace_ref
void
_dbus_server_trace_ref (DBusServer *server,
    int old_refcount,
    int new_refcount,
    const char *why)
{
  static int enabled = -1;

  _dbus_trace_ref ("DBusServer", server, old_refcount, new_refcount, why,
      "DBUS_SERVER_TRACE", &enabled);
}
#endif

/* this is a little fragile since it assumes the address doesn't
 * already have a guid, but it shouldn't
 */
static char*
copy_address_with_guid_appended (const DBusString *address,
                                 const DBusString *guid_hex)
{
  DBusString with_guid;
  char *retval;
  
  if (!_dbus_string_init (&with_guid))
    return NULL;

  if (!_dbus_string_copy (address, 0, &with_guid,
                          _dbus_string_get_length (&with_guid)) ||
      !_dbus_string_append (&with_guid, ",guid=") ||
      !_dbus_string_copy (guid_hex, 0,
                          &with_guid, _dbus_string_get_length (&with_guid)))
    {
      _dbus_string_free (&with_guid);
      return NULL;
    }

  retval = NULL;
  _dbus_string_steal_data (&with_guid, &retval);

  _dbus_string_free (&with_guid);
      
  return retval; /* may be NULL if steal_data failed */
}

/**
 * Initializes the members of the DBusServer base class.
 * Chained up to by subclass constructors.
 *
 * @param server the server.
 * @param vtable the vtable for the subclass.
 * @param address the server's address
 * @returns #TRUE on success.
 */
dbus_bool_t
_dbus_server_init_base (DBusServer             *server,
                        const DBusServerVTable *vtable,
                        const DBusString       *address)
{
  server->vtable = vtable;

#ifdef DBUS_DISABLE_ASSERT
  _dbus_atomic_inc (&server->refcount);
#else
    {
      dbus_int32_t old_refcount = _dbus_atomic_inc (&server->refcount);

      _dbus_assert (old_refcount == 0);
    }
#endif

  server->address = NULL;
  server->watches = NULL;
  server->timeouts = NULL;
  server->published_address = FALSE;

  if (!_dbus_string_init (&server->guid_hex))
    return FALSE;

  _dbus_generate_uuid (&server->guid);

  if (!_dbus_uuid_encode (&server->guid, &server->guid_hex))
    goto failed;
  
  server->address = copy_address_with_guid_appended (address,
                                                     &server->guid_hex);
  if (server->address == NULL)
    goto failed;
  
  _dbus_rmutex_new_at_location (&server->mutex);
  if (server->mutex == NULL)
    goto failed;
  
  server->watches = _dbus_watch_list_new ();
  if (server->watches == NULL)
    goto failed;

  server->timeouts = _dbus_timeout_list_new ();
  if (server->timeouts == NULL)
    goto failed;

  _dbus_data_slot_list_init (&server->slot_list);

  _dbus_verbose ("Initialized server on address %s\n", server->address);
  
  return TRUE;

 failed:
  _dbus_rmutex_free_at_location (&server->mutex);
  server->mutex = NULL;
  if (server->watches)
    {
      _dbus_watch_list_free (server->watches);
      server->watches = NULL;
    }
  if (server->timeouts)
    {
      _dbus_timeout_list_free (server->timeouts);
      server->timeouts = NULL;
    }
  if (server->address)
    {
      dbus_free (server->address);
      server->address = NULL;
    }
  _dbus_string_free (&server->guid_hex);
  
  return FALSE;
}

/**
 * Finalizes the members of the DBusServer base class.
 * Chained up to by subclass finalizers.
 *
 * @param server the server.
 */
void
_dbus_server_finalize_base (DBusServer *server)
{
  /* We don't have the lock, but nobody should be accessing
   * concurrently since they don't have a ref
   */
#ifndef DBUS_DISABLE_CHECKS
  _dbus_assert (!server->have_server_lock);
#endif
  _dbus_assert (server->disconnected);
  
  /* calls out to application code... */
  _dbus_data_slot_list_free (&server->slot_list);

  dbus_server_set_new_connection_function (server, NULL, NULL, NULL);

  _dbus_watch_list_free (server->watches);
  _dbus_timeout_list_free (server->timeouts);

  _dbus_rmutex_free_at_location (&server->mutex);
  
  dbus_free (server->address);

  dbus_free_string_array (server->auth_mechanisms);

  _dbus_string_free (&server->guid_hex);
}


/** Function to be called in protected_change_watch() with refcount held */
typedef dbus_bool_t (* DBusWatchAddFunction)     (DBusWatchList *list,
                                                  DBusWatch     *watch);
/** Function to be called in protected_change_watch() with refcount held */
typedef void        (* DBusWatchRemoveFunction)  (DBusWatchList *list,
                                                  DBusWatch     *watch);
/** Function to be called in protected_change_watch() with refcount held */
typedef void        (* DBusWatchToggleFunction)  (DBusWatchList *list,
                                                  DBusWatch     *watch,
                                                  dbus_bool_t    enabled);

static dbus_bool_t
protected_change_watch (DBusServer             *server,
                        DBusWatch              *watch,
                        DBusWatchAddFunction    add_function,
                        DBusWatchRemoveFunction remove_function,
                        DBusWatchToggleFunction toggle_function,
                        dbus_bool_t             enabled)
{
  DBusWatchList *watches;
  dbus_bool_t retval;
  
  HAVE_LOCK_CHECK (server);

  /* This isn't really safe or reasonable; a better pattern is the "do
   * everything, then drop lock and call out" one; but it has to be
   * propagated up through all callers
   */
  
  watches = server->watches;
  if (watches)
    {
      server->watches = NULL;
      _dbus_server_ref_unlocked (server);
      SERVER_UNLOCK (server);

      if (add_function)
        retval = (* add_function) (watches, watch);
      else if (remove_function)
        {
          retval = TRUE;
          (* remove_function) (watches, watch);
        }
      else
        {
          retval = TRUE;
          (* toggle_function) (watches, watch, enabled);
        }
      
      SERVER_LOCK (server);
      server->watches = watches;
      _dbus_server_unref_unlocked (server);

      return retval;
    }
  else
    return FALSE;
}

/**
 * Adds a watch for this server, chaining out to application-provided
 * watch handlers.
 *
 * @param server the server.
 * @param watch the watch to add.
 */
dbus_bool_t
_dbus_server_add_watch (DBusServer *server,
                        DBusWatch  *watch)
{
  HAVE_LOCK_CHECK (server);
  return protected_change_watch (server, watch,
                                 _dbus_watch_list_add_watch,
                                 NULL, NULL, FALSE);
}

/**
 * Removes a watch previously added with _dbus_server_remove_watch().
 *
 * @param server the server.
 * @param watch the watch to remove.
 */
void
_dbus_server_remove_watch  (DBusServer *server,
                            DBusWatch  *watch)
{
  HAVE_LOCK_CHECK (server);
  protected_change_watch (server, watch,
                          NULL,
                          _dbus_watch_list_remove_watch,
                          NULL, FALSE);
}

/**
 * Toggles a watch and notifies app via server's
 * DBusWatchToggledFunction if available. It's an error to call this
 * function on a watch that was not previously added.
 *
 * @param server the server.
 * @param watch the watch to toggle.
 * @param enabled whether to enable or disable
 */
void
_dbus_server_toggle_watch (DBusServer  *server,
                           DBusWatch   *watch,
                           dbus_bool_t  enabled)
{
  _dbus_assert (watch != NULL);

  HAVE_LOCK_CHECK (server);
  protected_change_watch (server, watch,
                          NULL, NULL,
                          _dbus_watch_list_toggle_watch,
                          enabled);
}

/** Function to be called in protected_change_timeout() with refcount held */
typedef dbus_bool_t (* DBusTimeoutAddFunction)    (DBusTimeoutList *list,
                                                   DBusTimeout     *timeout);
/** Function to be called in protected_change_timeout() with refcount held */
typedef void        (* DBusTimeoutRemoveFunction) (DBusTimeoutList *list,
                                                   DBusTimeout     *timeout);
/** Function to be called in protected_change_timeout() with refcount held */
typedef void        (* DBusTimeoutToggleFunction) (DBusTimeoutList *list,
                                                   DBusTimeout     *timeout,
                                                   dbus_bool_t      enabled);


static dbus_bool_t
protected_change_timeout (DBusServer               *server,
                          DBusTimeout              *timeout,
                          DBusTimeoutAddFunction    add_function,
                          DBusTimeoutRemoveFunction remove_function,
                          DBusTimeoutToggleFunction toggle_function,
                          dbus_bool_t               enabled)
{
  DBusTimeoutList *timeouts;
  dbus_bool_t retval;
  
  HAVE_LOCK_CHECK (server);

  /* This isn't really safe or reasonable; a better pattern is the "do everything, then
   * drop lock and call out" one; but it has to be propagated up through all callers
   */
  
  timeouts = server->timeouts;
  if (timeouts)
    {
      server->timeouts = NULL;
      _dbus_server_ref_unlocked (server);
      SERVER_UNLOCK (server);

      if (add_function)
        retval = (* add_function) (timeouts, timeout);
      else if (remove_function)
        {
          retval = TRUE;
          (* remove_function) (timeouts, timeout);
        }
      else
        {
          retval = TRUE;
          (* toggle_function) (timeouts, timeout, enabled);
        }
      
      SERVER_LOCK (server);
      server->timeouts = timeouts;
      _dbus_server_unref_unlocked (server);

      return retval;
    }
  else
    return FALSE;
}

/**
 * Adds a timeout for this server, chaining out to
 * application-provided timeout handlers. The timeout should be
 * repeatedly handled with dbus_timeout_handle() at its given interval
 * until it is removed.
 *
 * @param server the server.
 * @param timeout the timeout to add.
 */
dbus_bool_t
_dbus_server_add_timeout (DBusServer  *server,
			  DBusTimeout *timeout)
{
  return protected_change_timeout (server, timeout,
                                   _dbus_timeout_list_add_timeout,
                                   NULL, NULL, FALSE);
}

/**
 * Removes a timeout previously added with _dbus_server_add_timeout().
 *
 * @param server the server.
 * @param timeout the timeout to remove.
 */
void
_dbus_server_remove_timeout (DBusServer  *server,
			     DBusTimeout *timeout)
{
  protected_change_timeout (server, timeout,
                            NULL,
                            _dbus_timeout_list_remove_timeout,
                            NULL, FALSE);
}

/**
 * Toggles a timeout and notifies app via server's
 * DBusTimeoutToggledFunction if available. It's an error to call this
 * function on a timeout that was not previously added.
 *
 * @param server the server.
 * @param timeout the timeout to toggle.
 * @param enabled whether to enable or disable
 */
void
_dbus_server_toggle_timeout (DBusServer  *server,
                             DBusTimeout *timeout,
                             dbus_bool_t  enabled)
{
  protected_change_timeout (server, timeout,
                            NULL, NULL,
                            _dbus_timeout_list_toggle_timeout,
                            enabled);
}


/**
 * Like dbus_server_ref() but does not acquire the lock (must already be held)
 *
 * @param server the server.
 */
void
_dbus_server_ref_unlocked (DBusServer *server)
{
  dbus_int32_t old_refcount;

  _dbus_assert (server != NULL);
  HAVE_LOCK_CHECK (server);

<<<<<<< HEAD
#ifdef DBUS_DISABLE_ASSERT
  _dbus_atomic_inc (&server->refcount);
#else
    {
      dbus_int32_t old_refcount = _dbus_atomic_inc (&server->refcount);

      _dbus_assert (old_refcount > 0);
    }
#endif
=======
  old_refcount = _dbus_atomic_inc (&server->refcount);
  _dbus_assert (old_refcount > 0);
  _dbus_server_trace_ref (server, old_refcount, old_refcount + 1,
      "ref_unlocked");
>>>>>>> e47c893c
}

/**
 * Like dbus_server_unref() but does not acquire the lock (must already be held)
 *
 * @param server the server.
 */
void
_dbus_server_unref_unlocked (DBusServer *server)
{
  dbus_int32_t old_refcount;

  /* Keep this in sync with dbus_server_unref */

  _dbus_assert (server != NULL);

  HAVE_LOCK_CHECK (server);

  old_refcount = _dbus_atomic_dec (&server->refcount);
  _dbus_assert (old_refcount > 0);

<<<<<<< HEAD
=======
  _dbus_server_trace_ref (server, old_refcount, old_refcount - 1,
      "unref_unlocked");

>>>>>>> e47c893c
  if (old_refcount == 1)
    {
      _dbus_assert (server->disconnected);
      
      SERVER_UNLOCK (server);
      
      _dbus_assert (server->vtable->finalize != NULL);
      
      (* server->vtable->finalize) (server);
    }
}

/** @} */

/**
 * @addtogroup DBusServer
 *
 * @{
 */


/**
 * @typedef DBusServer
 *
 * An opaque object representing a server that listens for
 * connections from other applications. Each time a connection
 * is made, a new DBusConnection is created and made available
 * via an application-provided DBusNewConnectionFunction.
 * The DBusNewConnectionFunction is provided with
 * dbus_server_set_new_connection_function().
 * 
 */

static const struct {
  DBusServerListenResult (* func) (DBusAddressEntry *entry,
                                   DBusServer      **server_p,
                                   DBusError        *error);
} listen_funcs[] = {
  { _dbus_server_listen_socket }
  , { _dbus_server_listen_platform_specific }
#ifdef DBUS_BUILD_TESTS
  , { _dbus_server_listen_debug_pipe }
#endif
};

/**
 * Listens for new connections on the given address.  If there are
 * multiple semicolon-separated address entries in the address, tries
 * each one and listens on the first one that works.
 * 
 * Returns #NULL and sets error if listening fails for any reason.
 * Otherwise returns a new #DBusServer.
 * dbus_server_set_new_connection_function(),
 * dbus_server_set_watch_functions(), and
 * dbus_server_set_timeout_functions() should be called immediately to
 * render the server fully functional.
 *
 * To free the server, applications must call first
 * dbus_server_disconnect() and then dbus_server_unref().
 * 
 * @param address the address of this server.
 * @param error location to store reason for failure.
 * @returns a new #DBusServer, or #NULL on failure.
 * 
 */
DBusServer*
dbus_server_listen (const char     *address,
                    DBusError      *error)
{
  DBusServer *server;
  DBusAddressEntry **entries;
  int len, i;
  DBusError first_connect_error = DBUS_ERROR_INIT;
  dbus_bool_t handled_once;
  
  _dbus_return_val_if_fail (address != NULL, NULL);
  _dbus_return_val_if_error_is_set (error, NULL);
  
  if (!dbus_parse_address (address, &entries, &len, error))
    return NULL;

  server = NULL;
  handled_once = FALSE;

  for (i = 0; i < len; i++)
    {
      int j;

      for (j = 0; j < (int) _DBUS_N_ELEMENTS (listen_funcs); ++j)
        {
          DBusServerListenResult result;
          DBusError tmp_error = DBUS_ERROR_INIT;

          result = (* listen_funcs[j].func) (entries[i],
                                             &server,
                                             &tmp_error);

          if (result == DBUS_SERVER_LISTEN_OK)
            {
              _dbus_assert (server != NULL);
              _DBUS_ASSERT_ERROR_IS_CLEAR (&tmp_error);
              handled_once = TRUE;
              goto out;
            }
          else if (result == DBUS_SERVER_LISTEN_ADDRESS_ALREADY_USED)
            {
              _dbus_assert (server == NULL);
              dbus_set_error (error,
                       DBUS_ERROR_ADDRESS_IN_USE,
                       "Address '%s' already used",
                       dbus_address_entry_get_method (entries[0]));
              handled_once = TRUE;
              goto out;
            }
          else if (result == DBUS_SERVER_LISTEN_BAD_ADDRESS)
            {
              _dbus_assert (server == NULL);
              _DBUS_ASSERT_ERROR_IS_SET (&tmp_error);
              dbus_move_error (&tmp_error, error);
              handled_once = TRUE;
              goto out;
            }
          else if (result == DBUS_SERVER_LISTEN_NOT_HANDLED)
            {
              _dbus_assert (server == NULL);
              _DBUS_ASSERT_ERROR_IS_CLEAR (&tmp_error);

              /* keep trying addresses */
            }
          else if (result == DBUS_SERVER_LISTEN_DID_NOT_CONNECT)
            {
              _dbus_assert (server == NULL);
              _DBUS_ASSERT_ERROR_IS_SET (&tmp_error);
              if (!dbus_error_is_set (&first_connect_error))
                dbus_move_error (&tmp_error, &first_connect_error);
              else
                dbus_error_free (&tmp_error);

              handled_once = TRUE;
              
              /* keep trying addresses */
            }
        }

      _dbus_assert (server == NULL);
      _DBUS_ASSERT_ERROR_IS_CLEAR (error);
    }

 out:

  if (!handled_once)
    {
      _DBUS_ASSERT_ERROR_IS_CLEAR (error);
      if (len > 0)
        dbus_set_error (error,
                       DBUS_ERROR_BAD_ADDRESS,
                       "Unknown address type '%s'",
                       dbus_address_entry_get_method (entries[0]));
      else
        dbus_set_error (error,
                        DBUS_ERROR_BAD_ADDRESS,
                        "Empty address '%s'",
                        address);
    }
  
  dbus_address_entries_free (entries);

  if (server == NULL)
    {
      _dbus_assert (error == NULL || dbus_error_is_set (&first_connect_error) ||
                   dbus_error_is_set (error));
      
      if (error && dbus_error_is_set (error))
        {
          /* already set the error */
        }
      else
        {
          /* didn't set the error but either error should be
           * NULL or first_connect_error should be set.
           */
          _dbus_assert (error == NULL || dbus_error_is_set (&first_connect_error));
          dbus_move_error (&first_connect_error, error);
        }

      _DBUS_ASSERT_ERROR_IS_CLEAR (&first_connect_error); /* be sure we freed it */
      _DBUS_ASSERT_ERROR_IS_SET (error);

      return NULL;
    }
  else
    {
      _DBUS_ASSERT_ERROR_IS_CLEAR (error);
      return server;
    }
}

/**
 * Increments the reference count of a DBusServer.
 *
 * @param server the server.
 * @returns the server
 */
DBusServer *
dbus_server_ref (DBusServer *server)
{
  dbus_int32_t old_refcount;

  _dbus_return_val_if_fail (server != NULL, NULL);

<<<<<<< HEAD
#ifdef DBUS_DISABLE_CHECKS
  _dbus_atomic_inc (&server->refcount);
#else
    {
      dbus_int32_t old_refcount;

      /* can't get the refcount without a side-effect */
      old_refcount = _dbus_atomic_inc (&server->refcount);

      if (_DBUS_UNLIKELY (old_refcount <= 0))
        {
          /* undo side-effect first */
          _dbus_atomic_dec (&server->refcount);
          _dbus_warn_check_failed (_dbus_return_if_fail_warning_format,
                                   _DBUS_FUNCTION_NAME, "old_refcount > 0",
                                   __FILE__, __LINE__);
          return NULL;
        }
=======
  /* can't get the refcount without a side-effect */
  old_refcount = _dbus_atomic_inc (&server->refcount);

#ifndef DBUS_DISABLE_CHECKS
  if (_DBUS_UNLIKELY (old_refcount <= 0))
    {
      /* undo side-effect first */
      _dbus_atomic_dec (&server->refcount);
      _dbus_warn_check_failed (_dbus_return_if_fail_warning_format,
                               _DBUS_FUNCTION_NAME, "old_refcount > 0",
                               __FILE__, __LINE__);
      return NULL;
>>>>>>> e47c893c
    }
#endif

  _dbus_server_trace_ref (server, old_refcount, old_refcount + 1, "ref");

  return server;
}

/**
 * Decrements the reference count of a DBusServer.  Finalizes the
 * server if the reference count reaches zero.
 *
 * The server must be disconnected before the refcount reaches zero.
 *
 * @param server the server.
 */
void
dbus_server_unref (DBusServer *server)
{
  dbus_int32_t old_refcount;

  /* keep this in sync with unref_unlocked */

  _dbus_return_if_fail (server != NULL);

  /* can't get the refcount without a side-effect */
  old_refcount = _dbus_atomic_dec (&server->refcount);

#ifndef DBUS_DISABLE_CHECKS
  if (_DBUS_UNLIKELY (old_refcount <= 0))
    {
      /* undo side-effect first */
      _dbus_atomic_inc (&server->refcount);
      _dbus_warn_check_failed (_dbus_return_if_fail_warning_format,
                               _DBUS_FUNCTION_NAME, "old_refcount > 0",
                               __FILE__, __LINE__);
      return;
    }
#endif

<<<<<<< HEAD
=======
  _dbus_server_trace_ref (server, old_refcount, old_refcount - 1, "unref");

>>>>>>> e47c893c
  if (old_refcount == 1)
    {
      /* lock not held! */
      _dbus_assert (server->disconnected);
      
      _dbus_assert (server->vtable->finalize != NULL);
      
      (* server->vtable->finalize) (server);
    }
}

/**
 * Releases the server's address and stops listening for
 * new clients. If called more than once, only the first
 * call has an effect. Does not modify the server's
 * reference count.
 * 
 * @param server the server.
 */
void
dbus_server_disconnect (DBusServer *server)
{
  _dbus_return_if_fail (server != NULL);

#ifdef DBUS_DISABLE_CHECKS
  _dbus_atomic_inc (&server->refcount);
#else
    {
      dbus_int32_t old_refcount = _dbus_atomic_inc (&server->refcount);

      _dbus_return_if_fail (old_refcount > 0);
    }
#endif

  SERVER_LOCK (server);

  _dbus_assert (server->vtable->disconnect != NULL);

  if (!server->disconnected)
    {
      /* this has to be first so recursive calls to disconnect don't happen */
      server->disconnected = TRUE;
      
      (* server->vtable->disconnect) (server);
    }

  SERVER_UNLOCK (server);
  dbus_server_unref (server);
}

/**
 * Returns #TRUE if the server is still listening for new connections.
 *
 * @param server the server.
 */
dbus_bool_t
dbus_server_get_is_connected (DBusServer *server)
{
  dbus_bool_t retval;
  
  _dbus_return_val_if_fail (server != NULL, FALSE);

  SERVER_LOCK (server);
  retval = !server->disconnected;
  SERVER_UNLOCK (server);

  return retval;
}

/**
 * Returns the address of the server, as a newly-allocated
 * string which must be freed by the caller.
 *
 * @param server the server
 * @returns the address or #NULL if no memory
 */
char*
dbus_server_get_address (DBusServer *server)
{
  char *retval;
  
  _dbus_return_val_if_fail (server != NULL, NULL);

  SERVER_LOCK (server);
  retval = _dbus_strdup (server->address);
  SERVER_UNLOCK (server);

  return retval;
}

/**
 * Returns the unique ID of the server, as a newly-allocated
 * string which must be freed by the caller. This ID is
 * normally used by clients to tell when two #DBusConnection
 * would be equivalent (because the server address passed
 * to dbus_connection_open() will have the same guid in the
 * two cases). dbus_connection_open() can re-use an existing
 * connection with the same ID instead of opening a new
 * connection.
 *
 * This is an ID unique to each #DBusServer. Remember that
 * a #DBusServer represents only one mode of connecting,
 * so e.g. a bus daemon can listen on multiple addresses
 * which will mean it has multiple #DBusServer each with
 * their own ID.
 *
 * The ID is not a UUID in the sense of RFC4122; the details
 * are explained in the D-Bus specification.
 *
 * @param server the server
 * @returns the id of the server or #NULL if no memory
 */
char*
dbus_server_get_id (DBusServer *server)
{
  char *retval;
  
  _dbus_return_val_if_fail (server != NULL, NULL);

  SERVER_LOCK (server);
  retval = NULL;
  _dbus_string_copy_data (&server->guid_hex, &retval);
  SERVER_UNLOCK (server);

  return retval;
}

/**
 * Sets a function to be used for handling new connections.  The given
 * function is passed each new connection as the connection is
 * created. If the new connection function increments the connection's
 * reference count, the connection will stay alive. Otherwise, the
 * connection will be unreferenced and closed. The new connection
 * function may also close the connection itself, which is considered
 * good form if the connection is not wanted.
 *
 * The connection here is private in the sense of
 * dbus_connection_open_private(), so if the new connection function
 * keeps a reference it must arrange for the connection to be closed.
 * i.e. libdbus does not own this connection once the new connection
 * function takes a reference.
 *
 * @param server the server.
 * @param function a function to handle new connections.
 * @param data data to pass to the new connection handler.
 * @param free_data_function function to free the data.
 */
void
dbus_server_set_new_connection_function (DBusServer                *server,
                                         DBusNewConnectionFunction  function,
                                         void                      *data,
                                         DBusFreeFunction           free_data_function)
{
  DBusFreeFunction old_free_function;
  void *old_data;
  
  _dbus_return_if_fail (server != NULL);

  SERVER_LOCK (server);
  old_free_function = server->new_connection_free_data_function;
  old_data = server->new_connection_data;
  
  server->new_connection_function = function;
  server->new_connection_data = data;
  server->new_connection_free_data_function = free_data_function;
  SERVER_UNLOCK (server);
    
  if (old_free_function != NULL)
    (* old_free_function) (old_data);
}

/**
 * Sets the watch functions for the server. These functions are
 * responsible for making the application's main loop aware of file
 * descriptors that need to be monitored for events.
 *
 * This function behaves exactly like dbus_connection_set_watch_functions();
 * see the documentation for that routine.
 *
 * @param server the server.
 * @param add_function function to begin monitoring a new descriptor.
 * @param remove_function function to stop monitoring a descriptor.
 * @param toggled_function function to notify when the watch is enabled/disabled
 * @param data data to pass to add_function and remove_function.
 * @param free_data_function function to be called to free the data.
 * @returns #FALSE on failure (no memory)
 */
dbus_bool_t
dbus_server_set_watch_functions (DBusServer              *server,
                                 DBusAddWatchFunction     add_function,
                                 DBusRemoveWatchFunction  remove_function,
                                 DBusWatchToggledFunction toggled_function,
                                 void                    *data,
                                 DBusFreeFunction         free_data_function)
{
  dbus_bool_t result;
  DBusWatchList *watches;
  
  _dbus_return_val_if_fail (server != NULL, FALSE);

  SERVER_LOCK (server);
  watches = server->watches;
  server->watches = NULL;
  if (watches)
    {
      SERVER_UNLOCK (server);
      result = _dbus_watch_list_set_functions (watches,
                                               add_function,
                                               remove_function,
                                               toggled_function,
                                               data,
                                               free_data_function);
      SERVER_LOCK (server);
    }
  else
    {
      _dbus_warn_check_failed ("Re-entrant call to %s\n", _DBUS_FUNCTION_NAME);
      result = FALSE;
    }
  server->watches = watches;
  SERVER_UNLOCK (server);
  
  return result;
}

/**
 * Sets the timeout functions for the server. These functions are
 * responsible for making the application's main loop aware of timeouts.
 *
 * This function behaves exactly like dbus_connection_set_timeout_functions();
 * see the documentation for that routine.
 *
 * @param server the server.
 * @param add_function function to add a timeout.
 * @param remove_function function to remove a timeout.
 * @param toggled_function function to notify when the timeout is enabled/disabled
 * @param data data to pass to add_function and remove_function.
 * @param free_data_function function to be called to free the data.
 * @returns #FALSE on failure (no memory)
 */
dbus_bool_t
dbus_server_set_timeout_functions (DBusServer                *server,
				   DBusAddTimeoutFunction     add_function,
				   DBusRemoveTimeoutFunction  remove_function,
                                   DBusTimeoutToggledFunction toggled_function,
				   void                      *data,
				   DBusFreeFunction           free_data_function)
{
  dbus_bool_t result;
  DBusTimeoutList *timeouts;
  
  _dbus_return_val_if_fail (server != NULL, FALSE);

  SERVER_LOCK (server);
  timeouts = server->timeouts;
  server->timeouts = NULL;
  if (timeouts)
    {
      SERVER_UNLOCK (server);
      result = _dbus_timeout_list_set_functions (timeouts,
                                                 add_function,
                                                 remove_function,
                                                 toggled_function,
                                                 data,
                                                 free_data_function);
      SERVER_LOCK (server);
    }
  else
    {
      _dbus_warn_check_failed ("Re-entrant call to %s\n", _DBUS_FUNCTION_NAME);
      result = FALSE;
    }
  server->timeouts = timeouts;
  SERVER_UNLOCK (server);
  
  return result;
}

/**
 * Sets the authentication mechanisms that this server offers to
 * clients, as a #NULL-terminated array of mechanism names. This
 * function only affects connections created <em>after</em> it is
 * called.  Pass #NULL instead of an array to use all available
 * mechanisms (this is the default behavior).
 *
 * The D-Bus specification describes some of the supported mechanisms.
 *
 * @param server the server
 * @param mechanisms #NULL-terminated array of mechanisms
 * @returns #FALSE if no memory
 */
dbus_bool_t
dbus_server_set_auth_mechanisms (DBusServer  *server,
                                 const char **mechanisms)
{
  char **copy;

  _dbus_return_val_if_fail (server != NULL, FALSE);

  SERVER_LOCK (server);
  
  if (mechanisms != NULL)
    {
      copy = _dbus_dup_string_array (mechanisms);
      if (copy == NULL)
        return FALSE;
    }
  else
    copy = NULL;

  dbus_free_string_array (server->auth_mechanisms);
  server->auth_mechanisms = copy;

  SERVER_UNLOCK (server);
  
  return TRUE;
}


static DBusDataSlotAllocator slot_allocator;
_DBUS_DEFINE_GLOBAL_LOCK (server_slots);

/**
 * Allocates an integer ID to be used for storing application-specific
 * data on any DBusServer. The allocated ID may then be used
 * with dbus_server_set_data() and dbus_server_get_data().
 * The slot must be initialized with -1. If a nonnegative
 * slot is passed in, the refcount is incremented on that
 * slot, rather than creating a new slot.
 *  
 * The allocated slot is global, i.e. all DBusServer objects will have
 * a slot with the given integer ID reserved.
 *
 * @param slot_p address of global variable storing the slot ID
 * @returns #FALSE on no memory
 */
dbus_bool_t
dbus_server_allocate_data_slot (dbus_int32_t *slot_p)
{
  return _dbus_data_slot_allocator_alloc (&slot_allocator,
                                          (DBusRMutex **)&_DBUS_LOCK_NAME (server_slots),
                                          slot_p);
}

/**
 * Deallocates a global ID for server data slots.
 * dbus_server_get_data() and dbus_server_set_data()
 * may no longer be used with this slot.
 * Existing data stored on existing DBusServer objects
 * will be freed when the server is finalized,
 * but may not be retrieved (and may only be replaced
 * if someone else reallocates the slot).
 *
 * @param slot_p address of the slot to deallocate
 */
void
dbus_server_free_data_slot (dbus_int32_t *slot_p)
{
  _dbus_return_if_fail (*slot_p >= 0);
  
  _dbus_data_slot_allocator_free (&slot_allocator, slot_p);
}

/**
 * Stores a pointer on a DBusServer, along
 * with an optional function to be used for freeing
 * the data when the data is set again, or when
 * the server is finalized. The slot number
 * must have been allocated with dbus_server_allocate_data_slot().
 *
 * @param server the server
 * @param slot the slot number
 * @param data the data to store
 * @param free_data_func finalizer function for the data
 * @returns #TRUE if there was enough memory to store the data
 */
dbus_bool_t
dbus_server_set_data (DBusServer       *server,
                      int               slot,
                      void             *data,
                      DBusFreeFunction  free_data_func)
{
  DBusFreeFunction old_free_func;
  void *old_data;
  dbus_bool_t retval;

  _dbus_return_val_if_fail (server != NULL, FALSE);

  SERVER_LOCK (server);
  
  retval = _dbus_data_slot_list_set (&slot_allocator,
                                     &server->slot_list,
                                     slot, data, free_data_func,
                                     &old_free_func, &old_data);


  SERVER_UNLOCK (server);
  
  if (retval)
    {
      /* Do the actual free outside the server lock */
      if (old_free_func)
        (* old_free_func) (old_data);
    }

  return retval;
}

/**
 * Retrieves data previously set with dbus_server_set_data().
 * The slot must still be allocated (must not have been freed).
 *
 * @param server the server
 * @param slot the slot to get data from
 * @returns the data, or #NULL if not found
 */
void*
dbus_server_get_data (DBusServer   *server,
                      int           slot)
{
  void *res;

  _dbus_return_val_if_fail (server != NULL, NULL);
  
  SERVER_LOCK (server);
  
  res = _dbus_data_slot_list_get (&slot_allocator,
                                  &server->slot_list,
                                  slot);

  SERVER_UNLOCK (server);
  
  return res;
}

/** @} */

#ifdef DBUS_BUILD_TESTS
#include "dbus-test.h"
#include <string.h>

dbus_bool_t
_dbus_server_test (void)
{
  const char *valid_addresses[] = {
    "tcp:port=1234",
    "tcp:host=localhost,port=1234",
    "tcp:host=localhost,port=1234;tcp:port=5678",
#ifdef DBUS_UNIX
    "unix:path=./boogie",
    "tcp:port=1234;unix:path=./boogie",
#endif
  };

  DBusServer *server;
  int i;
  
  for (i = 0; i < _DBUS_N_ELEMENTS (valid_addresses); i++)
    {
      DBusError error = DBUS_ERROR_INIT;
      char *address;
      char *id;

      server = dbus_server_listen (valid_addresses[i], &error);
      if (server == NULL)
        {
          _dbus_warn ("server listen error: %s: %s\n", error.name, error.message);
          dbus_error_free (&error);
          _dbus_assert_not_reached ("Failed to listen for valid address.");
        }

      id = dbus_server_get_id (server);
      _dbus_assert (id != NULL);
      address = dbus_server_get_address (server);
      _dbus_assert (address != NULL);

      if (strstr (address, id) == NULL)
        {
          _dbus_warn ("server id '%s' is not in the server address '%s'\n",
                      id, address);
          _dbus_assert_not_reached ("bad server id or address");
        }

      dbus_free (id);
      dbus_free (address);
      
      dbus_server_disconnect (server);
      dbus_server_unref (server);
    }

  return TRUE;
}

#endif /* DBUS_BUILD_TESTS */<|MERGE_RESOLUTION|>--- conflicted
+++ resolved
@@ -461,22 +461,10 @@
   _dbus_assert (server != NULL);
   HAVE_LOCK_CHECK (server);
 
-<<<<<<< HEAD
-#ifdef DBUS_DISABLE_ASSERT
-  _dbus_atomic_inc (&server->refcount);
-#else
-    {
-      dbus_int32_t old_refcount = _dbus_atomic_inc (&server->refcount);
-
-      _dbus_assert (old_refcount > 0);
-    }
-#endif
-=======
   old_refcount = _dbus_atomic_inc (&server->refcount);
   _dbus_assert (old_refcount > 0);
   _dbus_server_trace_ref (server, old_refcount, old_refcount + 1,
       "ref_unlocked");
->>>>>>> e47c893c
 }
 
 /**
@@ -498,12 +486,9 @@
   old_refcount = _dbus_atomic_dec (&server->refcount);
   _dbus_assert (old_refcount > 0);
 
-<<<<<<< HEAD
-=======
   _dbus_server_trace_ref (server, old_refcount, old_refcount - 1,
       "unref_unlocked");
 
->>>>>>> e47c893c
   if (old_refcount == 1)
     {
       _dbus_assert (server->disconnected);
@@ -714,26 +699,6 @@
 
   _dbus_return_val_if_fail (server != NULL, NULL);
 
-<<<<<<< HEAD
-#ifdef DBUS_DISABLE_CHECKS
-  _dbus_atomic_inc (&server->refcount);
-#else
-    {
-      dbus_int32_t old_refcount;
-
-      /* can't get the refcount without a side-effect */
-      old_refcount = _dbus_atomic_inc (&server->refcount);
-
-      if (_DBUS_UNLIKELY (old_refcount <= 0))
-        {
-          /* undo side-effect first */
-          _dbus_atomic_dec (&server->refcount);
-          _dbus_warn_check_failed (_dbus_return_if_fail_warning_format,
-                                   _DBUS_FUNCTION_NAME, "old_refcount > 0",
-                                   __FILE__, __LINE__);
-          return NULL;
-        }
-=======
   /* can't get the refcount without a side-effect */
   old_refcount = _dbus_atomic_inc (&server->refcount);
 
@@ -746,7 +711,6 @@
                                _DBUS_FUNCTION_NAME, "old_refcount > 0",
                                __FILE__, __LINE__);
       return NULL;
->>>>>>> e47c893c
     }
 #endif
 
@@ -787,11 +751,8 @@
     }
 #endif
 
-<<<<<<< HEAD
-=======
   _dbus_server_trace_ref (server, old_refcount, old_refcount - 1, "unref");
 
->>>>>>> e47c893c
   if (old_refcount == 1)
     {
       /* lock not held! */
