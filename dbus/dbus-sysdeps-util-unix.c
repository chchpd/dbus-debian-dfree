/* -*- mode: C; c-file-style: "gnu"; indent-tabs-mode: nil; -*- */
/* dbus-sysdeps-util-unix.c Would be in dbus-sysdeps-unix.c, but not used in libdbus
 * 
 * Copyright (C) 2002, 2003, 2004, 2005  Red Hat, Inc.
 * Copyright (C) 2003 CodeFactory AB
 *
 * Licensed under the Academic Free License version 2.1
 * 
 * This program is free software; you can redistribute it and/or modify
 * it under the terms of the GNU General Public License as published by
 * the Free Software Foundation; either version 2 of the License, or
 * (at your option) any later version.
 *
 * This program is distributed in the hope that it will be useful,
 * but WITHOUT ANY WARRANTY; without even the implied warranty of
 * MERCHANTABILITY or FITNESS FOR A PARTICULAR PURPOSE.  See the
 * GNU General Public License for more details.
 * 
 * You should have received a copy of the GNU General Public License
 * along with this program; if not, write to the Free Software
 * Foundation, Inc., 51 Franklin Street, Fifth Floor, Boston, MA  02110-1301  USA
 *
 */

#include <config.h>
#include "dbus-sysdeps.h"
#include "dbus-sysdeps-unix.h"
#include "dbus-internals.h"
#include "dbus-pipe.h"
#include "dbus-protocol.h"
#include "dbus-string.h"
#define DBUS_USERDB_INCLUDES_PRIVATE 1
#include "dbus-userdb.h"
#include "dbus-test.h"

#include <sys/types.h>
#include <stdlib.h>
#include <string.h>
#include <signal.h>
#include <unistd.h>
#include <stdio.h>
#include <errno.h>
#include <fcntl.h>
#include <sys/stat.h>
#ifdef HAVE_SYS_RESOURCE_H
#include <sys/resource.h>
#endif
#include <grp.h>
#include <sys/socket.h>
#include <dirent.h>
#include <sys/un.h>

#ifdef HAVE_SYSLOG_H
#include <syslog.h>
#endif

#ifdef HAVE_SYS_SYSLIMITS_H
#include <sys/syslimits.h>
#endif

#include "sd-daemon.h"

#ifndef O_BINARY
#define O_BINARY 0
#endif

/**
 * @addtogroup DBusInternalsUtils
 * @{
 */


/**
 * Does the chdir, fork, setsid, etc. to become a daemon process.
 *
 * @param pidfile #NULL, or pidfile to create
 * @param print_pid_pipe pipe to print daemon's pid to, or -1 for none
 * @param error return location for errors
 * @param keep_umask #TRUE to keep the original umask
 * @returns #FALSE on failure
 */
dbus_bool_t
_dbus_become_daemon (const DBusString *pidfile,
                     DBusPipe         *print_pid_pipe,
                     DBusError        *error,
                     dbus_bool_t       keep_umask)
{
  const char *s;
  pid_t child_pid;
  int dev_null_fd;

  _dbus_verbose ("Becoming a daemon...\n");

  _dbus_verbose ("chdir to /\n");
  if (chdir ("/") < 0)
    {
      dbus_set_error (error, DBUS_ERROR_FAILED,
                      "Could not chdir() to root directory");
      return FALSE;
    }

  _dbus_verbose ("forking...\n");
  switch ((child_pid = fork ()))
    {
    case -1:
      _dbus_verbose ("fork failed\n");
      dbus_set_error (error, _dbus_error_from_errno (errno),
                      "Failed to fork daemon: %s", _dbus_strerror (errno));
      return FALSE;
      break;

    case 0:
      _dbus_verbose ("in child, closing std file descriptors\n");

      /* silently ignore failures here, if someone
       * doesn't have /dev/null we may as well try
       * to continue anyhow
       */
      
      dev_null_fd = open ("/dev/null", O_RDWR);
      if (dev_null_fd >= 0)
        {
          dup2 (dev_null_fd, 0);
          dup2 (dev_null_fd, 1);
          
          s = _dbus_getenv ("DBUS_DEBUG_OUTPUT");
          if (s == NULL || *s == '\0')
            dup2 (dev_null_fd, 2);
          else
            _dbus_verbose ("keeping stderr open due to DBUS_DEBUG_OUTPUT\n");
          close (dev_null_fd);
        }

      if (!keep_umask)
        {
          /* Get a predictable umask */
          _dbus_verbose ("setting umask\n");
          umask (022);
        }

      _dbus_verbose ("calling setsid()\n");
      if (setsid () == -1)
        _dbus_assert_not_reached ("setsid() failed");
      
      break;

    default:
      if (!_dbus_write_pid_to_file_and_pipe (pidfile, print_pid_pipe,
                                             child_pid, error))
        {
          _dbus_verbose ("pid file or pipe write failed: %s\n",
                         error->message);
          kill (child_pid, SIGTERM);
          return FALSE;
        }

      _dbus_verbose ("parent exiting\n");
      _exit (0);
      break;
    }
  
  return TRUE;
}


/**
 * Creates a file containing the process ID.
 *
 * @param filename the filename to write to
 * @param pid our process ID
 * @param error return location for errors
 * @returns #FALSE on failure
 */
static dbus_bool_t
_dbus_write_pid_file (const DBusString *filename,
                      unsigned long     pid,
		      DBusError        *error)
{
  const char *cfilename;
  int fd;
  FILE *f;

  cfilename = _dbus_string_get_const_data (filename);
  
  fd = open (cfilename, O_WRONLY|O_CREAT|O_EXCL|O_BINARY, 0644);
  
  if (fd < 0)
    {
      dbus_set_error (error, _dbus_error_from_errno (errno),
                      "Failed to open \"%s\": %s", cfilename,
                      _dbus_strerror (errno));
      return FALSE;
    }

  if ((f = fdopen (fd, "w")) == NULL)
    {
      dbus_set_error (error, _dbus_error_from_errno (errno),
                      "Failed to fdopen fd %d: %s", fd, _dbus_strerror (errno));
      _dbus_close (fd, NULL);
      return FALSE;
    }
  
  if (fprintf (f, "%lu\n", pid) < 0)
    {
      dbus_set_error (error, _dbus_error_from_errno (errno),
                      "Failed to write to \"%s\": %s", cfilename,
                      _dbus_strerror (errno));
      
      fclose (f);
      return FALSE;
    }

  if (fclose (f) == EOF)
    {
      dbus_set_error (error, _dbus_error_from_errno (errno),
                      "Failed to close \"%s\": %s", cfilename,
                      _dbus_strerror (errno));
      return FALSE;
    }
  
  return TRUE;
}

/**
 * Writes the given pid_to_write to a pidfile (if non-NULL) and/or to a
 * pipe (if non-NULL). Does nothing if pidfile and print_pid_pipe are both
 * NULL.
 *
 * @param pidfile the file to write to or #NULL
 * @param print_pid_pipe the pipe to write to or #NULL
 * @param pid_to_write the pid to write out
 * @param error error on failure
 * @returns FALSE if error is set
 */
dbus_bool_t
_dbus_write_pid_to_file_and_pipe (const DBusString *pidfile,
                                  DBusPipe         *print_pid_pipe,
                                  dbus_pid_t        pid_to_write,
                                  DBusError        *error)
{
  if (pidfile)
    {
      _dbus_verbose ("writing pid file %s\n", _dbus_string_get_const_data (pidfile));
      if (!_dbus_write_pid_file (pidfile,
                                 pid_to_write,
                                 error))
        {
          _dbus_verbose ("pid file write failed\n");
          _DBUS_ASSERT_ERROR_IS_SET(error);
          return FALSE;
        }
    }
  else
    {
      _dbus_verbose ("No pid file requested\n");
    }

  if (print_pid_pipe != NULL && _dbus_pipe_is_valid (print_pid_pipe))
    {
      DBusString pid;
      int bytes;

      _dbus_verbose ("writing our pid to pipe %d\n",
                     print_pid_pipe->fd);
      
      if (!_dbus_string_init (&pid))
        {
          _DBUS_SET_OOM (error);
          return FALSE;
        }
	  
      if (!_dbus_string_append_int (&pid, pid_to_write) ||
          !_dbus_string_append (&pid, "\n"))
        {
          _dbus_string_free (&pid);
          _DBUS_SET_OOM (error);
          return FALSE;
        }
	  
      bytes = _dbus_string_get_length (&pid);
      if (_dbus_pipe_write (print_pid_pipe, &pid, 0, bytes, error) != bytes)
        {
          /* _dbus_pipe_write sets error only on failure, not short write */
          if (error != NULL && !dbus_error_is_set(error))
            {
              dbus_set_error (error, DBUS_ERROR_FAILED,
                              "Printing message bus PID: did not write enough bytes\n");
            }
          _dbus_string_free (&pid);
          return FALSE;
        }
	  
      _dbus_string_free (&pid);
    }
  else
    {
      _dbus_verbose ("No pid pipe to write to\n");
    }

  return TRUE;
}

/**
 * Verify that after the fork we can successfully change to this user.
 *
 * @param user the username given in the daemon configuration
 * @returns #TRUE if username is valid
 */
dbus_bool_t
_dbus_verify_daemon_user (const char *user)
{
  DBusString u;

  _dbus_string_init_const (&u, user);

  return _dbus_get_user_id_and_primary_group (&u, NULL, NULL);
}


/* The HAVE_LIBAUDIT case lives in selinux.c */
#ifndef HAVE_LIBAUDIT
/**
 * Changes the user and group the bus is running as.
 *
 * @param user the user to become
 * @param error return location for errors
 * @returns #FALSE on failure
 */
dbus_bool_t
_dbus_change_to_daemon_user  (const char    *user,
                              DBusError     *error)
{
  dbus_uid_t uid;
  dbus_gid_t gid;
  DBusString u;

  _dbus_string_init_const (&u, user);

  if (!_dbus_get_user_id_and_primary_group (&u, &uid, &gid))
    {
      dbus_set_error (error, DBUS_ERROR_FAILED,
                      "User '%s' does not appear to exist?",
                      user);
      return FALSE;
    }

  /* setgroups() only works if we are a privileged process,
   * so we don't return error on failure; the only possible
   * failure is that we don't have perms to do it.
   *
   * not sure this is right, maybe if setuid()
   * is going to work then setgroups() should also work.
   */
  if (setgroups (0, NULL) < 0)
    _dbus_warn ("Failed to drop supplementary groups: %s\n",
                _dbus_strerror (errno));

  /* Set GID first, or the setuid may remove our permission
   * to change the GID
   */
  if (setgid (gid) < 0)
    {
      dbus_set_error (error, _dbus_error_from_errno (errno),
                      "Failed to set GID to %lu: %s", gid,
                      _dbus_strerror (errno));
      return FALSE;
    }

  if (setuid (uid) < 0)
    {
      dbus_set_error (error, _dbus_error_from_errno (errno),
                      "Failed to set UID to %lu: %s", uid,
                      _dbus_strerror (errno));
      return FALSE;
    }

  return TRUE;
}
#endif /* !HAVE_LIBAUDIT */


/**
 * Attempt to ensure that the current process can open
 * at least @limit file descriptors.
 *
 * If @limit is lower than the current, it will not be
 * lowered.  No error is returned if the request can
 * not be satisfied.
 *
 * @limit Number of file descriptors
 */
void
_dbus_request_file_descriptor_limit (unsigned int limit)
{
#ifdef HAVE_SETRLIMIT
  struct rlimit lim;
  struct rlimit target_lim;

  /* No point to doing this practically speaking
   * if we're not uid 0.  We expect the system
   * bus to use this before we change UID, and
   * the session bus takes the Linux default
   * of 1024 for both cur and max.
   */
  if (getuid () != 0)
    return;

  if (getrlimit (RLIMIT_NOFILE, &lim) < 0)
    return;

  if (lim.rlim_cur >= limit)
    return;

  /* Ignore "maximum limit", assume we have the "superuser"
   * privileges.  On Linux this is CAP_SYS_RESOURCE.
   */
  target_lim.rlim_cur = target_lim.rlim_max = limit;
  /* Also ignore errors; if we fail, we will at least work
   * up to whatever limit we had, which seems better than
   * just outright aborting.
   *
   * However, in the future we should probably log this so OS builders
   * have a chance to notice any misconfiguration like dbus-daemon
   * being started without CAP_SYS_RESOURCE.
   */
  setrlimit (RLIMIT_NOFILE, &target_lim);
#endif
}

void
_dbus_init_system_log (dbus_bool_t is_daemon)
{
#ifdef HAVE_SYSLOG_H
<<<<<<< HEAD
=======
  int logopts = LOG_PID;
>>>>>>> 05b847b8

#if HAVE_DECL_LOG_PERROR
#ifdef HAVE_SYSTEMD
  if (!is_daemon || sd_booted () <= 0)
#endif
    logopts |= LOG_PERROR;
#endif

  openlog ("dbus", logopts, LOG_DAEMON);
#endif

#endif
}

/**
 * Log a message to the system log file (e.g. syslog on Unix).
 *
 * @param severity a severity value
 * @param msg a printf-style format string
 * @param args arguments for the format string
 *
 */
void
_dbus_system_log (DBusSystemLogSeverity severity, const char *msg, ...)
{
  va_list args;

  va_start (args, msg);

  _dbus_system_logv (severity, msg, args);

  va_end (args);
}

/**
 * Log a message to the system log file (e.g. syslog on Unix).
 *
 * @param severity a severity value
 * @param msg a printf-style format string
 * @param args arguments for the format string
 *
 * If the FATAL severity is given, this function will terminate the program
 * with an error code.
 */
void
_dbus_system_logv (DBusSystemLogSeverity severity, const char *msg, va_list args)
{
#ifdef HAVE_SYSLOG_H
  int flags;
  switch (severity)
    {
      case DBUS_SYSTEM_LOG_INFO:
        flags =  LOG_DAEMON | LOG_NOTICE;
        break;
      case DBUS_SYSTEM_LOG_SECURITY:
        flags = LOG_AUTH | LOG_NOTICE;
        break;
      case DBUS_SYSTEM_LOG_FATAL:
        flags = LOG_DAEMON|LOG_CRIT;
        break;
      default:
        return;
    }

  vsyslog (flags, msg, args);
#endif

#if !defined(HAVE_SYSLOG_H) || !HAVE_DECL_LOG_PERROR
    {
      /* vsyslog() won't write to stderr, so we'd better do it */
      va_list tmp;

      DBUS_VA_COPY (tmp, args);
      fprintf (stderr, "dbus[" DBUS_PID_FORMAT "]: ", _dbus_getpid ());
      vfprintf (stderr, msg, tmp);
      fputc ('\n', stderr);
      va_end (tmp);
    }
#endif

  if (severity == DBUS_SYSTEM_LOG_FATAL)
    exit (1);
}

/** Installs a UNIX signal handler
 *
 * @param sig the signal to handle
 * @param handler the handler
 */
void
_dbus_set_signal_handler (int               sig,
                          DBusSignalHandler handler)
{
  struct sigaction act;
  sigset_t empty_mask;
  
  sigemptyset (&empty_mask);
  act.sa_handler = handler;
  act.sa_mask    = empty_mask;
  act.sa_flags   = 0;
  sigaction (sig,  &act, NULL);
}

/** Checks if a file exists
*
* @param file full path to the file
* @returns #TRUE if file exists
*/
dbus_bool_t 
_dbus_file_exists (const char *file)
{
  return (access (file, F_OK) == 0);
}

/** Checks if user is at the console
*
* @param username user to check
* @param error return location for errors
* @returns #TRUE is the user is at the consolei and there are no errors
*/
dbus_bool_t 
_dbus_user_at_console (const char *username,
                       DBusError  *error)
{

  DBusString u, f;
  dbus_bool_t result;

  result = FALSE;
  if (!_dbus_string_init (&f))
    {
      _DBUS_SET_OOM (error);
      return FALSE;
    }

  if (!_dbus_string_append (&f, DBUS_CONSOLE_AUTH_DIR))
    {
      _DBUS_SET_OOM (error);
      goto out;
    }

  _dbus_string_init_const (&u, username);

  if (!_dbus_concat_dir_and_file (&f, &u))
    {
      _DBUS_SET_OOM (error);
      goto out;
    }

  result = _dbus_file_exists (_dbus_string_get_const_data (&f));

 out:
  _dbus_string_free (&f);

  return result;
}


/**
 * Checks whether the filename is an absolute path
 *
 * @param filename the filename
 * @returns #TRUE if an absolute path
 */
dbus_bool_t
_dbus_path_is_absolute (const DBusString *filename)
{
  if (_dbus_string_get_length (filename) > 0)
    return _dbus_string_get_byte (filename, 0) == '/';
  else
    return FALSE;
}

/**
 * stat() wrapper.
 *
 * @param filename the filename to stat
 * @param statbuf the stat info to fill in
 * @param error return location for error
 * @returns #FALSE if error was set
 */
dbus_bool_t
_dbus_stat (const DBusString *filename,
            DBusStat         *statbuf,
            DBusError        *error)
{
  const char *filename_c;
  struct stat sb;

  _DBUS_ASSERT_ERROR_IS_CLEAR (error);
  
  filename_c = _dbus_string_get_const_data (filename);

  if (stat (filename_c, &sb) < 0)
    {
      dbus_set_error (error, _dbus_error_from_errno (errno),
                      "%s", _dbus_strerror (errno));
      return FALSE;
    }

  statbuf->mode = sb.st_mode;
  statbuf->nlink = sb.st_nlink;
  statbuf->uid = sb.st_uid;
  statbuf->gid = sb.st_gid;
  statbuf->size = sb.st_size;
  statbuf->atime = sb.st_atime;
  statbuf->mtime = sb.st_mtime;
  statbuf->ctime = sb.st_ctime;

  return TRUE;
}


/**
 * Internals of directory iterator
 */
struct DBusDirIter
{
  DIR *d; /**< The DIR* from opendir() */
  
};

/**
 * Open a directory to iterate over.
 *
 * @param filename the directory name
 * @param error exception return object or #NULL
 * @returns new iterator, or #NULL on error
 */
DBusDirIter*
_dbus_directory_open (const DBusString *filename,
                      DBusError        *error)
{
  DIR *d;
  DBusDirIter *iter;
  const char *filename_c;

  _DBUS_ASSERT_ERROR_IS_CLEAR (error);
  
  filename_c = _dbus_string_get_const_data (filename);

  d = opendir (filename_c);
  if (d == NULL)
    {
      dbus_set_error (error, _dbus_error_from_errno (errno),
                      "Failed to read directory \"%s\": %s",
                      filename_c,
                      _dbus_strerror (errno));
      return NULL;
    }
  iter = dbus_new0 (DBusDirIter, 1);
  if (iter == NULL)
    {
      closedir (d);
      dbus_set_error (error, DBUS_ERROR_NO_MEMORY,
                      "Could not allocate memory for directory iterator");
      return NULL;
    }

  iter->d = d;

  return iter;
}

/**
 * Get next file in the directory. Will not return "." or ".."  on
 * UNIX. If an error occurs, the contents of "filename" are
 * undefined. The error is never set if the function succeeds.
 *
 * This function is not re-entrant, and not necessarily thread-safe.
 * Only use it for test code or single-threaded utilities.
 *
 * @param iter the iterator
 * @param filename string to be set to the next file in the dir
 * @param error return location for error
 * @returns #TRUE if filename was filled in with a new filename
 */
dbus_bool_t
_dbus_directory_get_next_file (DBusDirIter      *iter,
                               DBusString       *filename,
                               DBusError        *error)
{
  struct dirent *ent;
  int err;

  _DBUS_ASSERT_ERROR_IS_CLEAR (error);

 again:
  errno = 0;
  ent = readdir (iter->d);

  if (!ent)
    {
      err = errno;

      if (err != 0)
        dbus_set_error (error,
                        _dbus_error_from_errno (err),
                        "%s", _dbus_strerror (err));

      return FALSE;
    }
  else if (ent->d_name[0] == '.' &&
           (ent->d_name[1] == '\0' ||
            (ent->d_name[1] == '.' && ent->d_name[2] == '\0')))
    goto again;
  else
    {
      _dbus_string_set_length (filename, 0);
      if (!_dbus_string_append (filename, ent->d_name))
        {
          dbus_set_error (error, DBUS_ERROR_NO_MEMORY,
                          "No memory to read directory entry");
          return FALSE;
        }
      else
        {
          return TRUE;
        }
    }
}

/**
 * Closes a directory iteration.
 */
void
_dbus_directory_close (DBusDirIter *iter)
{
  closedir (iter->d);
  dbus_free (iter);
}

static dbus_bool_t
fill_user_info_from_group (struct group  *g,
                           DBusGroupInfo *info,
                           DBusError     *error)
{
  _dbus_assert (g->gr_name != NULL);
  
  info->gid = g->gr_gid;
  info->groupname = _dbus_strdup (g->gr_name);

  /* info->members = dbus_strdupv (g->gr_mem) */
  
  if (info->groupname == NULL)
    {
      dbus_set_error (error, DBUS_ERROR_NO_MEMORY, NULL);
      return FALSE;
    }

  return TRUE;
}

static dbus_bool_t
fill_group_info (DBusGroupInfo    *info,
                 dbus_gid_t        gid,
                 const DBusString *groupname,
                 DBusError        *error)
{
  const char *group_c_str;

  _dbus_assert (groupname != NULL || gid != DBUS_GID_UNSET);
  _dbus_assert (groupname == NULL || gid == DBUS_GID_UNSET);

  if (groupname)
    group_c_str = _dbus_string_get_const_data (groupname);
  else
    group_c_str = NULL;
  
  /* For now assuming that the getgrnam() and getgrgid() flavors
   * always correspond to the pwnam flavors, if not we have
   * to add more configure checks.
   */
  
#if defined (HAVE_POSIX_GETPWNAM_R) || defined (HAVE_NONPOSIX_GETPWNAM_R)
  {
    struct group *g;
    int result;
    size_t buflen;
    char *buf;
    struct group g_str;
    dbus_bool_t b;

    /* retrieve maximum needed size for buf */
    buflen = sysconf (_SC_GETGR_R_SIZE_MAX);

    /* sysconf actually returns a long, but everything else expects size_t,
     * so just recast here.
     * https://bugs.freedesktop.org/show_bug.cgi?id=17061
     */
    if ((long) buflen <= 0)
      buflen = 1024;

    result = -1;
    while (1)
      {
        buf = dbus_malloc (buflen);
        if (buf == NULL)
          {
            dbus_set_error (error, DBUS_ERROR_NO_MEMORY, NULL);
            return FALSE;
          }

        g = NULL;
#ifdef HAVE_POSIX_GETPWNAM_R
        if (group_c_str)
          result = getgrnam_r (group_c_str, &g_str, buf, buflen,
                               &g);
        else
          result = getgrgid_r (gid, &g_str, buf, buflen,
                               &g);
#else
        g = getgrnam_r (group_c_str, &g_str, buf, buflen);
        result = 0;
#endif /* !HAVE_POSIX_GETPWNAM_R */
        /* Try a bigger buffer if ERANGE was returned:
           https://bugs.freedesktop.org/show_bug.cgi?id=16727
        */
        if (result == ERANGE && buflen < 512 * 1024)
          {
            dbus_free (buf);
            buflen *= 2;
          }
        else
          {
            break;
          }
      }

    if (result == 0 && g == &g_str)
      {
        b = fill_user_info_from_group (g, info, error);
        dbus_free (buf);
        return b;
      }
    else
      {
        dbus_set_error (error, _dbus_error_from_errno (errno),
                        "Group %s unknown or failed to look it up\n",
                        group_c_str ? group_c_str : "???");
        dbus_free (buf);
        return FALSE;
      }
  }
#else /* ! HAVE_GETPWNAM_R */
  {
    /* I guess we're screwed on thread safety here */
    struct group *g;

    g = getgrnam (group_c_str);

    if (g != NULL)
      {
        return fill_user_info_from_group (g, info, error);
      }
    else
      {
        dbus_set_error (error, _dbus_error_from_errno (errno),
                        "Group %s unknown or failed to look it up\n",
                        group_c_str ? group_c_str : "???");
        return FALSE;
      }
  }
#endif  /* ! HAVE_GETPWNAM_R */
}

/**
 * Initializes the given DBusGroupInfo struct
 * with information about the given group name.
 *
 * @param info the group info struct
 * @param groupname name of group
 * @param error the error return
 * @returns #FALSE if error is set
 */
dbus_bool_t
_dbus_group_info_fill (DBusGroupInfo    *info,
                       const DBusString *groupname,
                       DBusError        *error)
{
  return fill_group_info (info, DBUS_GID_UNSET,
                          groupname, error);

}

/**
 * Initializes the given DBusGroupInfo struct
 * with information about the given group ID.
 *
 * @param info the group info struct
 * @param gid group ID
 * @param error the error return
 * @returns #FALSE if error is set
 */
dbus_bool_t
_dbus_group_info_fill_gid (DBusGroupInfo *info,
                           dbus_gid_t     gid,
                           DBusError     *error)
{
  return fill_group_info (info, gid, NULL, error);
}

/**
 * Parse a UNIX user from the bus config file. On Windows, this should
 * simply always fail (just return #FALSE).
 *
 * @param username the username text
 * @param uid_p place to return the uid
 * @returns #TRUE on success
 */
dbus_bool_t
_dbus_parse_unix_user_from_config (const DBusString  *username,
                                   dbus_uid_t        *uid_p)
{
  return _dbus_get_user_id (username, uid_p);

}

/**
 * Parse a UNIX group from the bus config file. On Windows, this should
 * simply always fail (just return #FALSE).
 *
 * @param groupname the groupname text
 * @param gid_p place to return the gid
 * @returns #TRUE on success
 */
dbus_bool_t
_dbus_parse_unix_group_from_config (const DBusString  *groupname,
                                    dbus_gid_t        *gid_p)
{
  return _dbus_get_group_id (groupname, gid_p);
}

/**
 * Gets all groups corresponding to the given UNIX user ID. On UNIX,
 * just calls _dbus_groups_from_uid(). On Windows, should always
 * fail since we don't know any UNIX groups.
 *
 * @param uid the UID
 * @param group_ids return location for array of group IDs
 * @param n_group_ids return location for length of returned array
 * @returns #TRUE if the UID existed and we got some credentials
 */
dbus_bool_t
_dbus_unix_groups_from_uid (dbus_uid_t            uid,
                            dbus_gid_t          **group_ids,
                            int                  *n_group_ids)
{
  return _dbus_groups_from_uid (uid, group_ids, n_group_ids);
}

/**
 * Checks to see if the UNIX user ID is at the console.
 * Should always fail on Windows (set the error to
 * #DBUS_ERROR_NOT_SUPPORTED).
 *
 * @param uid UID of person to check 
 * @param error return location for errors
 * @returns #TRUE if the UID is the same as the console user and there are no errors
 */
dbus_bool_t
_dbus_unix_user_is_at_console (dbus_uid_t         uid,
                               DBusError         *error)
{
  return _dbus_is_console_user (uid, error);

}

/**
 * Checks to see if the UNIX user ID matches the UID of
 * the process. Should always return #FALSE on Windows.
 *
 * @param uid the UNIX user ID
 * @returns #TRUE if this uid owns the process.
 */
dbus_bool_t
_dbus_unix_user_is_process_owner (dbus_uid_t uid)
{
  return uid == _dbus_geteuid ();
}

/**
 * Checks to see if the Windows user SID matches the owner of
 * the process. Should always return #FALSE on UNIX.
 *
 * @param windows_sid the Windows user SID
 * @returns #TRUE if this user owns the process.
 */
dbus_bool_t
_dbus_windows_user_is_process_owner (const char *windows_sid)
{
  return FALSE;
}

/** @} */ /* End of DBusInternalsUtils functions */

/**
 * @addtogroup DBusString
 *
 * @{
 */
/**
 * Get the directory name from a complete filename
 * @param filename the filename
 * @param dirname string to append directory name to
 * @returns #FALSE if no memory
 */
dbus_bool_t
_dbus_string_get_dirname  (const DBusString *filename,
                           DBusString       *dirname)
{
  int sep;
  
  _dbus_assert (filename != dirname);
  _dbus_assert (filename != NULL);
  _dbus_assert (dirname != NULL);

  /* Ignore any separators on the end */
  sep = _dbus_string_get_length (filename);
  if (sep == 0)
    return _dbus_string_append (dirname, "."); /* empty string passed in */
    
  while (sep > 0 && _dbus_string_get_byte (filename, sep - 1) == '/')
    --sep;

  _dbus_assert (sep >= 0);
  
  if (sep == 0)
    return _dbus_string_append (dirname, "/");
  
  /* Now find the previous separator */
  _dbus_string_find_byte_backward (filename, sep, '/', &sep);
  if (sep < 0)
    return _dbus_string_append (dirname, ".");
  
  /* skip multiple separators */
  while (sep > 0 && _dbus_string_get_byte (filename, sep - 1) == '/')
    --sep;

  _dbus_assert (sep >= 0);
  
  if (sep == 0 &&
      _dbus_string_get_byte (filename, 0) == '/')
    return _dbus_string_append (dirname, "/");
  else
    return _dbus_string_copy_len (filename, 0, sep - 0,
                                  dirname, _dbus_string_get_length (dirname));
}
/** @} */ /* DBusString stuff */

static void
string_squash_nonprintable (DBusString *str)
{
  unsigned char *buf;
  int i, len; 
  
  buf = _dbus_string_get_data (str);
  len = _dbus_string_get_length (str);
  
  for (i = 0; i < len; i++)
    {
      unsigned char c = (unsigned char) buf[i];
      if (c == '\0')
        buf[i] = ' ';
      else if (c < 0x20 || c > 127)
        buf[i] = '?';
    }
}

/**
 * Get a printable string describing the command used to execute
 * the process with pid.  This string should only be used for
 * informative purposes such as logging; it may not be trusted.
 * 
 * The command is guaranteed to be printable ASCII and no longer
 * than max_len.
 * 
 * @param pid Process id
 * @param str Append command to this string
 * @param max_len Maximum length of returned command
 * @param error return location for errors
 * @returns #FALSE on error
 */
dbus_bool_t 
_dbus_command_for_pid (unsigned long  pid,
                       DBusString    *str,
                       int            max_len,
                       DBusError     *error)
{
  /* This is all Linux-specific for now */
  DBusString path;
  DBusString cmdline;
  int fd;
  
  if (!_dbus_string_init (&path)) 
    {
      _DBUS_SET_OOM (error);
      return FALSE;
    }
  
  if (!_dbus_string_init (&cmdline))
    {
      _DBUS_SET_OOM (error);
      _dbus_string_free (&path);
      return FALSE;
    }
  
  if (!_dbus_string_append_printf (&path, "/proc/%ld/cmdline", pid))
    goto oom;
  
  fd = open (_dbus_string_get_const_data (&path), O_RDONLY);
  if (fd < 0) 
    {
      dbus_set_error (error,
                      _dbus_error_from_errno (errno),
                      "Failed to open \"%s\": %s",
                      _dbus_string_get_const_data (&path),
                      _dbus_strerror (errno));
      goto fail;
    }
  
  if (!_dbus_read (fd, &cmdline, max_len))
    {
      dbus_set_error (error,
                      _dbus_error_from_errno (errno),
                      "Failed to read from \"%s\": %s",
                      _dbus_string_get_const_data (&path),
                      _dbus_strerror (errno));      
      goto fail;
    }
  
  if (!_dbus_close (fd, error))
    goto fail;
  
  string_squash_nonprintable (&cmdline);  

  if (!_dbus_string_copy (&cmdline, 0, str, _dbus_string_get_length (str)))
    goto oom;

  _dbus_string_free (&cmdline);  
  _dbus_string_free (&path);
  return TRUE;
oom:
  _DBUS_SET_OOM (error);
fail:
  _dbus_string_free (&cmdline);
  _dbus_string_free (&path);
  return FALSE;
}<|MERGE_RESOLUTION|>--- conflicted
+++ resolved
@@ -431,10 +431,7 @@
 _dbus_init_system_log (dbus_bool_t is_daemon)
 {
 #ifdef HAVE_SYSLOG_H
-<<<<<<< HEAD
-=======
   int logopts = LOG_PID;
->>>>>>> 05b847b8
 
 #if HAVE_DECL_LOG_PERROR
 #ifdef HAVE_SYSTEMD
@@ -444,8 +441,6 @@
 #endif
 
   openlog ("dbus", logopts, LOG_DAEMON);
-#endif
-
 #endif
 }
 
