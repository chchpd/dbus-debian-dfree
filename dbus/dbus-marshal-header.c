/* -*- mode: C; c-file-style: "gnu"; indent-tabs-mode: nil; -*- */
/* dbus-marshal-header.c  Managing marshaling/demarshaling of message headers
 *
 * Copyright (C) 2005  Red Hat, Inc.
 *
 * Licensed under the Academic Free License version 2.1
 *
 * This program is free software; you can redistribute it and/or modify
 * it under the terms of the GNU General Public License as published by
 * the Free Software Foundation; either version 2 of the License, or
 * (at your option) any later version.
 *
 * This program is distributed in the hope that it will be useful,
 * but WITHOUT ANY WARRANTY; without even the implied warranty of
 * MERCHANTABILITY or FITNESS FOR A PARTICULAR PURPOSE.  See the
 * GNU General Public License for more details.
 *
 * You should have received a copy of the GNU General Public License
 * along with this program; if not, write to the Free Software
 * Foundation, Inc., 51 Franklin Street, Fifth Floor, Boston, MA  02110-1301  USA
 *
 */

#include <config.h>
#include "dbus/dbus-shared.h"
#include "dbus-marshal-header.h"
#include "dbus-marshal-recursive.h"
#include "dbus-marshal-byteswap.h"

/**
 * @addtogroup DBusMarshal
 *
 * @{
 */


/* Not thread locked, but strictly const/read-only so should be OK
 */
/** Static #DBusString containing the signature of a message header */
_DBUS_STRING_DEFINE_STATIC(_dbus_header_signature_str, DBUS_HEADER_SIGNATURE);
/** Static #DBusString containing the local interface */
_DBUS_STRING_DEFINE_STATIC(_dbus_local_interface_str,  DBUS_INTERFACE_LOCAL);
/** Static #DBusString containing the local path */
_DBUS_STRING_DEFINE_STATIC(_dbus_local_path_str,       DBUS_PATH_LOCAL);

/** Offset from start of _dbus_header_signature_str to the signature of the fields array */
#define FIELDS_ARRAY_SIGNATURE_OFFSET 6
/** Offset from start of _dbus_header_signature_str to the signature of an element of the fields array */
#define FIELDS_ARRAY_ELEMENT_SIGNATURE_OFFSET 7


/** Offset to byte order from start of header */
#define BYTE_ORDER_OFFSET    0
/** Offset to type from start of header */
#define TYPE_OFFSET          1
/** Offset to flags from start of header */
#define FLAGS_OFFSET         2
/** Offset to version from start of header */
#define VERSION_OFFSET       3
/** Offset to body length from start of header */
#define BODY_LENGTH_OFFSET 4
/** Offset to client serial from start of header */
#define SERIAL_OFFSET 8
/** Offset to fields array length from start of header */
#define FIELDS_ARRAY_LENGTH_OFFSET 12
/** Offset to first field in header */
#define FIRST_FIELD_OFFSET 16

typedef struct
{
  unsigned char code; /**< the field code */
  unsigned char type; /**< the value type */
} HeaderFieldType;

static const HeaderFieldType
_dbus_header_field_types[DBUS_HEADER_FIELD_LAST+1] = {
  { DBUS_HEADER_FIELD_INVALID, DBUS_TYPE_INVALID },
  { DBUS_HEADER_FIELD_PATH, DBUS_TYPE_OBJECT_PATH },
  { DBUS_HEADER_FIELD_INTERFACE, DBUS_TYPE_STRING },
  { DBUS_HEADER_FIELD_MEMBER, DBUS_TYPE_STRING },
  { DBUS_HEADER_FIELD_ERROR_NAME, DBUS_TYPE_STRING },
  { DBUS_HEADER_FIELD_REPLY_SERIAL, DBUS_TYPE_UINT32 },
  { DBUS_HEADER_FIELD_DESTINATION, DBUS_TYPE_STRING },
  { DBUS_HEADER_FIELD_SENDER, DBUS_TYPE_STRING },
  { DBUS_HEADER_FIELD_SIGNATURE, DBUS_TYPE_SIGNATURE },
  { DBUS_HEADER_FIELD_UNIX_FDS, DBUS_TYPE_UINT32 }
};

/** Macro to look up the correct type for a field */
#define EXPECTED_TYPE_OF_FIELD(field) (_dbus_header_field_types[field].type)

/** The most padding we could ever need for a header */
#define MAX_POSSIBLE_HEADER_PADDING 7
static dbus_bool_t
reserve_header_padding (DBusHeader *header)
{
  _dbus_assert (header->padding <= MAX_POSSIBLE_HEADER_PADDING);

  if (!_dbus_string_lengthen (&header->data,
                              MAX_POSSIBLE_HEADER_PADDING - header->padding))
    return FALSE;
  header->padding = MAX_POSSIBLE_HEADER_PADDING;
  return TRUE;
}

static void
correct_header_padding (DBusHeader *header)
{
  int unpadded_len;

  _dbus_assert (header->padding == 7);

  _dbus_string_shorten (&header->data, header->padding);
  unpadded_len = _dbus_string_get_length (&header->data);

  if (!_dbus_string_align_length (&header->data, 8))
    _dbus_assert_not_reached ("couldn't pad header though enough padding was preallocated");

  header->padding = _dbus_string_get_length (&header->data) - unpadded_len;
}

/** Compute the end of the header, ignoring padding */
#define HEADER_END_BEFORE_PADDING(header) \
  (_dbus_string_get_length (&(header)->data) - (header)->padding)

/**
 * Invalidates all fields in the cache. This may be used when the
 * cache is totally uninitialized (contains junk) so should not
 * look at what's in there now.
 *
 * @param header the header
 */
static void
_dbus_header_cache_invalidate_all (DBusHeader *header)
{
  int i;

  i = 0;
  while (i <= DBUS_HEADER_FIELD_LAST)
    {
      header->fields[i].value_pos = _DBUS_HEADER_FIELD_VALUE_UNKNOWN;
      ++i;
    }
}

/**
 * Caches one field
 *
 * @param header the header
 * @param field_code the field
 * @param variant_reader the reader for the variant in the field
 */
static void
_dbus_header_cache_one (DBusHeader     *header,
                        int             field_code,
                        DBusTypeReader *variant_reader)
{
  header->fields[field_code].value_pos =
    _dbus_type_reader_get_value_pos (variant_reader);

#if 0
  _dbus_verbose ("cached value_pos %d for field %d\n",
                 header->fields[field_code].value_pos, field_code)
#endif
}

/**
 * Returns the header's byte order.
 *
 * @param header the header
 * @returns the byte order
 */
char
_dbus_header_get_byte_order (const DBusHeader *header)
{
  _dbus_assert (_dbus_string_get_length (&header->data) > BYTE_ORDER_OFFSET);

  return (char) _dbus_string_get_byte (&header->data, BYTE_ORDER_OFFSET);
}

/**
 * Revalidates the fields cache
 *
 * @param header the header
 */
static void
_dbus_header_cache_revalidate (DBusHeader *header)
{
  DBusTypeReader array;
  DBusTypeReader reader;
  int i;

  i = 0;
  while (i <= DBUS_HEADER_FIELD_LAST)
    {
      header->fields[i].value_pos = _DBUS_HEADER_FIELD_VALUE_NONEXISTENT;
      ++i;
    }

  _dbus_type_reader_init (&reader,
                          _dbus_header_get_byte_order (header),
                          &_dbus_header_signature_str,
                          FIELDS_ARRAY_SIGNATURE_OFFSET,
                          &header->data,
                          FIELDS_ARRAY_LENGTH_OFFSET);

  _dbus_type_reader_recurse (&reader, &array);

  while (_dbus_type_reader_get_current_type (&array) != DBUS_TYPE_INVALID)
    {
      DBusTypeReader sub;
      DBusTypeReader variant;
      unsigned char field_code;

      _dbus_type_reader_recurse (&array, &sub);

      _dbus_assert (_dbus_type_reader_get_current_type (&sub) == DBUS_TYPE_BYTE);
      _dbus_type_reader_read_basic (&sub, &field_code);

      /* Unknown fields should be ignored */
      if (field_code > DBUS_HEADER_FIELD_LAST)
        goto next_field;

      _dbus_type_reader_next (&sub);

      _dbus_assert (_dbus_type_reader_get_current_type (&sub) == DBUS_TYPE_VARIANT);
      _dbus_type_reader_recurse (&sub, &variant);

      _dbus_header_cache_one (header, field_code, &variant);

    next_field:
      _dbus_type_reader_next (&array);
    }
}

/**
 * Checks for a field, updating the cache if required.
 *
 * @param header the header
 * @param field the field to check
 * @returns #FALSE if the field doesn't exist
 */
static dbus_bool_t
_dbus_header_cache_check (DBusHeader    *header,
                          int            field)
{
  _dbus_assert (field <= DBUS_HEADER_FIELD_LAST);

  if (header->fields[field].value_pos == _DBUS_HEADER_FIELD_VALUE_UNKNOWN)
    _dbus_header_cache_revalidate (header);

  if (header->fields[field].value_pos == _DBUS_HEADER_FIELD_VALUE_NONEXISTENT)
    return FALSE;

  return TRUE;
}

/**
 * Checks whether a field is known not to exist. It may exist
 * even if it's not known to exist.
 *
 * @param header the header
 * @param field the field to check
 * @returns #FALSE if the field definitely doesn't exist
 */
static dbus_bool_t
_dbus_header_cache_known_nonexistent (DBusHeader    *header,
                                      int            field)
{
  _dbus_assert (field <= DBUS_HEADER_FIELD_LAST);

  return (header->fields[field].value_pos == _DBUS_HEADER_FIELD_VALUE_NONEXISTENT);
}

/**
 * Writes a struct of { byte, variant } with the given basic type.
 *
 * @param writer the writer (should be ready to write a struct)
 * @param type the type of the value
 * @param value the value as for _dbus_marshal_set_basic()
 * @returns #FALSE if no memory
 */
static dbus_bool_t
write_basic_field (DBusTypeWriter *writer,
                   int             field,
                   int             type,
                   const void     *value)
{
  DBusTypeWriter sub;
  DBusTypeWriter variant;
  int start;
  int padding;
  unsigned char field_byte;
  DBusString contained_type;
  char buf[2];

  start = writer->value_pos;
  padding = _dbus_string_get_length (writer->value_str) - start;

  if (!_dbus_type_writer_recurse (writer, DBUS_TYPE_STRUCT,
                                  NULL, 0, &sub))
    goto append_failed;

  field_byte = field;
  if (!_dbus_type_writer_write_basic (&sub, DBUS_TYPE_BYTE,
                                      &field_byte))
    goto append_failed;

  buf[0] = type;
  buf[1] = '\0';
  _dbus_string_init_const_len (&contained_type, buf, 1);

  if (!_dbus_type_writer_recurse (&sub, DBUS_TYPE_VARIANT,
                                  &contained_type, 0, &variant))
    goto append_failed;

  if (!_dbus_type_writer_write_basic (&variant, type, value))
    goto append_failed;

  if (!_dbus_type_writer_unrecurse (&sub, &variant))
    goto append_failed;

  if (!_dbus_type_writer_unrecurse (writer, &sub))
    goto append_failed;

  return TRUE;

 append_failed:
  _dbus_string_delete (writer->value_str,
                       start,
                       _dbus_string_get_length (writer->value_str) - start - padding);
  return FALSE;
}

/**
 * Sets a struct of { byte, variant } with the given basic type.
 *
 * @param reader the reader (should be iterating over the array pointing at the field to set)
 * @param type the type of the value
 * @param value the value as for _dbus_marshal_set_basic()
 * @param realign_root where to realign from
 * @returns #FALSE if no memory
 */
static dbus_bool_t
set_basic_field (DBusTypeReader       *reader,
                 int                   field,
                 int                   type,
                 const void           *value,
                 const DBusTypeReader *realign_root)
{
  DBusTypeReader sub;
  DBusTypeReader variant;

  _dbus_type_reader_recurse (reader, &sub);

  _dbus_assert (_dbus_type_reader_get_current_type (&sub) == DBUS_TYPE_BYTE);
#ifndef DBUS_DISABLE_ASSERT
 {
   unsigned char v_BYTE;
   _dbus_type_reader_read_basic (&sub, &v_BYTE);
   _dbus_assert (((int) v_BYTE) == field);
 }
#endif

  if (!_dbus_type_reader_next (&sub))
    _dbus_assert_not_reached ("no variant field?");

  _dbus_type_reader_recurse (&sub, &variant);
  _dbus_assert (_dbus_type_reader_get_current_type (&variant) == type);

  if (!_dbus_type_reader_set_basic (&variant, value, realign_root))
    return FALSE;

  return TRUE;
}

/**
 * Gets the type of the message.
 *
 * @param header the header
 * @returns the type
 */
int
_dbus_header_get_message_type (DBusHeader *header)
{
  int type;

  type = _dbus_string_get_byte (&header->data, TYPE_OFFSET);
  _dbus_assert (type != DBUS_MESSAGE_TYPE_INVALID);

  return type;
}

/**
 * Sets the serial number of a header.  This can only be done once on
 * a header.
 *
 * @param header the header
 * @param serial the serial
 */
void
_dbus_header_set_serial (DBusHeader    *header,
                         dbus_uint32_t  serial)
{
  /* we use this function to set the serial on outgoing
   * messages, and to reset the serial in dbus_message_copy;
   * this assertion should catch a double-set on outgoing.
   */
  _dbus_assert (_dbus_header_get_serial (header) == 0 ||
                serial == 0);

  _dbus_marshal_set_uint32 (&header->data,
                            SERIAL_OFFSET,
			    serial,
                            _dbus_header_get_byte_order (header));
}

/**
 * See dbus_message_get_serial()
 *
 * @param header the header
 * @returns the client serial
 */
dbus_uint32_t
_dbus_header_get_serial (DBusHeader *header)
{
  return _dbus_marshal_read_uint32 (&header->data,
                                    SERIAL_OFFSET,
                                    _dbus_header_get_byte_order (header),
                                    NULL);
}

/**
 * Re-initializes a header that was previously initialized and never
 * freed.  After this, to make the header valid you have to call
 * _dbus_header_create().
 *
 * @param header header to re-initialize
 */
void
_dbus_header_reinit (DBusHeader *header)
{
  _dbus_string_set_length (&header->data, 0);

  header->padding = 0;

  _dbus_header_cache_invalidate_all (header);
}

/**
 * Initializes a header, but doesn't prepare it for use;
 * to make the header valid, you have to call _dbus_header_create().
 *
 * @param header header to initialize
 * @param byte_order byte order of the header
 * @returns #FALSE if not enough memory
 */
dbus_bool_t
_dbus_header_init (DBusHeader *header)
{
  if (!_dbus_string_init_preallocated (&header->data, 32))
    return FALSE;

  _dbus_header_reinit (header);

  return TRUE;
}

/**
 * Frees a header.
 *
 * @param header the header
 */
void
_dbus_header_free (DBusHeader *header)
{
  _dbus_string_free (&header->data);
}

/**
 * Initializes dest with a copy of the given header.
 * Resets the message serial to 0 on the copy.
 *
 * @param header header to copy
 * @param dest destination for copy
 * @returns #FALSE if not enough memory
 */
dbus_bool_t
_dbus_header_copy (const DBusHeader *header,
                   DBusHeader       *dest)
{
  *dest = *header;

  if (!_dbus_string_init_preallocated (&dest->data,
                                       _dbus_string_get_length (&header->data)))
    return FALSE;

  if (!_dbus_string_copy (&header->data, 0, &dest->data, 0))
    {
      _dbus_string_free (&dest->data);
      return FALSE;
    }

  /* Reset the serial */
  _dbus_header_set_serial (dest, 0);

  return TRUE;
}

/**
 * Fills in the primary fields of the header, so the header is ready
 * for use. #NULL may be specified for some or all of the fields to
 * avoid adding those fields. Some combinations of fields don't make
 * sense, and passing them in will trigger an assertion failure.
 *
 * @param header the header
 * @param message_type the message type
 * @param destination destination field or #NULL
 * @param path path field or #NULL
 * @param interface interface field or #NULL
 * @param member member field or #NULL
 * @param error_name error name or #NULL
 * @returns #FALSE if not enough memory
 */
dbus_bool_t
_dbus_header_create (DBusHeader  *header,
                     int          byte_order,
                     int          message_type,
                     const char  *destination,
                     const char  *path,
                     const char  *interface,
                     const char  *member,
                     const char  *error_name)
{
  unsigned char v_BYTE;
  dbus_uint32_t v_UINT32;
  DBusTypeWriter writer;
  DBusTypeWriter array;

  _dbus_assert (byte_order == DBUS_LITTLE_ENDIAN ||
                byte_order == DBUS_BIG_ENDIAN);
  _dbus_assert (((interface || message_type != DBUS_MESSAGE_TYPE_SIGNAL) && member) ||
                (error_name) ||
                !(interface || member || error_name));
  _dbus_assert (_dbus_string_get_length (&header->data) == 0);

  if (!reserve_header_padding (header))
    return FALSE;

  _dbus_type_writer_init_values_only (&writer, byte_order,
                                      &_dbus_header_signature_str, 0,
                                      &header->data,
                                      HEADER_END_BEFORE_PADDING (header));

  v_BYTE = byte_order;
  if (!_dbus_type_writer_write_basic (&writer, DBUS_TYPE_BYTE,
                                      &v_BYTE))
    goto oom;

  v_BYTE = message_type;
  if (!_dbus_type_writer_write_basic (&writer, DBUS_TYPE_BYTE,
                                      &v_BYTE))
    goto oom;

  v_BYTE = 0; /* flags */
  if (!_dbus_type_writer_write_basic (&writer, DBUS_TYPE_BYTE,
                                      &v_BYTE))
    goto oom;

  v_BYTE = DBUS_MAJOR_PROTOCOL_VERSION;
  if (!_dbus_type_writer_write_basic (&writer, DBUS_TYPE_BYTE,
                                      &v_BYTE))
    goto oom;

  v_UINT32 = 0; /* body length */
  if (!_dbus_type_writer_write_basic (&writer, DBUS_TYPE_UINT32,
                                      &v_UINT32))
    goto oom;

  v_UINT32 = 0; /* serial */
  if (!_dbus_type_writer_write_basic (&writer, DBUS_TYPE_UINT32,
                                      &v_UINT32))
    goto oom;

  if (!_dbus_type_writer_recurse (&writer, DBUS_TYPE_ARRAY,
                                  &_dbus_header_signature_str,
                                  FIELDS_ARRAY_SIGNATURE_OFFSET,
                                  &array))
    goto oom;

  /* Marshal all the fields (Marshall Fields?) */

  if (path != NULL)
    {
      if (!write_basic_field (&array,
                              DBUS_HEADER_FIELD_PATH,
                              DBUS_TYPE_OBJECT_PATH,
                              &path))
        goto oom;
    }

  if (destination != NULL)
    {
      if (!write_basic_field (&array,
                              DBUS_HEADER_FIELD_DESTINATION,
                              DBUS_TYPE_STRING,
                              &destination))
        goto oom;
    }

  if (interface != NULL)
    {
      if (!write_basic_field (&array,
                              DBUS_HEADER_FIELD_INTERFACE,
                              DBUS_TYPE_STRING,
                              &interface))
        goto oom;
    }

  if (member != NULL)
    {
      if (!write_basic_field (&array,
                              DBUS_HEADER_FIELD_MEMBER,
                              DBUS_TYPE_STRING,
                              &member))
        goto oom;
    }

  if (error_name != NULL)
    {
      if (!write_basic_field (&array,
                              DBUS_HEADER_FIELD_ERROR_NAME,
                              DBUS_TYPE_STRING,
                              &error_name))
        goto oom;
    }

  if (!_dbus_type_writer_unrecurse (&writer, &array))
    goto oom;

  correct_header_padding (header);

  return TRUE;

 oom:
  _dbus_string_delete (&header->data, 0,
                       _dbus_string_get_length (&header->data) - header->padding);
  correct_header_padding (header);

  return FALSE;
}

/**
 * Given data long enough to contain the length of the message body
 * and the fields array, check whether the data is long enough to
 * contain the entire message (assuming the claimed lengths are
 * accurate). Also checks that the lengths are in sanity parameters.
 *
 * @param max_message_length maximum length of a valid message
 * @param validity return location for why the data is invalid if it is
 * @param byte_order return location for byte order
 * @param fields_array_len return location for claimed fields array length
 * @param header_len return location for claimed header length
 * @param body_len return location for claimed body length
 * @param str the data
 * @param start start of data, 8-aligned
 * @param len length of data
 * @returns #TRUE if the data is long enough for the claimed length, and the lengths were valid
 */
dbus_bool_t
_dbus_header_have_message_untrusted (int                max_message_length,
                                     DBusValidity      *validity,
                                     int               *byte_order,
                                     int               *fields_array_len,
                                     int               *header_len,
                                     int               *body_len,
                                     const DBusString  *str,
                                     int                start,
                                     int                len)

{
  dbus_uint32_t header_len_unsigned;
  dbus_uint32_t fields_array_len_unsigned;
  dbus_uint32_t body_len_unsigned;

  _dbus_assert (start >= 0);
  _dbus_assert (start < _DBUS_INT32_MAX / 2);
  _dbus_assert (len >= 0);

  _dbus_assert (start == (int) _DBUS_ALIGN_VALUE (start, 8));

  *byte_order = _dbus_string_get_byte (str, start + BYTE_ORDER_OFFSET);

  if (*byte_order != DBUS_LITTLE_ENDIAN && *byte_order != DBUS_BIG_ENDIAN)
    {
      *validity = DBUS_INVALID_BAD_BYTE_ORDER;
      return FALSE;
    }

  _dbus_assert (FIELDS_ARRAY_LENGTH_OFFSET + 4 <= len);
  fields_array_len_unsigned = _dbus_marshal_read_uint32 (str, start + FIELDS_ARRAY_LENGTH_OFFSET,
                                                         *byte_order, NULL);

  if (fields_array_len_unsigned > (unsigned) max_message_length)
    {
      *validity = DBUS_INVALID_INSANE_FIELDS_ARRAY_LENGTH;
      return FALSE;
    }

  _dbus_assert (BODY_LENGTH_OFFSET + 4 < len);
  body_len_unsigned = _dbus_marshal_read_uint32 (str, start + BODY_LENGTH_OFFSET,
                                                 *byte_order, NULL);

  if (body_len_unsigned > (unsigned) max_message_length)
    {
      *validity = DBUS_INVALID_INSANE_BODY_LENGTH;
      return FALSE;
    }

  header_len_unsigned = FIRST_FIELD_OFFSET + fields_array_len_unsigned;
  header_len_unsigned = _DBUS_ALIGN_VALUE (header_len_unsigned, 8);

  /* overflow should be impossible since the lengths aren't allowed to
   * be huge.
   */
  _dbus_assert (max_message_length < _DBUS_INT32_MAX / 2);
  if (body_len_unsigned + header_len_unsigned > (unsigned) max_message_length)
    {
      *validity = DBUS_INVALID_MESSAGE_TOO_LONG;
      return FALSE;
    }

  _dbus_assert (body_len_unsigned < (unsigned) _DBUS_INT32_MAX);
  _dbus_assert (fields_array_len_unsigned < (unsigned) _DBUS_INT32_MAX);
  _dbus_assert (header_len_unsigned < (unsigned) _DBUS_INT32_MAX);

  *body_len = body_len_unsigned;
  *fields_array_len = fields_array_len_unsigned;
  *header_len = header_len_unsigned;

  *validity = DBUS_VALID;

  _dbus_verbose ("have %d bytes, need body %u + header %u = %u\n",
                 len, body_len_unsigned, header_len_unsigned,
                 body_len_unsigned + header_len_unsigned);

  return (body_len_unsigned + header_len_unsigned) <= (unsigned) len;
}

static DBusValidity
check_mandatory_fields (DBusHeader *header)
{
#define REQUIRE_FIELD(name) do { if (header->fields[DBUS_HEADER_FIELD_##name].value_pos < 0) return DBUS_INVALID_MISSING_##name; } while (0)

  switch (_dbus_header_get_message_type (header))
    {
    case DBUS_MESSAGE_TYPE_SIGNAL:
      REQUIRE_FIELD (INTERFACE);
      /* FALL THRU - signals also require the path and member */
    case DBUS_MESSAGE_TYPE_METHOD_CALL:
      REQUIRE_FIELD (PATH);
      REQUIRE_FIELD (MEMBER);
      break;
    case DBUS_MESSAGE_TYPE_ERROR:
      REQUIRE_FIELD (ERROR_NAME);
      REQUIRE_FIELD (REPLY_SERIAL);
      break;
    case DBUS_MESSAGE_TYPE_METHOD_RETURN:
      REQUIRE_FIELD (REPLY_SERIAL);
      break;
    default:
      /* other message types allowed but ignored */
      break;
    }

  return DBUS_VALID;
}

static DBusValidity
load_and_validate_field (DBusHeader     *header,
                         int             field,
                         DBusTypeReader *variant_reader)
{
  int type;
  int expected_type;
  const DBusString *value_str;
  int value_pos;
  int str_data_pos;
  dbus_uint32_t v_UINT32;
  int bad_string_code;
  dbus_bool_t (* string_validation_func) (const DBusString *str,
                                          int start, int len);

  /* Supposed to have been checked already */
  _dbus_assert (field <= DBUS_HEADER_FIELD_LAST);
  _dbus_assert (field != DBUS_HEADER_FIELD_INVALID);

  /* Before we can cache a field, we need to know it has the right type */
  type = _dbus_type_reader_get_current_type (variant_reader);

  _dbus_assert (_dbus_header_field_types[field].code == field);

  expected_type = EXPECTED_TYPE_OF_FIELD (field);
  if (type != expected_type)
    {
      _dbus_verbose ("Field %d should have type %d but has %d\n",
                     field, expected_type, type);
      return DBUS_INVALID_HEADER_FIELD_HAS_WRONG_TYPE;
    }

  /* If the field was provided twice, we aren't happy */
  if (header->fields[field].value_pos >= 0)
    {
      _dbus_verbose ("Header field %d seen a second time\n", field);
      return DBUS_INVALID_HEADER_FIELD_APPEARS_TWICE;
    }

  /* Now we can cache and look at the field content */
  _dbus_verbose ("initially caching field %d\n", field);
  _dbus_header_cache_one (header, field, variant_reader);

  string_validation_func = NULL;

  /* make compiler happy that all this is initialized */
  v_UINT32 = 0;
  value_str = NULL;
  value_pos = -1;
  str_data_pos = -1;
  bad_string_code = DBUS_VALID;

  if (expected_type == DBUS_TYPE_UINT32)
    {
      _dbus_header_get_field_basic (header, field, expected_type,
                                    &v_UINT32);
    }
  else if (expected_type == DBUS_TYPE_STRING ||
           expected_type == DBUS_TYPE_OBJECT_PATH ||
           expected_type == DBUS_TYPE_SIGNATURE)
    {
      _dbus_header_get_field_raw (header, field,
                                  &value_str, &value_pos);
      str_data_pos = _DBUS_ALIGN_VALUE (value_pos, 4) + 4;
    }
  else
    {
      _dbus_assert_not_reached ("none of the known fields should have this type");
    }

  switch (field)
    {
    case DBUS_HEADER_FIELD_DESTINATION:
      string_validation_func = _dbus_validate_bus_name;
      bad_string_code = DBUS_INVALID_BAD_DESTINATION;
      break;
    case DBUS_HEADER_FIELD_INTERFACE:
      string_validation_func = _dbus_validate_interface;
      bad_string_code = DBUS_INVALID_BAD_INTERFACE;

      if (_dbus_string_equal_substring (&_dbus_local_interface_str,
                                        0,
                                        _dbus_string_get_length (&_dbus_local_interface_str),
                                        value_str, str_data_pos))
        {
          _dbus_verbose ("Message is on the local interface\n");
          return DBUS_INVALID_USES_LOCAL_INTERFACE;
        }
      break;

    case DBUS_HEADER_FIELD_MEMBER:
      string_validation_func = _dbus_validate_member;
      bad_string_code = DBUS_INVALID_BAD_MEMBER;
      break;

    case DBUS_HEADER_FIELD_ERROR_NAME:
      string_validation_func = _dbus_validate_error_name;
      bad_string_code = DBUS_INVALID_BAD_ERROR_NAME;
      break;

    case DBUS_HEADER_FIELD_SENDER:
      string_validation_func = _dbus_validate_bus_name;
      bad_string_code = DBUS_INVALID_BAD_SENDER;
      break;

    case DBUS_HEADER_FIELD_PATH:
      /* OBJECT_PATH was validated generically due to its type */
      string_validation_func = NULL;

      if (_dbus_string_equal_substring (&_dbus_local_path_str,
                                        0,
                                        _dbus_string_get_length (&_dbus_local_path_str),
                                        value_str, str_data_pos))
        {
          _dbus_verbose ("Message is from the local path\n");
          return DBUS_INVALID_USES_LOCAL_PATH;
        }
      break;

    case DBUS_HEADER_FIELD_REPLY_SERIAL:
      /* Can't be 0 */
      if (v_UINT32 == 0)
        {
          return DBUS_INVALID_BAD_SERIAL;
        }
      break;

    case DBUS_HEADER_FIELD_UNIX_FDS:
      /* Every value makes sense */
      break;

    case DBUS_HEADER_FIELD_SIGNATURE:
      /* SIGNATURE validated generically due to its type */
      string_validation_func = NULL;
      break;

    default:
      _dbus_assert_not_reached ("unknown field shouldn't be seen here");
      break;
    }

  if (string_validation_func)
    {
      dbus_uint32_t len;

      _dbus_assert (bad_string_code != DBUS_VALID);

      len = _dbus_marshal_read_uint32 (value_str, value_pos,
                                       _dbus_header_get_byte_order (header),
                                       NULL);

#if 0
      _dbus_verbose ("Validating string header field; code %d if fails\n",
                     bad_string_code);
#endif
      if (!(*string_validation_func) (value_str, str_data_pos, len))
        return bad_string_code;
    }

  return DBUS_VALID;
}

/**
 * Creates a message header from potentially-untrusted data. The
 * return value is #TRUE if there was enough memory and the data was
 * valid. If it returns #TRUE, the header will be created. If it
 * returns #FALSE and *validity == #DBUS_VALIDITY_UNKNOWN_OOM_ERROR, 
 * then there wasn't enough memory.  If it returns #FALSE 
 * and *validity != #DBUS_VALIDITY_UNKNOWN_OOM_ERROR then the data was 
 * invalid.
 *
 * The byte_order, fields_array_len, and body_len args should be from
 * _dbus_header_have_message_untrusted(). Validation performed in
 * _dbus_header_have_message_untrusted() is assumed to have been
 * already done.
 *
 * @param header the header (must be initialized)
 * @param mode whether to do validation
 * @param validity return location for invalidity reason
 * @param byte_order byte order from header
 * @param fields_array_len claimed length of fields array
 * @param body_len claimed length of body
 * @param header_len claimed length of header
 * @param str a string
 * @param start start of header, 8-aligned
 * @param len length of string to look at
 * @returns #FALSE if no memory or data was invalid, #TRUE otherwise
 */
dbus_bool_t
_dbus_header_load (DBusHeader        *header,
                   DBusValidationMode mode,
                   DBusValidity      *validity,
                   int                byte_order,
                   int                fields_array_len,
                   int                header_len,
                   int                body_len,
                   const DBusString  *str,
                   int                start,
                   int                len)
{
  int leftover;
  DBusValidity v;
  DBusTypeReader reader;
  DBusTypeReader array_reader;
  unsigned char v_byte;
  dbus_uint32_t v_uint32;
  dbus_uint32_t serial;
  int padding_start;
  int padding_len;
  int i;

  _dbus_assert (start == (int) _DBUS_ALIGN_VALUE (start, 8));
  _dbus_assert (header_len <= len);
  _dbus_assert (_dbus_string_get_length (&header->data) == 0);

  if (!_dbus_string_copy_len (str, start, header_len, &header->data, 0))
    {
      _dbus_verbose ("Failed to copy buffer into new header\n");
      *validity = DBUS_VALIDITY_UNKNOWN_OOM_ERROR;
      return FALSE;
    }

  if (mode == DBUS_VALIDATION_MODE_WE_TRUST_THIS_DATA_ABSOLUTELY)
    {
      leftover = len - header_len - body_len - start;
    }
  else
    {
      v = _dbus_validate_body_with_reason (&_dbus_header_signature_str, 0,
                                           byte_order,
                                           &leftover,
                                           str, start, len);
      
      if (v != DBUS_VALID)
        {
          *validity = v;
          goto invalid;
        }
    }

  _dbus_assert (leftover < len);

  padding_len = header_len - (FIRST_FIELD_OFFSET + fields_array_len);
  padding_start = start + FIRST_FIELD_OFFSET + fields_array_len;
  _dbus_assert (start + header_len == (int) _DBUS_ALIGN_VALUE (padding_start, 8));
  _dbus_assert (start + header_len == padding_start + padding_len);

  if (mode != DBUS_VALIDATION_MODE_WE_TRUST_THIS_DATA_ABSOLUTELY)
    {
      if (!_dbus_string_validate_nul (str, padding_start, padding_len))
        {
          *validity = DBUS_INVALID_ALIGNMENT_PADDING_NOT_NUL;
          goto invalid;
        }
    }

  header->padding = padding_len;

  if (mode == DBUS_VALIDATION_MODE_WE_TRUST_THIS_DATA_ABSOLUTELY)
    {
      *validity = DBUS_VALID;
      return TRUE;
    }

  /* We now know the data is well-formed, but we have to check that
   * it's valid.
   */

  _dbus_type_reader_init (&reader,
                          byte_order,
                          &_dbus_header_signature_str, 0,
                          str, start);

  /* BYTE ORDER */
  _dbus_assert (_dbus_type_reader_get_current_type (&reader) == DBUS_TYPE_BYTE);
  _dbus_assert (_dbus_type_reader_get_value_pos (&reader) == BYTE_ORDER_OFFSET);
  _dbus_type_reader_read_basic (&reader, &v_byte);
  _dbus_type_reader_next (&reader);

  _dbus_assert (v_byte == byte_order);

  /* MESSAGE TYPE */
  _dbus_assert (_dbus_type_reader_get_current_type (&reader) == DBUS_TYPE_BYTE);
  _dbus_assert (_dbus_type_reader_get_value_pos (&reader) == TYPE_OFFSET);
  _dbus_type_reader_read_basic (&reader, &v_byte);
  _dbus_type_reader_next (&reader);

  /* unknown message types are supposed to be ignored, so only validation here is
   * that it isn't invalid
   */
  if (v_byte == DBUS_MESSAGE_TYPE_INVALID)
    {
      *validity = DBUS_INVALID_BAD_MESSAGE_TYPE;
      goto invalid;
    }

  /* FLAGS */
  _dbus_assert (_dbus_type_reader_get_current_type (&reader) == DBUS_TYPE_BYTE);
  _dbus_assert (_dbus_type_reader_get_value_pos (&reader) == FLAGS_OFFSET);
  _dbus_type_reader_read_basic (&reader, &v_byte);
  _dbus_type_reader_next (&reader);

  /* unknown flags should be ignored */

  /* PROTOCOL VERSION */
  _dbus_assert (_dbus_type_reader_get_current_type (&reader) == DBUS_TYPE_BYTE);
  _dbus_assert (_dbus_type_reader_get_value_pos (&reader) == VERSION_OFFSET);
  _dbus_type_reader_read_basic (&reader, &v_byte);
  _dbus_type_reader_next (&reader);

  if (v_byte != DBUS_MAJOR_PROTOCOL_VERSION)
    {
      *validity = DBUS_INVALID_BAD_PROTOCOL_VERSION;
      goto invalid;
    }

  /* BODY LENGTH */
  _dbus_assert (_dbus_type_reader_get_current_type (&reader) == DBUS_TYPE_UINT32);
  _dbus_assert (_dbus_type_reader_get_value_pos (&reader) == BODY_LENGTH_OFFSET);
  _dbus_type_reader_read_basic (&reader, &v_uint32);
  _dbus_type_reader_next (&reader);

  _dbus_assert (body_len == (signed) v_uint32);

  /* SERIAL */
  _dbus_assert (_dbus_type_reader_get_current_type (&reader) == DBUS_TYPE_UINT32);
  _dbus_assert (_dbus_type_reader_get_value_pos (&reader) == SERIAL_OFFSET);
  _dbus_type_reader_read_basic (&reader, &serial);
  _dbus_type_reader_next (&reader);

  if (serial == 0)
    {
      *validity = DBUS_INVALID_BAD_SERIAL;
      goto invalid;
    }

  _dbus_assert (_dbus_type_reader_get_current_type (&reader) == DBUS_TYPE_ARRAY);
  _dbus_assert (_dbus_type_reader_get_value_pos (&reader) == FIELDS_ARRAY_LENGTH_OFFSET);

  _dbus_type_reader_recurse (&reader, &array_reader);
  while (_dbus_type_reader_get_current_type (&array_reader) != DBUS_TYPE_INVALID)
    {
      DBusTypeReader struct_reader;
      DBusTypeReader variant_reader;
      unsigned char field_code;

      _dbus_assert (_dbus_type_reader_get_current_type (&array_reader) == DBUS_TYPE_STRUCT);

      _dbus_type_reader_recurse (&array_reader, &struct_reader);

      _dbus_assert (_dbus_type_reader_get_current_type (&struct_reader) == DBUS_TYPE_BYTE);
      _dbus_type_reader_read_basic (&struct_reader, &field_code);
      _dbus_type_reader_next (&struct_reader);

      if (field_code == DBUS_HEADER_FIELD_INVALID)
        {
          _dbus_verbose ("invalid header field code\n");
          *validity = DBUS_INVALID_HEADER_FIELD_CODE;
          goto invalid;
        }

      if (field_code > DBUS_HEADER_FIELD_LAST)
        {
          _dbus_verbose ("unknown header field code %d, skipping\n",
                         field_code);
          goto next_field;
        }

      _dbus_assert (_dbus_type_reader_get_current_type (&struct_reader) == DBUS_TYPE_VARIANT);
      _dbus_type_reader_recurse (&struct_reader, &variant_reader);

      v = load_and_validate_field (header, field_code, &variant_reader);
      if (v != DBUS_VALID)
        {
          _dbus_verbose ("Field %d was invalid\n", field_code);
          *validity = v;
          goto invalid;
        }

    next_field:
      _dbus_type_reader_next (&array_reader);
    }

  /* Anything we didn't fill in is now known not to exist */
  i = 0;
  while (i <= DBUS_HEADER_FIELD_LAST)
    {
      if (header->fields[i].value_pos == _DBUS_HEADER_FIELD_VALUE_UNKNOWN)
        header->fields[i].value_pos = _DBUS_HEADER_FIELD_VALUE_NONEXISTENT;
      ++i;
    }

  v = check_mandatory_fields (header);
  if (v != DBUS_VALID)
    {
      _dbus_verbose ("Mandatory fields were missing, code %d\n", v);
      *validity = v;
      goto invalid;
    }

  *validity = DBUS_VALID;
  return TRUE;

 invalid:
  _dbus_string_set_length (&header->data, 0);
  return FALSE;
}

/**
 * Fills in the correct body length.
 *
 * @param header the header
 * @param body_len the length of the body
 */
void
_dbus_header_update_lengths (DBusHeader *header,
                             int         body_len)
{
  _dbus_marshal_set_uint32 (&header->data,
                            BODY_LENGTH_OFFSET,
                            body_len,
                            _dbus_header_get_byte_order (header));
}

/**
 * Try to find the given field.
 *
 * @param header the header
 * @param field the field code
 * @param reader a type reader; on success this is left pointing at the struct
 *  (uv) for the field, while on failure it is left pointing into empty space
 *  at the end of the header fields
 * @param realign_root another type reader; on success or failure it is left
 *  pointing to the beginning of the array of fields (i.e. the thing that might
 *  need realigning)
 * @returns #TRUE on success
 */
static dbus_bool_t
find_field_for_modification (DBusHeader     *header,
                             int             field,
                             DBusTypeReader *reader,
                             DBusTypeReader *realign_root)
{
  dbus_bool_t retval;

  retval = FALSE;

  _dbus_type_reader_init (realign_root,
                          _dbus_header_get_byte_order (header),
                          &_dbus_header_signature_str,
                          FIELDS_ARRAY_SIGNATURE_OFFSET,
                          &header->data,
                          FIELDS_ARRAY_LENGTH_OFFSET);

  _dbus_type_reader_recurse (realign_root, reader);

  while (_dbus_type_reader_get_current_type (reader) != DBUS_TYPE_INVALID)
    {
      DBusTypeReader sub;
      unsigned char field_code;

      _dbus_type_reader_recurse (reader, &sub);

      _dbus_assert (_dbus_type_reader_get_current_type (&sub) == DBUS_TYPE_BYTE);
      _dbus_type_reader_read_basic (&sub, &field_code);

      if (field_code == (unsigned) field)
        {
          _dbus_assert (_dbus_type_reader_get_current_type (reader) == DBUS_TYPE_STRUCT);
          retval = TRUE;
          goto done;
        }

      _dbus_type_reader_next (reader);
    }

 done:
  return retval;
}

/**
 * Sets the value of a field with basic type. If the value is a string
 * value, it isn't allowed to be #NULL. If the field doesn't exist,
 * it will be created.
 *
 * @param header the header
 * @param field the field to set
 * @param type the type of the value
 * @param value the value as for _dbus_marshal_set_basic()
 * @returns #FALSE if no memory
 */
dbus_bool_t
_dbus_header_set_field_basic (DBusHeader       *header,
                              int               field,
                              int               type,
                              const void       *value)
{
  _dbus_assert (field <= DBUS_HEADER_FIELD_LAST);

  if (!reserve_header_padding (header))
    return FALSE;

  /* If the field exists we set, otherwise we append */
  if (_dbus_header_cache_check (header, field))
    {
      DBusTypeReader reader;
      DBusTypeReader realign_root;

      if (!find_field_for_modification (header, field,
                                        &reader, &realign_root))
        _dbus_assert_not_reached ("field was marked present in cache but wasn't found");

      if (!set_basic_field (&reader, field, type, value, &realign_root))
        return FALSE;
    }
  else
    {
      DBusTypeWriter writer;
      DBusTypeWriter array;

      _dbus_type_writer_init_values_only (&writer,
                                          _dbus_header_get_byte_order (header),
                                          &_dbus_header_signature_str,
                                          FIELDS_ARRAY_SIGNATURE_OFFSET,
                                          &header->data,
                                          FIELDS_ARRAY_LENGTH_OFFSET);

      /* recurse into array without creating a new length, and jump to
       * end of array.
       */
      if (!_dbus_type_writer_append_array (&writer,
                                           &_dbus_header_signature_str,
                                           FIELDS_ARRAY_ELEMENT_SIGNATURE_OFFSET,
                                           &array))
        _dbus_assert_not_reached ("recurse into ARRAY should not have used memory");

      _dbus_assert (array.u.array.len_pos == FIELDS_ARRAY_LENGTH_OFFSET);
      _dbus_assert (array.u.array.start_pos == FIRST_FIELD_OFFSET);
      _dbus_assert (array.value_pos == HEADER_END_BEFORE_PADDING (header));

      if (!write_basic_field (&array,
                              field, type, value))
        return FALSE;

      if (!_dbus_type_writer_unrecurse (&writer, &array))
        _dbus_assert_not_reached ("unrecurse from ARRAY should not have used memory");
    }

  correct_header_padding (header);

  /* We could be smarter about this (only invalidate fields after the
   * one we modified, or even only if the one we modified changed
   * length). But this hack is a start.
   */
  _dbus_header_cache_invalidate_all (header);

  return TRUE;
}

/**
 * Gets the value of a field with basic type. If the field
 * doesn't exist, returns #FALSE, otherwise returns #TRUE.
 *
 * @param header the header
 * @param field the field to get
 * @param type the type of the value
 * @param value the value as for _dbus_marshal_read_basic()
 * @returns #FALSE if the field doesn't exist
 */
dbus_bool_t
_dbus_header_get_field_basic (DBusHeader    *header,
                              int            field,
                              int            type,
                              void          *value)
{
  _dbus_assert (field != DBUS_HEADER_FIELD_INVALID);
  _dbus_assert (field <= DBUS_HEADER_FIELD_LAST);
  _dbus_assert (_dbus_header_field_types[field].code == field);
  /* in light of this you might ask why the type is passed in;
   * the only rationale I can think of is so the caller has
   * to specify its expectation and breaks if we change it
   */
  _dbus_assert (type == EXPECTED_TYPE_OF_FIELD (field));

  if (!_dbus_header_cache_check (header, field))
    return FALSE;

  _dbus_assert (header->fields[field].value_pos >= 0);

  _dbus_marshal_read_basic (&header->data,
                            header->fields[field].value_pos,
                            type, value, _dbus_header_get_byte_order (header),
                            NULL);

  return TRUE;
}

/**
 * Gets the raw marshaled data for a field. If the field doesn't
 * exist, returns #FALSE, otherwise returns #TRUE.  Returns the start
 * of the marshaled data, i.e. usually the byte where the length
 * starts (for strings and arrays) or for basic types just the value
 * itself.
 *
 * @param header the header
 * @param field the field to get
 * @param str return location for the data string
 * @param pos return location for start of field value
 * @returns #FALSE if the field doesn't exist
 */
dbus_bool_t
_dbus_header_get_field_raw (DBusHeader        *header,
                            int                field,
                            const DBusString **str,
                            int               *pos)
{
  if (!_dbus_header_cache_check (header, field))
    return FALSE;

  if (str)
    *str = &header->data;
  if (pos)
    *pos = header->fields[field].value_pos;

  return TRUE;
}

/**
 * Deletes a field, if it exists.
 *
 * @param header the header
 * @param field the field to delete
 * @returns #FALSE if no memory
 */
dbus_bool_t
_dbus_header_delete_field (DBusHeader *header,
                           int         field)
{
  DBusTypeReader reader;
  DBusTypeReader realign_root;

  if (_dbus_header_cache_known_nonexistent (header, field))
    return TRUE; /* nothing to do */

  /* Scan to the field we want, delete and realign, reappend
   * padding. Field may turn out not to exist.
   */
  if (!find_field_for_modification (header, field,
                                    &reader, &realign_root))
    return TRUE; /* nothing to do */

  if (!reserve_header_padding (header))
    return FALSE;

  if (!_dbus_type_reader_delete (&reader,
                                 &realign_root))
    return FALSE;

  correct_header_padding (header);

  _dbus_header_cache_invalidate_all (header);

  _dbus_assert (!_dbus_header_cache_check (header, field)); /* Expensive assertion ... */

  return TRUE;
}

/**
 * Toggles a message flag bit, turning on the bit if value = TRUE and
 * flipping it off if value = FALSE.
 *
 * @param header the header
 * @param flag the message flag to toggle
 * @param value toggle on or off
 */
void
_dbus_header_toggle_flag (DBusHeader   *header,
                          dbus_uint32_t flag,
                          dbus_bool_t   value)
{
  unsigned char *flags_p;

  flags_p = _dbus_string_get_data_len (&header->data, FLAGS_OFFSET, 1);

  if (value)
    *flags_p |= flag;
  else
    *flags_p &= ~flag;
}

/**
 * Gets a message flag bit, returning TRUE if the bit is set.
 *
 * @param header the header
 * @param flag the message flag to get
 * @returns #TRUE if the flag is set
 */
dbus_bool_t
_dbus_header_get_flag (DBusHeader   *header,
                       dbus_uint32_t flag)
{
  const unsigned char *flags_p;

  flags_p = _dbus_string_get_const_data_len (&header->data, FLAGS_OFFSET, 1);

  return (*flags_p & flag) != 0;
}

/**
 * Swaps the header into the given order if required.
 *
 * @param header the header
 * @param new_order the new byte order
 */
void
_dbus_header_byteswap (DBusHeader *header,
                       int         new_order)
{
<<<<<<< HEAD
  unsigned char byte_order;

  if (header->byte_order == new_order)
=======
  char byte_order;

  byte_order = _dbus_header_get_byte_order (header);

  if (byte_order == new_order)
>>>>>>> e47c893c
    return;

  byte_order = _dbus_string_get_byte (&header->data, BYTE_ORDER_OFFSET);
  _dbus_assert (header->byte_order == byte_order);

  _dbus_marshal_byteswap (&_dbus_header_signature_str,
                          0, byte_order,
                          new_order,
                          &header->data, 0);

  _dbus_string_set_byte (&header->data, BYTE_ORDER_OFFSET, new_order);
<<<<<<< HEAD
  header->byte_order = new_order;
}

/** @} */

#ifdef DBUS_BUILD_TESTS
#include "dbus-test.h"
#include <stdio.h>

dbus_bool_t
_dbus_marshal_header_test (void)
{

  return TRUE;
=======
>>>>>>> e47c893c
}

/** @} */<|MERGE_RESOLUTION|>--- conflicted
+++ resolved
@@ -1494,21 +1494,12 @@
 _dbus_header_byteswap (DBusHeader *header,
                        int         new_order)
 {
-<<<<<<< HEAD
-  unsigned char byte_order;
-
-  if (header->byte_order == new_order)
-=======
   char byte_order;
 
   byte_order = _dbus_header_get_byte_order (header);
 
   if (byte_order == new_order)
->>>>>>> e47c893c
     return;
-
-  byte_order = _dbus_string_get_byte (&header->data, BYTE_ORDER_OFFSET);
-  _dbus_assert (header->byte_order == byte_order);
 
   _dbus_marshal_byteswap (&_dbus_header_signature_str,
                           0, byte_order,
@@ -1516,23 +1507,6 @@
                           &header->data, 0);
 
   _dbus_string_set_byte (&header->data, BYTE_ORDER_OFFSET, new_order);
-<<<<<<< HEAD
-  header->byte_order = new_order;
-}
-
-/** @} */
-
-#ifdef DBUS_BUILD_TESTS
-#include "dbus-test.h"
-#include <stdio.h>
-
-dbus_bool_t
-_dbus_marshal_header_test (void)
-{
-
-  return TRUE;
-=======
->>>>>>> e47c893c
 }
 
 /** @} */