--- conflicted
+++ resolved
@@ -2476,29 +2476,6 @@
  *
  * @param atomic pointer to the integer to get
  * @returns the value at this moment
-<<<<<<< HEAD
- */
-dbus_int32_t
-_dbus_atomic_get (DBusAtomic *atomic)
-{
-#if DBUS_USE_SYNC
-  __sync_synchronize ();
-  return atomic->value;
-#else
-  dbus_int32_t res;
-
-  _DBUS_LOCK (atomic);
-  res = atomic->value;
-  _DBUS_UNLOCK (atomic);
-  return res;
-#endif
-}
-
-#ifdef DBUS_BUILD_TESTS
-/** Gets our GID
- * @returns process GID
-=======
->>>>>>> e47c893c
  */
 dbus_int32_t
 _dbus_atomic_get (DBusAtomic *atomic)
@@ -3784,38 +3761,20 @@
 _dbus_get_standard_system_servicedirs (DBusList **dirs)
 {
   /*
-<<<<<<< HEAD
-   * Add configured datadir to defaults. This may be the same as one
-   * of the XDG directories. However, the config parser should take
-   * care of the duplicates.
-=======
    * DBUS_DATADIR may be the same as one of the standard directories. However,
    * the config parser should take care of the duplicates.
->>>>>>> e47c893c
    *
    * Also, append /lib as counterpart of /usr/share on the root
    * directory (the root directory does not know /share), in order to
    * facilitate early boot system bus activation where /usr might not
    * be available.
    */
-<<<<<<< HEAD
-  if (!_dbus_string_append (&servicedir_path,
-                            DBUS_DATADIR":"
-                            "/lib:"))
-        goto oom;
-
-  if (!_dbus_split_paths_and_append (&servicedir_path,
-                                     DBUS_UNIX_STANDARD_SYSTEM_SERVICEDIR,
-                                     dirs))
-    goto oom;
-=======
   static const char standard_search_path[] =
     "/usr/local/share:"
     "/usr/share:"
     DBUS_DATADIR ":"
     "/lib";
   DBusString servicedir_path;
->>>>>>> e47c893c
 
   _dbus_string_init_const (&servicedir_path, standard_search_path);
 
