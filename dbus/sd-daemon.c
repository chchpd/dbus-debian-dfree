/*-*- Mode: C; c-basic-offset: 8; indent-tabs-mode: nil -*-*/

/***
  Copyright 2010 Lennart Poettering

  Permission is hereby granted, free of charge, to any person
  obtaining a copy of this software and associated documentation files
  (the "Software"), to deal in the Software without restriction,
  including without limitation the rights to use, copy, modify, merge,
  publish, distribute, sublicense, and/or sell copies of the Software,
  and to permit persons to whom the Software is furnished to do so,
  subject to the following conditions:

  The above copyright notice and this permission notice shall be
  included in all copies or substantial portions of the Software.

  THE SOFTWARE IS PROVIDED "AS IS", WITHOUT WARRANTY OF ANY KIND,
  EXPRESS OR IMPLIED, INCLUDING BUT NOT LIMITED TO THE WARRANTIES OF
  MERCHANTABILITY, FITNESS FOR A PARTICULAR PURPOSE AND
  NONINFRINGEMENT. IN NO EVENT SHALL THE AUTHORS OR COPYRIGHT HOLDERS
  BE LIABLE FOR ANY CLAIM, DAMAGES OR OTHER LIABILITY, WHETHER IN AN
  ACTION OF CONTRACT, TORT OR OTHERWISE, ARISING FROM, OUT OF OR IN
  CONNECTION WITH THE SOFTWARE OR THE USE OR OTHER DEALINGS IN THE
  SOFTWARE.
***/

#ifndef _GNU_SOURCE
#  define _GNU_SOURCE
#endif

#include <sys/types.h>
#include <sys/stat.h>
#include <sys/socket.h>
#include <sys/un.h>
<<<<<<< HEAD
#ifdef __BIONIC__
#include <linux/fcntl.h>
#else
#include <sys/fcntl.h>
#endif
=======
#include <fcntl.h>
>>>>>>> 05b847b8
#include <netinet/in.h>
#include <stdlib.h>
#include <errno.h>
#include <unistd.h>
#include <string.h>
#include <stdarg.h>
#include <stdio.h>
#include <stddef.h>
#include <limits.h>

<<<<<<< HEAD
#if defined(__linux__)
#include <mqueue.h>
=======
#if defined(__linux__) && !defined(SD_DAEMON_DISABLE_MQ)
#  include <mqueue.h>
>>>>>>> 05b847b8
#endif

#include "sd-daemon.h"

#if (__GNUC__ >= 4)
<<<<<<< HEAD
#ifdef SD_EXPORT_SYMBOLS
/* Export symbols */
#define _sd_export_ __attribute__ ((visibility("default")))
#else
/* Don't export the symbols */
#define _sd_export_ __attribute__ ((visibility("hidden")))
#endif
#else
#define _sd_export_
=======
#  ifdef SD_EXPORT_SYMBOLS
/* Export symbols */
#    define _sd_export_ __attribute__ ((visibility("default")))
#  else
/* Don't export the symbols */
#    define _sd_export_ __attribute__ ((visibility("hidden")))
#  endif
#else
#  define _sd_export_
>>>>>>> 05b847b8
#endif

_sd_export_ int sd_listen_fds(int unset_environment) {

#if defined(DISABLE_SYSTEMD) || !defined(__linux__)
        return 0;
#else
        int r, fd;
        const char *e;
        char *p = NULL;
        unsigned long l;

        e = getenv("LISTEN_PID");
        if (!e) {
                r = 0;
                goto finish;
        }

        errno = 0;
        l = strtoul(e, &p, 10);

        if (errno > 0) {
                r = -errno;
                goto finish;
        }

        if (!p || p == e || *p || l <= 0) {
                r = -EINVAL;
                goto finish;
        }

        /* Is this for us? */
        if (getpid() != (pid_t) l) {
                r = 0;
                goto finish;
        }

        e = getenv("LISTEN_FDS");
        if (!e) {
                r = 0;
                goto finish;
        }

        errno = 0;
        l = strtoul(e, &p, 10);

        if (errno > 0) {
                r = -errno;
                goto finish;
        }

        if (!p || p == e || *p) {
                r = -EINVAL;
                goto finish;
        }

        for (fd = SD_LISTEN_FDS_START; fd < SD_LISTEN_FDS_START + (int) l; fd ++) {
                int flags;

                flags = fcntl(fd, F_GETFD);
                if (flags < 0) {
                        r = -errno;
                        goto finish;
                }

                if (flags & FD_CLOEXEC)
                        continue;

                if (fcntl(fd, F_SETFD, flags | FD_CLOEXEC) < 0) {
                        r = -errno;
                        goto finish;
                }
        }

        r = (int) l;

finish:
        if (unset_environment) {
                unsetenv("LISTEN_PID");
                unsetenv("LISTEN_FDS");
        }

        return r;
#endif
}

_sd_export_ int sd_is_fifo(int fd, const char *path) {
        struct stat st_fd;

        if (fd < 0)
                return -EINVAL;

        if (fstat(fd, &st_fd) < 0)
                return -errno;

        if (!S_ISFIFO(st_fd.st_mode))
                return 0;

        if (path) {
                struct stat st_path;

                if (stat(path, &st_path) < 0) {

                        if (errno == ENOENT || errno == ENOTDIR)
                                return 0;

                        return -errno;
                }

                return
                        st_path.st_dev == st_fd.st_dev &&
                        st_path.st_ino == st_fd.st_ino;
        }

        return 1;
}

_sd_export_ int sd_is_special(int fd, const char *path) {
        struct stat st_fd;

        if (fd < 0)
                return -EINVAL;

        if (fstat(fd, &st_fd) < 0)
                return -errno;

        if (!S_ISREG(st_fd.st_mode) && !S_ISCHR(st_fd.st_mode))
                return 0;

        if (path) {
                struct stat st_path;

                if (stat(path, &st_path) < 0) {

                        if (errno == ENOENT || errno == ENOTDIR)
                                return 0;

                        return -errno;
                }

                if (S_ISREG(st_fd.st_mode) && S_ISREG(st_path.st_mode))
                        return
                                st_path.st_dev == st_fd.st_dev &&
                                st_path.st_ino == st_fd.st_ino;
                else if (S_ISCHR(st_fd.st_mode) && S_ISCHR(st_path.st_mode))
                        return st_path.st_rdev == st_fd.st_rdev;
                else
                        return 0;
        }

        return 1;
}

static int sd_is_socket_internal(int fd, int type, int listening) {
        struct stat st_fd;

        if (fd < 0 || type < 0)
                return -EINVAL;

        if (fstat(fd, &st_fd) < 0)
                return -errno;

        if (!S_ISSOCK(st_fd.st_mode))
                return 0;

        if (type != 0) {
                int other_type = 0;
                socklen_t l = sizeof(other_type);

                if (getsockopt(fd, SOL_SOCKET, SO_TYPE, &other_type, &l) < 0)
                        return -errno;

                if (l != sizeof(other_type))
                        return -EINVAL;

                if (other_type != type)
                        return 0;
        }

        if (listening >= 0) {
                int accepting = 0;
                socklen_t l = sizeof(accepting);

                if (getsockopt(fd, SOL_SOCKET, SO_ACCEPTCONN, &accepting, &l) < 0)
                        return -errno;

                if (l != sizeof(accepting))
                        return -EINVAL;

                if (!accepting != !listening)
                        return 0;
        }

        return 1;
}

union sockaddr_union {
        struct sockaddr sa;
        struct sockaddr_in in4;
        struct sockaddr_in6 in6;
        struct sockaddr_un un;
        struct sockaddr_storage storage;
};

_sd_export_ int sd_is_socket(int fd, int family, int type, int listening) {
        int r;

        if (family < 0)
                return -EINVAL;

        r = sd_is_socket_internal(fd, type, listening);
        if (r <= 0)
                return r;

        if (family > 0) {
                union sockaddr_union sockaddr = {};
                socklen_t l = sizeof(sockaddr);

                if (getsockname(fd, &sockaddr.sa, &l) < 0)
                        return -errno;

                if (l < sizeof(sa_family_t))
                        return -EINVAL;

                return sockaddr.sa.sa_family == family;
        }

        return 1;
}

_sd_export_ int sd_is_socket_inet(int fd, int family, int type, int listening, uint16_t port) {
<<<<<<< HEAD
        union sockaddr_union sockaddr;
        socklen_t l;
=======
        union sockaddr_union sockaddr = {};
        socklen_t l = sizeof(sockaddr);
>>>>>>> 05b847b8
        int r;

        if (family != 0 && family != AF_INET && family != AF_INET6)
                return -EINVAL;

        r = sd_is_socket_internal(fd, type, listening);
        if (r <= 0)
                return r;

        if (getsockname(fd, &sockaddr.sa, &l) < 0)
                return -errno;

        if (l < sizeof(sa_family_t))
                return -EINVAL;

        if (sockaddr.sa.sa_family != AF_INET &&
            sockaddr.sa.sa_family != AF_INET6)
                return 0;

        if (family > 0)
                if (sockaddr.sa.sa_family != family)
                        return 0;

        if (port > 0) {
                if (sockaddr.sa.sa_family == AF_INET) {
                        if (l < sizeof(struct sockaddr_in))
                                return -EINVAL;

                        return htons(port) == sockaddr.in4.sin_port;
                } else {
                        if (l < sizeof(struct sockaddr_in6))
                                return -EINVAL;

                        return htons(port) == sockaddr.in6.sin6_port;
                }
        }

        return 1;
}

_sd_export_ int sd_is_socket_unix(int fd, int type, int listening, const char *path, size_t length) {
<<<<<<< HEAD
        union sockaddr_union sockaddr;
        socklen_t l;
=======
        union sockaddr_union sockaddr = {};
        socklen_t l = sizeof(sockaddr);
>>>>>>> 05b847b8
        int r;

        r = sd_is_socket_internal(fd, type, listening);
        if (r <= 0)
                return r;

        if (getsockname(fd, &sockaddr.sa, &l) < 0)
                return -errno;

        if (l < sizeof(sa_family_t))
                return -EINVAL;

        if (sockaddr.sa.sa_family != AF_UNIX)
                return 0;

        if (path) {
                if (length == 0)
                        length = strlen(path);

                if (length == 0)
                        /* Unnamed socket */
                        return l == offsetof(struct sockaddr_un, sun_path);

                if (path[0])
                        /* Normal path socket */
                        return
                                (l >= offsetof(struct sockaddr_un, sun_path) + length + 1) &&
                                memcmp(path, sockaddr.un.sun_path, length+1) == 0;
                else
                        /* Abstract namespace socket */
                        return
                                (l == offsetof(struct sockaddr_un, sun_path) + length) &&
                                memcmp(path, sockaddr.un.sun_path, length) == 0;
        }

        return 1;
}

_sd_export_ int sd_is_mq(int fd, const char *path) {
<<<<<<< HEAD
#if !defined(__linux__)
=======
#if !defined(__linux__) || defined(SD_DAEMON_DISABLE_MQ)
>>>>>>> 05b847b8
        return 0;
#else
        struct mq_attr attr;

        if (fd < 0)
                return -EINVAL;

        if (mq_getattr(fd, &attr) < 0)
                return -errno;

        if (path) {
                char fpath[PATH_MAX];
                struct stat a, b;

                if (path[0] != '/')
                        return -EINVAL;

                if (fstat(fd, &a) < 0)
                        return -errno;

                strncpy(stpcpy(fpath, "/dev/mqueue"), path, sizeof(fpath) - 12);
                fpath[sizeof(fpath)-1] = 0;

                if (stat(fpath, &b) < 0)
                        return -errno;

                if (a.st_dev != b.st_dev ||
                    a.st_ino != b.st_ino)
                        return 0;
        }

        return 1;
#endif
}

_sd_export_ int sd_notify(int unset_environment, const char *state) {
#if defined(DISABLE_SYSTEMD) || !defined(__linux__) || !defined(SOCK_CLOEXEC)
        return 0;
#else
        int fd = -1, r;
        struct msghdr msghdr;
        struct iovec iovec;
        union sockaddr_union sockaddr;
        const char *e;

        if (!state) {
                r = -EINVAL;
                goto finish;
        }

        e = getenv("NOTIFY_SOCKET");
        if (!e)
                return 0;

        /* Must be an abstract socket, or an absolute path */
        if ((e[0] != '@' && e[0] != '/') || e[1] == 0) {
                r = -EINVAL;
                goto finish;
        }

        fd = socket(AF_UNIX, SOCK_DGRAM|SOCK_CLOEXEC, 0);
        if (fd < 0) {
                r = -errno;
                goto finish;
        }

        memset(&sockaddr, 0, sizeof(sockaddr));
        sockaddr.sa.sa_family = AF_UNIX;
        strncpy(sockaddr.un.sun_path, e, sizeof(sockaddr.un.sun_path));

        if (sockaddr.un.sun_path[0] == '@')
                sockaddr.un.sun_path[0] = 0;

        memset(&iovec, 0, sizeof(iovec));
        iovec.iov_base = (char*) state;
        iovec.iov_len = strlen(state);

        memset(&msghdr, 0, sizeof(msghdr));
        msghdr.msg_name = &sockaddr;
        msghdr.msg_namelen = offsetof(struct sockaddr_un, sun_path) + strlen(e);

        if (msghdr.msg_namelen > sizeof(struct sockaddr_un))
                msghdr.msg_namelen = sizeof(struct sockaddr_un);

        msghdr.msg_iov = &iovec;
        msghdr.msg_iovlen = 1;

        if (sendmsg(fd, &msghdr, MSG_NOSIGNAL) < 0) {
                r = -errno;
                goto finish;
        }

        r = 1;

finish:
        if (unset_environment)
                unsetenv("NOTIFY_SOCKET");

        if (fd >= 0)
                close(fd);

        return r;
#endif
}

_sd_export_ int sd_notifyf(int unset_environment, const char *format, ...) {
#if defined(DISABLE_SYSTEMD) || !defined(__linux__)
        return 0;
#else
        va_list ap;
        char *p = NULL;
        int r;

        va_start(ap, format);
        r = vasprintf(&p, format, ap);
        va_end(ap);

        if (r < 0 || !p)
                return -ENOMEM;

        r = sd_notify(unset_environment, p);
        free(p);

        return r;
#endif
}

_sd_export_ int sd_booted(void) {
#if defined(DISABLE_SYSTEMD) || !defined(__linux__)
        return 0;
#else
        struct stat st;

        /* We test whether the runtime unit file directory has been
         * created. This takes place in mount-setup.c, so is
         * guaranteed to happen very early during boot. */

        if (lstat("/run/systemd/system/", &st) < 0)
                return 0;

        return !!S_ISDIR(st.st_mode);
#endif
}<|MERGE_RESOLUTION|>--- conflicted
+++ resolved
@@ -32,15 +32,7 @@
 #include <sys/stat.h>
 #include <sys/socket.h>
 #include <sys/un.h>
-<<<<<<< HEAD
-#ifdef __BIONIC__
-#include <linux/fcntl.h>
-#else
-#include <sys/fcntl.h>
-#endif
-=======
 #include <fcntl.h>
->>>>>>> 05b847b8
 #include <netinet/in.h>
 #include <stdlib.h>
 #include <errno.h>
@@ -51,29 +43,13 @@
 #include <stddef.h>
 #include <limits.h>
 
-<<<<<<< HEAD
-#if defined(__linux__)
-#include <mqueue.h>
-=======
 #if defined(__linux__) && !defined(SD_DAEMON_DISABLE_MQ)
 #  include <mqueue.h>
->>>>>>> 05b847b8
 #endif
 
 #include "sd-daemon.h"
 
 #if (__GNUC__ >= 4)
-<<<<<<< HEAD
-#ifdef SD_EXPORT_SYMBOLS
-/* Export symbols */
-#define _sd_export_ __attribute__ ((visibility("default")))
-#else
-/* Don't export the symbols */
-#define _sd_export_ __attribute__ ((visibility("hidden")))
-#endif
-#else
-#define _sd_export_
-=======
 #  ifdef SD_EXPORT_SYMBOLS
 /* Export symbols */
 #    define _sd_export_ __attribute__ ((visibility("default")))
@@ -83,7 +59,6 @@
 #  endif
 #else
 #  define _sd_export_
->>>>>>> 05b847b8
 #endif
 
 _sd_export_ int sd_listen_fds(int unset_environment) {
@@ -315,13 +290,8 @@
 }
 
 _sd_export_ int sd_is_socket_inet(int fd, int family, int type, int listening, uint16_t port) {
-<<<<<<< HEAD
-        union sockaddr_union sockaddr;
-        socklen_t l;
-=======
         union sockaddr_union sockaddr = {};
         socklen_t l = sizeof(sockaddr);
->>>>>>> 05b847b8
         int r;
 
         if (family != 0 && family != AF_INET && family != AF_INET6)
@@ -363,13 +333,8 @@
 }
 
 _sd_export_ int sd_is_socket_unix(int fd, int type, int listening, const char *path, size_t length) {
-<<<<<<< HEAD
-        union sockaddr_union sockaddr;
-        socklen_t l;
-=======
         union sockaddr_union sockaddr = {};
         socklen_t l = sizeof(sockaddr);
->>>>>>> 05b847b8
         int r;
 
         r = sd_is_socket_internal(fd, type, listening);
@@ -409,11 +374,7 @@
 }
 
 _sd_export_ int sd_is_mq(int fd, const char *path) {
-<<<<<<< HEAD
-#if !defined(__linux__)
-=======
 #if !defined(__linux__) || defined(SD_DAEMON_DISABLE_MQ)
->>>>>>> 05b847b8
         return 0;
 #else
         struct mq_attr attr;
