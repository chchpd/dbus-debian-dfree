--- conflicted
+++ resolved
@@ -65,8 +65,6 @@
 _DBUS_ASSERT_ALIGNMENT (dbus_uint64_t, <=, 8);
 #endif
 
-<<<<<<< HEAD
-=======
 _DBUS_STATIC_ASSERT (sizeof (DBusBasicValue) >= 8);
 /* The alignment of a DBusBasicValue might conceivably be > 8 because of the
  * pointer, so we don't assert about it */
@@ -74,7 +72,6 @@
 _DBUS_STATIC_ASSERT (sizeof (DBus8ByteStruct) == 8);
 _DBUS_ASSERT_ALIGNMENT (DBus8ByteStruct, <=, 8);
 
->>>>>>> e47c893c
 /**
  * @defgroup DBusMarshal marshaling and unmarshaling
  * @ingroup  DBusInternals
