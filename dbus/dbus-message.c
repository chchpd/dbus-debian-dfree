--- conflicted
+++ resolved
@@ -1152,12 +1152,8 @@
 
   _dbus_atomic_inc (&message->refcount);
 
-<<<<<<< HEAD
-  message->byte_order = DBUS_COMPILER_BYTE_ORDER;
-=======
   _dbus_message_trace_ref (message, 0, 1, "new_empty_header");
 
->>>>>>> e47c893c
   message->locked = FALSE;
 #ifndef DBUS_DISABLE_CHECKS
   message->in_cache = FALSE;
@@ -1521,11 +1517,7 @@
     return NULL;
 
   _dbus_atomic_inc (&retval->refcount);
-<<<<<<< HEAD
-  retval->byte_order = message->byte_order;
-=======
-
->>>>>>> e47c893c
+
   retval->locked = FALSE;
 #ifndef DBUS_DISABLE_CHECKS
   retval->generation = message->generation;
@@ -1596,26 +1588,15 @@
 DBusMessage *
 dbus_message_ref (DBusMessage *message)
 {
-#ifndef DBUS_DISABLE_ASSERT
   dbus_int32_t old_refcount;
-#endif
 
   _dbus_return_val_if_fail (message != NULL, NULL);
   _dbus_return_val_if_fail (message->generation == _dbus_current_generation, NULL);
   _dbus_return_val_if_fail (!message->in_cache, NULL);
 
-<<<<<<< HEAD
-#ifdef DBUS_DISABLE_ASSERT
-  _dbus_atomic_inc (&message->refcount);
-#else
-  old_refcount = _dbus_atomic_inc (&message->refcount);
-  _dbus_assert (old_refcount >= 1);
-#endif
-=======
   old_refcount = _dbus_atomic_inc (&message->refcount);
   _dbus_assert (old_refcount >= 1);
   _dbus_message_trace_ref (message, old_refcount, old_refcount + 1, "ref");
->>>>>>> e47c893c
 
   return message;
 }
@@ -1639,11 +1620,8 @@
   old_refcount = _dbus_atomic_dec (&message->refcount);
 
   _dbus_assert (old_refcount >= 1);
-<<<<<<< HEAD
-=======
 
   _dbus_message_trace_ref (message, old_refcount, old_refcount - 1, "unref");
->>>>>>> e47c893c
 
   if (old_refcount == 1)
     {
@@ -4775,10 +4753,7 @@
   if (validity == DBUS_VALID)
     {
       _dbus_assert (have_message || (header_len + body_len) > len);
-<<<<<<< HEAD
-=======
       (void) have_message; /* unused unless asserting */
->>>>>>> e47c893c
       return header_len + body_len;
     }
   else
