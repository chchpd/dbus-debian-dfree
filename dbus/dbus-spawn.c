/* -*- mode: C; c-file-style: "gnu"; indent-tabs-mode: nil; -*- */
/* dbus-spawn.c Wrapper around fork/exec
 * 
 * Copyright (C) 2002, 2003, 2004  Red Hat, Inc.
 * Copyright (C) 2003 CodeFactory AB
 *
 * Licensed under the Academic Free License version 2.1
 * 
 * This program is free software; you can redistribute it and/or modify
 * it under the terms of the GNU General Public License as published by
 * the Free Software Foundation; either version 2 of the License, or
 * (at your option) any later version.
 *
 * This program is distributed in the hope that it will be useful,
 * but WITHOUT ANY WARRANTY; without even the implied warranty of
 * MERCHANTABILITY or FITNESS FOR A PARTICULAR PURPOSE.  See the
 * GNU General Public License for more details.
 * 
 * You should have received a copy of the GNU General Public License
 * along with this program; if not, write to the Free Software
 * Foundation, Inc., 51 Franklin Street, Fifth Floor, Boston, MA  02110-1301  USA
 *
 */

#include <config.h>

#include "dbus-spawn.h"
#include "dbus-sysdeps-unix.h"
#include "dbus-internals.h"
#include "dbus-test.h"
#include "dbus-protocol.h"

#include <unistd.h>
#include <fcntl.h>
#include <signal.h>
#include <sys/wait.h>
#include <stdlib.h>
#ifdef HAVE_ERRNO_H
#include <errno.h>
#endif
#ifdef HAVE_SYSTEMD
#include <systemd/sd-journal.h>
#endif

extern char **environ;

/**
 * @addtogroup DBusInternalsUtils
 * @{
 */

/*
 * I'm pretty sure this whole spawn file could be made simpler,
 * if you thought about it a bit.
 */

/**
 * Enumeration for status of a read()
 */
typedef enum
{
  READ_STATUS_OK,    /**< Read succeeded */
  READ_STATUS_ERROR, /**< Some kind of error */
  READ_STATUS_EOF    /**< EOF returned */
} ReadStatus;

static ReadStatus
read_ints (int        fd,
	   int       *buf,
	   int        n_ints_in_buf,
	   int       *n_ints_read,
	   DBusError *error)
{
  size_t bytes = 0;    
  ReadStatus retval;
  
  _DBUS_ASSERT_ERROR_IS_CLEAR (error);

  retval = READ_STATUS_OK;
  
  while (TRUE)
    {
      ssize_t chunk;
      size_t to_read;

      to_read = sizeof (int) * n_ints_in_buf - bytes;

      if (to_read == 0)
        break;

    again:
      
      chunk = read (fd,
                    ((char*)buf) + bytes,
                    to_read);
      
      if (chunk < 0 && errno == EINTR)
        goto again;
          
      if (chunk < 0)
        {
          dbus_set_error (error,
			  DBUS_ERROR_SPAWN_FAILED,
			  "Failed to read from child pipe (%s)",
			  _dbus_strerror (errno));

          retval = READ_STATUS_ERROR;
          break;
        }
      else if (chunk == 0)
        {
          retval = READ_STATUS_EOF;
          break; /* EOF */
        }
      else /* chunk > 0 */
	bytes += chunk;
    }

  *n_ints_read = (int)(bytes / sizeof(int));

  return retval;
}

static ReadStatus
read_pid (int        fd,
          pid_t     *buf,
          DBusError *error)
{
  size_t bytes = 0;    
  ReadStatus retval;
  
  _DBUS_ASSERT_ERROR_IS_CLEAR (error);

  retval = READ_STATUS_OK;
  
  while (TRUE)
    {
      ssize_t chunk;
      size_t to_read;

      to_read = sizeof (pid_t) - bytes;

      if (to_read == 0)
        break;

    again:
      
      chunk = read (fd,
                    ((char*)buf) + bytes,
                    to_read);
      if (chunk < 0 && errno == EINTR)
        goto again;
          
      if (chunk < 0)
        {
          dbus_set_error (error,
			  DBUS_ERROR_SPAWN_FAILED,
			  "Failed to read from child pipe (%s)",
			  _dbus_strerror (errno));

          retval = READ_STATUS_ERROR;
          break;
        }
      else if (chunk == 0)
        {
          retval = READ_STATUS_EOF;
          break; /* EOF */
        }
      else /* chunk > 0 */
	bytes += chunk;
    }

  return retval;
}

/* The implementation uses an intermediate child between the main process
 * and the grandchild. The grandchild is our spawned process. The intermediate
 * child is a babysitter process; it keeps track of when the grandchild
 * exits/crashes, and reaps the grandchild.
 *
 * We automatically reap the babysitter process, killing it if necessary,
 * when the DBusBabysitter's refcount goes to zero.
 *
 * Processes:
 *
 * main process
 * | fork() A
 * \- babysitter
 *    | fork () B
 *    \- grandchild     --> exec -->    spawned process
 *
 * IPC:
 *                  child_err_report_pipe
 *          /-----------<---------<--------------\
 *          |                                    ^
 *          v                                    |
 * main process           babysitter          grandchild
 *          ^                 ^
 *          v                 v
 *          \-------<->-------/
 *            babysitter_pipe
 *
 * child_err_report_pipe is genuinely a pipe.
 * The READ_END (also called error_pipe_from_child) is used in the main
 * process. The WRITE_END (also called child_err_report_fd) is used in
 * the grandchild process.
 *
 * On failure, the grandchild process sends CHILD_EXEC_FAILED + errno.
 * On success, the pipe just closes (because it's close-on-exec) without
 * sending any bytes.
 *
 * babysitter_pipe is mis-named: it's really a bidirectional socketpair.
 * The [0] end (also called socket_to_babysitter) is used in the main
 * process, the [1] end (also called parent_pipe) is used in the babysitter.
 *
 * If the fork() labelled B in the diagram above fails, the babysitter sends
 * CHILD_FORK_FAILED + errno.
 * On success, the babysitter sends CHILD_PID + the grandchild's pid.
 * On SIGCHLD, the babysitter sends CHILD_EXITED + the exit status.
 * The main process doesn't explicitly send anything, but when it exits,
 * the babysitter gets POLLHUP or POLLERR.
 */

/* Messages from children to parents */
enum
{
  CHILD_EXITED,            /* This message is followed by the exit status int */
  CHILD_FORK_FAILED,       /* Followed by errno */
  CHILD_EXEC_FAILED,       /* Followed by errno */
  CHILD_PID                /* Followed by pid_t */
};

/**
 * Babysitter implementation details
 */
struct DBusBabysitter
{
  int refcount; /**< Reference count */

  char *log_name; /**< the name under which to log messages about this
		    process being spawned */
  
  int socket_to_babysitter; /**< Connection to the babysitter process */
  int error_pipe_from_child; /**< Connection to the process that does the exec() */
  
  pid_t sitter_pid;  /**< PID Of the babysitter */
  pid_t grandchild_pid; /**< PID of the grandchild */

  DBusWatchList *watches; /**< Watches */

  DBusWatch *error_watch; /**< Error pipe watch */
  DBusWatch *sitter_watch; /**< Sitter pipe watch */

  DBusBabysitterFinishedFunc finished_cb;
  void *finished_data;

  int errnum; /**< Error number */
  int status; /**< Exit status code */
  unsigned int have_child_status : 1; /**< True if child status has been reaped */
  unsigned int have_fork_errnum : 1; /**< True if we have an error code from fork() */
  unsigned int have_exec_errnum : 1; /**< True if we have an error code from exec() */
};

static DBusBabysitter*
_dbus_babysitter_new (void)
{
  DBusBabysitter *sitter;

  sitter = dbus_new0 (DBusBabysitter, 1);
  if (sitter == NULL)
    return NULL;

  sitter->refcount = 1;

  sitter->socket_to_babysitter = -1;
  sitter->error_pipe_from_child = -1;
  
  sitter->sitter_pid = -1;
  sitter->grandchild_pid = -1;

  sitter->watches = _dbus_watch_list_new ();
  if (sitter->watches == NULL)
    goto failed;
  
  return sitter;

 failed:
  _dbus_babysitter_unref (sitter);
  return NULL;
}

/**
 * Increment the reference count on the babysitter object.
 *
 * @param sitter the babysitter
 * @returns the babysitter
 */
DBusBabysitter *
_dbus_babysitter_ref (DBusBabysitter *sitter)
{
  _dbus_assert (sitter != NULL);
  _dbus_assert (sitter->refcount > 0);
  
  sitter->refcount += 1;

  return sitter;
}

static void close_socket_to_babysitter  (DBusBabysitter *sitter);
static void close_error_pipe_from_child (DBusBabysitter *sitter);

/**
 * Decrement the reference count on the babysitter object.
 * When the reference count of the babysitter object reaches
 * zero, the babysitter is killed and the child that was being
 * babysat gets emancipated.
 *
 * @param sitter the babysitter
 */
void
_dbus_babysitter_unref (DBusBabysitter *sitter)
{
  _dbus_assert (sitter != NULL);
  _dbus_assert (sitter->refcount > 0);
  
  sitter->refcount -= 1;
  if (sitter->refcount == 0)
    {
      /* If we haven't forked other babysitters
       * since this babysitter and socket were
       * created then this close will cause the
       * babysitter to wake up from poll with
       * a hangup and then the babysitter will
       * quit itself.
       */
      close_socket_to_babysitter (sitter);

      close_error_pipe_from_child (sitter);

      if (sitter->sitter_pid > 0)
        {
          int status;
          int ret;

          /* It's possible the babysitter died on its own above 
           * from the close, or was killed randomly
           * by some other process, so first try to reap it
           */
          ret = waitpid (sitter->sitter_pid, &status, WNOHANG);

          /* If we couldn't reap the child then kill it, and
           * try again
           */
          if (ret == 0)
            kill (sitter->sitter_pid, SIGKILL);

          if (ret == 0)
            {
              do
                {
                  ret = waitpid (sitter->sitter_pid, &status, 0);
                }
              while (_DBUS_UNLIKELY (ret < 0 && errno == EINTR));
            }

          if (ret < 0)
            {
              if (errno == ECHILD)
                _dbus_warn ("Babysitter process not available to be reaped; should not happen\n");
              else
                _dbus_warn ("Unexpected error %d in waitpid() for babysitter: %s\n",
                            errno, _dbus_strerror (errno));
            }
          else
            {
              _dbus_verbose ("Reaped %ld, waiting for babysitter %ld\n",
                             (long) ret, (long) sitter->sitter_pid);
              
              if (WIFEXITED (sitter->status))
                _dbus_verbose ("Babysitter exited with status %d\n",
                               WEXITSTATUS (sitter->status));
              else if (WIFSIGNALED (sitter->status))
                _dbus_verbose ("Babysitter received signal %d\n",
                               WTERMSIG (sitter->status));
              else
                _dbus_verbose ("Babysitter exited abnormally\n");
            }

          sitter->sitter_pid = -1;
        }

      if (sitter->watches)
        _dbus_watch_list_free (sitter->watches);

      dbus_free (sitter->log_name);
      
      dbus_free (sitter);
    }
}

static ReadStatus
read_data (DBusBabysitter *sitter,
           int             fd)
{
  int what;
  int got;
  DBusError error = DBUS_ERROR_INIT;
  ReadStatus r;

  r = read_ints (fd, &what, 1, &got, &error);

  switch (r)
    {
    case READ_STATUS_ERROR:
      _dbus_warn ("Failed to read data from fd %d: %s\n", fd, error.message);
      dbus_error_free (&error);
      return r;

    case READ_STATUS_EOF:
      return r;

    case READ_STATUS_OK:
      break;
    }
  
  if (got == 1)
    {
      switch (what)
        {
        case CHILD_EXITED:
        case CHILD_FORK_FAILED:
        case CHILD_EXEC_FAILED:
          {
            int arg;
            
            r = read_ints (fd, &arg, 1, &got, &error);

            switch (r)
              {
              case READ_STATUS_ERROR:
                _dbus_warn ("Failed to read arg from fd %d: %s\n", fd, error.message);
                dbus_error_free (&error);
                return r;
              case READ_STATUS_EOF:
                return r;
              case READ_STATUS_OK:
                break;
              }
            
            if (got == 1)
              {
                if (what == CHILD_EXITED)
                  {
                    sitter->have_child_status = TRUE;
                    sitter->status = arg;
                    sitter->errnum = 0;
                    _dbus_verbose ("recorded child status exited = %d signaled = %d exitstatus = %d termsig = %d\n",
                                   WIFEXITED (sitter->status), WIFSIGNALED (sitter->status),
                                   WEXITSTATUS (sitter->status), WTERMSIG (sitter->status));
                  }
                else if (what == CHILD_FORK_FAILED)
                  {
                    sitter->have_fork_errnum = TRUE;
                    sitter->errnum = arg;
                    _dbus_verbose ("recorded fork errnum %d\n", sitter->errnum);
                  }
                else if (what == CHILD_EXEC_FAILED)
                  {
                    sitter->have_exec_errnum = TRUE;
                    sitter->errnum = arg;
                    _dbus_verbose ("recorded exec errnum %d\n", sitter->errnum);
                  }
              }
          }
          break;
        case CHILD_PID:
          {
            pid_t pid = -1;

            r = read_pid (fd, &pid, &error);
            
            switch (r)
              {
              case READ_STATUS_ERROR:
                _dbus_warn ("Failed to read PID from fd %d: %s\n", fd, error.message);
                dbus_error_free (&error);
                return r;
              case READ_STATUS_EOF:
                return r;
              case READ_STATUS_OK:
                break;
              }
            
            sitter->grandchild_pid = pid;
            
            _dbus_verbose ("recorded grandchild pid %d\n", sitter->grandchild_pid);
          }
          break;
        default:
          _dbus_warn ("Unknown message received from babysitter process\n");
          break;
        }
    }

  return r;
}

static void
close_socket_to_babysitter (DBusBabysitter *sitter)
{
  _dbus_verbose ("Closing babysitter\n");

  if (sitter->sitter_watch != NULL)
    {
      _dbus_assert (sitter->watches != NULL);
      _dbus_watch_list_remove_watch (sitter->watches,  sitter->sitter_watch);
      _dbus_watch_invalidate (sitter->sitter_watch);
      _dbus_watch_unref (sitter->sitter_watch);
      sitter->sitter_watch = NULL;
    }

  if (sitter->socket_to_babysitter >= 0)
    {
      _dbus_close_socket (sitter->socket_to_babysitter, NULL);
      sitter->socket_to_babysitter = -1;
    }
}

static void
close_error_pipe_from_child (DBusBabysitter *sitter)
{
  _dbus_verbose ("Closing child error\n");

  if (sitter->error_watch != NULL)
    {
      _dbus_assert (sitter->watches != NULL);
      _dbus_watch_list_remove_watch (sitter->watches,  sitter->error_watch);
      _dbus_watch_invalidate (sitter->error_watch);
      _dbus_watch_unref (sitter->error_watch);
      sitter->error_watch = NULL;
    }

  if (sitter->error_pipe_from_child >= 0)
    {
      _dbus_close_socket (sitter->error_pipe_from_child, NULL);
      sitter->error_pipe_from_child = -1;
    }
}

static void
handle_babysitter_socket (DBusBabysitter *sitter,
                          int             revents)
{
  /* Even if we have POLLHUP, we want to keep reading
   * data until POLLIN goes away; so this function only
   * looks at HUP/ERR if no IN is set.
   */
  if (revents & _DBUS_POLLIN)
    {
      _dbus_verbose ("Reading data from babysitter\n");
      if (read_data (sitter, sitter->socket_to_babysitter) != READ_STATUS_OK)
        close_socket_to_babysitter (sitter);
    }
  else if (revents & (_DBUS_POLLERR | _DBUS_POLLHUP))
    {
      close_socket_to_babysitter (sitter);
    }
}

static void
handle_error_pipe (DBusBabysitter *sitter,
                   int             revents)
{
  if (revents & _DBUS_POLLIN)
    {
      _dbus_verbose ("Reading data from child error\n");
      if (read_data (sitter, sitter->error_pipe_from_child) != READ_STATUS_OK)
        close_error_pipe_from_child (sitter);
    }
  else if (revents & (_DBUS_POLLERR | _DBUS_POLLHUP))
    {
      close_error_pipe_from_child (sitter);
    }
}

/* returns whether there were any poll events handled */
static dbus_bool_t
babysitter_iteration (DBusBabysitter *sitter,
                      dbus_bool_t     block)
{
  DBusPollFD fds[2];
  int i;
  dbus_bool_t descriptors_ready;

  descriptors_ready = FALSE;
  
  i = 0;

  if (sitter->error_pipe_from_child >= 0)
    {
      fds[i].fd = sitter->error_pipe_from_child;
      fds[i].events = _DBUS_POLLIN;
      fds[i].revents = 0;
      ++i;
    }
  
  if (sitter->socket_to_babysitter >= 0)
    {
      fds[i].fd = sitter->socket_to_babysitter;
      fds[i].events = _DBUS_POLLIN;
      fds[i].revents = 0;
      ++i;
    }

  if (i > 0)
    {
      int ret;

      do
        {
          ret = _dbus_poll (fds, i, 0);
        }
      while (ret < 0 && errno == EINTR);

      if (ret == 0 && block)
        {
          do
            {
              ret = _dbus_poll (fds, i, -1);
            }
          while (ret < 0 && errno == EINTR);
        }

      if (ret > 0)
        {
          descriptors_ready = TRUE;
          
          while (i > 0)
            {
              --i;
              if (fds[i].fd == sitter->error_pipe_from_child)
                handle_error_pipe (sitter, fds[i].revents);
              else if (fds[i].fd == sitter->socket_to_babysitter)
                handle_babysitter_socket (sitter, fds[i].revents);
            }
        }
    }

  return descriptors_ready;
}

/**
 * Macro returns #TRUE if the babysitter still has live sockets open to the
 * babysitter child or the grandchild.
 */
#define LIVE_CHILDREN(sitter) ((sitter)->socket_to_babysitter >= 0 || (sitter)->error_pipe_from_child >= 0)

/**
 * Blocks until the babysitter process gives us the PID of the spawned grandchild,
 * then kills the spawned grandchild.
 *
 * @param sitter the babysitter object
 */
void
_dbus_babysitter_kill_child (DBusBabysitter *sitter)
{
  /* be sure we have the PID of the child */
  while (LIVE_CHILDREN (sitter) &&
         sitter->grandchild_pid == -1)
    babysitter_iteration (sitter, TRUE);

  _dbus_verbose ("Got child PID %ld for killing\n",
                 (long) sitter->grandchild_pid);
  
  if (sitter->grandchild_pid == -1)
    return; /* child is already dead, or we're so hosed we'll never recover */

  kill (sitter->grandchild_pid, SIGKILL);
}

/**
 * Checks whether the child has exited, without blocking.
 *
 * @param sitter the babysitter
 */
dbus_bool_t
_dbus_babysitter_get_child_exited (DBusBabysitter *sitter)
{

  /* Be sure we're up-to-date */
  while (LIVE_CHILDREN (sitter) &&
         babysitter_iteration (sitter, FALSE))
    ;

  /* We will have exited the babysitter when the child has exited */
  return sitter->socket_to_babysitter < 0;
}

/**
 * Gets the exit status of the child. We do this so implementation specific
 * detail is not cluttering up dbus, for example the system launcher code.
 * This can only be called if the child has exited, i.e. call
 * _dbus_babysitter_get_child_exited(). It returns FALSE if the child
 * did not return a status code, e.g. because the child was signaled
 * or we failed to ever launch the child in the first place.
 *
 * @param sitter the babysitter
 * @param status the returned status code
 * @returns #FALSE on failure
 */
dbus_bool_t
_dbus_babysitter_get_child_exit_status (DBusBabysitter *sitter,
                                        int            *status)
{
  if (!_dbus_babysitter_get_child_exited (sitter))
    _dbus_assert_not_reached ("Child has not exited");
  
  if (!sitter->have_child_status ||
      !(WIFEXITED (sitter->status)))
    return FALSE;

  *status = WEXITSTATUS (sitter->status);
  return TRUE;
}

/**
 * Sets the #DBusError with an explanation of why the spawned
 * child process exited (on a signal, or whatever). If
 * the child process has not exited, does nothing (error
 * will remain unset).
 *
 * @param sitter the babysitter
 * @param error an error to fill in
 */
void
_dbus_babysitter_set_child_exit_error (DBusBabysitter *sitter,
                                       DBusError      *error)
{
  if (!_dbus_babysitter_get_child_exited (sitter))
    return;

  /* Note that if exec fails, we will also get a child status
   * from the babysitter saying the child exited,
   * so we need to give priority to the exec error
   */
  if (sitter->have_exec_errnum)
    {
      dbus_set_error (error, DBUS_ERROR_SPAWN_EXEC_FAILED,
                      "Failed to execute program %s: %s",
                      sitter->log_name, _dbus_strerror (sitter->errnum));
    }
  else if (sitter->have_fork_errnum)
    {
      dbus_set_error (error, DBUS_ERROR_NO_MEMORY,
                      "Failed to fork a new process %s: %s",
                      sitter->log_name, _dbus_strerror (sitter->errnum));
    }
  else if (sitter->have_child_status)
    {
      if (WIFEXITED (sitter->status))
        dbus_set_error (error, DBUS_ERROR_SPAWN_CHILD_EXITED,
                        "Process %s exited with status %d",
                        sitter->log_name, WEXITSTATUS (sitter->status));
      else if (WIFSIGNALED (sitter->status))
        dbus_set_error (error, DBUS_ERROR_SPAWN_CHILD_SIGNALED,
                        "Process %s received signal %d",
                        sitter->log_name, WTERMSIG (sitter->status));
      else
        dbus_set_error (error, DBUS_ERROR_FAILED,
                        "Process %s exited abnormally",
                        sitter->log_name);
    }
  else
    {
      dbus_set_error (error, DBUS_ERROR_FAILED,
                      "Process %s exited, reason unknown",
                      sitter->log_name);
    }
}

/**
 * Sets watch functions to notify us when the
 * babysitter object needs to read/write file descriptors.
 *
 * @param sitter the babysitter
 * @param add_function function to begin monitoring a new descriptor.
 * @param remove_function function to stop monitoring a descriptor.
 * @param toggled_function function to notify when the watch is enabled/disabled
 * @param data data to pass to add_function and remove_function.
 * @param free_data_function function to be called to free the data.
 * @returns #FALSE on failure (no memory)
 */
dbus_bool_t
_dbus_babysitter_set_watch_functions (DBusBabysitter            *sitter,
                                      DBusAddWatchFunction       add_function,
                                      DBusRemoveWatchFunction    remove_function,
                                      DBusWatchToggledFunction   toggled_function,
                                      void                      *data,
                                      DBusFreeFunction           free_data_function)
{
  return _dbus_watch_list_set_functions (sitter->watches,
                                         add_function,
                                         remove_function,
                                         toggled_function,
                                         data,
                                         free_data_function);
}

static dbus_bool_t
handle_watch (DBusWatch       *watch,
              unsigned int     condition,
              void            *data)
{
  DBusBabysitter *sitter = _dbus_babysitter_ref (data);
  int revents;
  int fd;
  
  revents = 0;
  if (condition & DBUS_WATCH_READABLE)
    revents |= _DBUS_POLLIN;
  if (condition & DBUS_WATCH_ERROR)
    revents |= _DBUS_POLLERR;
  if (condition & DBUS_WATCH_HANGUP)
    revents |= _DBUS_POLLHUP;

  fd = dbus_watch_get_socket (watch);

  if (fd == sitter->error_pipe_from_child)
    handle_error_pipe (sitter, revents);
  else if (fd == sitter->socket_to_babysitter)
    handle_babysitter_socket (sitter, revents);

  while (LIVE_CHILDREN (sitter) &&
         babysitter_iteration (sitter, FALSE))
    ;

  /* fd.o #32992: if the handle_* methods closed their sockets, they previously
   * didn't always remove the watches. Check that we don't regress. */
  _dbus_assert (sitter->socket_to_babysitter != -1 || sitter->sitter_watch == NULL);
  _dbus_assert (sitter->error_pipe_from_child != -1 || sitter->error_watch == NULL);

  if (_dbus_babysitter_get_child_exited (sitter) &&
      sitter->finished_cb != NULL)
    {
      sitter->finished_cb (sitter, sitter->finished_data);
      sitter->finished_cb = NULL;
    }

  _dbus_babysitter_unref (sitter);
  return TRUE;
}

/** Helps remember which end of the pipe is which */
#define READ_END 0
/** Helps remember which end of the pipe is which */
#define WRITE_END 1


/* Avoids a danger in re-entrant situations (calling close()
 * on a file descriptor twice, and another module has
 * re-opened it since the first close).
 *
 * This previously claimed to be relevant for threaded situations, but by
 * trivial inspection, it is not thread-safe. It doesn't actually
 * matter, since this module is only used in the -util variant of the
 * library, which is only used in single-threaded situations.
 */
static int
close_and_invalidate (int *fd)
{
  int ret;

  if (*fd < 0)
    return -1;
  else
    {
      ret = _dbus_close_socket (*fd, NULL);
      *fd = -1;
    }

  return ret;
}

static dbus_bool_t
make_pipe (int         p[2],
           DBusError  *error)
{
  int retval;

#ifdef HAVE_PIPE2
  dbus_bool_t cloexec_done;

  retval = pipe2 (p, O_CLOEXEC);
  cloexec_done = retval >= 0;

  /* Check if kernel seems to be too old to know pipe2(). We assume
     that if pipe2 is available, O_CLOEXEC is too.  */
  if (retval < 0 && errno == ENOSYS)
#endif
    {
      retval = pipe(p);
    }

  _DBUS_ASSERT_ERROR_IS_CLEAR (error);

  if (retval < 0)
    {
      dbus_set_error (error,
		      DBUS_ERROR_SPAWN_FAILED,
		      "Failed to create pipe for communicating with child process (%s)",
		      _dbus_strerror (errno));
      return FALSE;
    }

#ifdef HAVE_PIPE2
  if (!cloexec_done)
#endif
    {
      _dbus_fd_set_close_on_exec (p[0]);
      _dbus_fd_set_close_on_exec (p[1]);
    }

  return TRUE;
}

static void
do_write (int fd, const void *buf, size_t count)
{
  size_t bytes_written;
  int ret;
  
  bytes_written = 0;
  
 again:
  
  ret = write (fd, ((const char*)buf) + bytes_written, count - bytes_written);

  if (ret < 0)
    {
      if (errno == EINTR)
        goto again;
      else
        {
          _dbus_warn ("Failed to write data to pipe!\n");
          exit (1); /* give up, we suck */
        }
    }
  else
    bytes_written += ret;
  
  if (bytes_written < count)
    goto again;
}

static void
write_err_and_exit (int fd, int msg)
{
  int en = errno;

  do_write (fd, &msg, sizeof (msg));
  do_write (fd, &en, sizeof (en));
  
  exit (1);
}

static void
write_pid (int fd, pid_t pid)
{
  int msg = CHILD_PID;
  
  do_write (fd, &msg, sizeof (msg));
  do_write (fd, &pid, sizeof (pid));
}

static void
write_status_and_exit (int fd, int status)
{
  int msg = CHILD_EXITED;
  
  do_write (fd, &msg, sizeof (msg));
  do_write (fd, &status, sizeof (status));
  
  exit (0);
}

static void
do_exec (int                       child_err_report_fd,
	 char                    **argv,
	 char                    **envp,
	 DBusSpawnChildSetupFunc   child_setup,
	 void                     *user_data)
{
#ifdef DBUS_ENABLE_EMBEDDED_TESTS
  int i, max_open;
#endif

  _dbus_verbose_reset ();
  _dbus_verbose ("Child process has PID " DBUS_PID_FORMAT "\n",
                 _dbus_getpid ());
  
  if (child_setup)
    (* child_setup) (user_data);

#ifdef DBUS_ENABLE_EMBEDDED_TESTS
  max_open = sysconf (_SC_OPEN_MAX);
  
  for (i = 3; i < max_open; i++)
    {
      int retval;

      if (i == child_err_report_fd)
        continue;
      
      retval = fcntl (i, F_GETFD);

      if (retval != -1 && !(retval & FD_CLOEXEC))
	_dbus_warn ("Fd %d did not have the close-on-exec flag set!\n", i);
    }
#endif

  if (envp == NULL)
    {
      _dbus_assert (environ != NULL);

      envp = environ;
    }
  
  execve (argv[0], argv, envp);
  
  /* Exec failed */
  write_err_and_exit (child_err_report_fd,
                      CHILD_EXEC_FAILED);
}

static void
check_babysit_events (pid_t grandchild_pid,
                      int   parent_pipe,
                      int   revents)
{
  pid_t ret;
  int status;
  
  do
    {
      ret = waitpid (grandchild_pid, &status, WNOHANG);
      /* The man page says EINTR can't happen with WNOHANG,
       * but there are reports of it (maybe only with valgrind?)
       */
    }
  while (ret < 0 && errno == EINTR);

  if (ret == 0)
    {
      _dbus_verbose ("no child exited\n");
      
      ; /* no child exited */
    }
  else if (ret < 0)
    {
      /* This isn't supposed to happen. */
      _dbus_warn ("unexpected waitpid() failure in check_babysit_events(): %s\n",
                  _dbus_strerror (errno));
      exit (1);
    }
  else if (ret == grandchild_pid)
    {
      /* Child exited */
      _dbus_verbose ("reaped child pid %ld\n", (long) ret);
      
      write_status_and_exit (parent_pipe, status);
    }
  else
    {
      _dbus_warn ("waitpid() reaped pid %d that we've never heard of\n",
                  (int) ret);
      exit (1);
    }

  if (revents & _DBUS_POLLIN)
    {
      _dbus_verbose ("babysitter got POLLIN from parent pipe\n");
    }

  if (revents & (_DBUS_POLLERR | _DBUS_POLLHUP))
    {
      /* Parent is gone, so we just exit */
      _dbus_verbose ("babysitter got POLLERR or POLLHUP from parent\n");
      exit (0);
    }
}

static int babysit_sigchld_pipe = -1;

static void
babysit_signal_handler (int signo)
{
  char b = '\0';
 again:
  if (write (babysit_sigchld_pipe, &b, 1) <= 0) 
    if (errno == EINTR)
      goto again;
}

static void
babysit (pid_t grandchild_pid,
         int   parent_pipe)
{
  int sigchld_pipe[2];

  /* We don't exec, so we keep parent state, such as the pid that
   * _dbus_verbose() uses. Reset the pid here.
   */
  _dbus_verbose_reset ();
  
  /* I thought SIGCHLD would just wake up the poll, but
   * that didn't seem to work, so added this pipe.
   * Probably the pipe is more likely to work on busted
   * operating systems anyhow.
   */
  if (pipe (sigchld_pipe) < 0)
    {
      _dbus_warn ("Not enough file descriptors to create pipe in babysitter process\n");
      exit (1);
    }

  babysit_sigchld_pipe = sigchld_pipe[WRITE_END];

  _dbus_set_signal_handler (SIGCHLD, babysit_signal_handler);
  
  write_pid (parent_pipe, grandchild_pid);

  check_babysit_events (grandchild_pid, parent_pipe, 0);

  while (TRUE)
    {
      DBusPollFD pfds[2];
      
      pfds[0].fd = parent_pipe;
      pfds[0].events = _DBUS_POLLIN;
      pfds[0].revents = 0;

      pfds[1].fd = sigchld_pipe[READ_END];
      pfds[1].events = _DBUS_POLLIN;
      pfds[1].revents = 0;
      
      if (_dbus_poll (pfds, _DBUS_N_ELEMENTS (pfds), -1) < 0 && errno != EINTR)
        {
          _dbus_warn ("_dbus_poll() error: %s\n", strerror (errno));
          exit (1);
        }

      if (pfds[0].revents != 0)
        {
          check_babysit_events (grandchild_pid, parent_pipe, pfds[0].revents);
        }
      else if (pfds[1].revents & _DBUS_POLLIN)
        {
          char b;
          if (read (sigchld_pipe[READ_END], &b, 1) == -1)
            {
              /* ignore */
            }
          /* do waitpid check */
          check_babysit_events (grandchild_pid, parent_pipe, 0);
        }
    }
  
  exit (1);
}

/**
 * Spawns a new process. The child_setup
 * function is passed the given user_data and is run in the child
 * just before calling exec().
 *
 * Also creates a "babysitter" which tracks the status of the
 * child process, advising the parent if the child exits.
 * If the spawn fails, no babysitter is created.
 * If sitter_p is #NULL, no babysitter is kept.
 *
 * @param sitter_p return location for babysitter or #NULL
 * @log_name the name under which to log messages about this process being spawned
 * @param argv the executable and arguments
 * @param env the environment, or #NULL to copy the parent's
 * @param child_setup function to call in child pre-exec()
 * @param user_data user data for setup function
 * @param error error object to be filled in if function fails
 * @returns #TRUE on success, #FALSE if error is filled in
 */
dbus_bool_t
_dbus_spawn_async_with_babysitter (DBusBabysitter          **sitter_p,
                                   const char               *log_name,
                                   char                    **argv,
                                   char                    **env,
                                   DBusSpawnChildSetupFunc   child_setup,
                                   void                     *user_data,
                                   DBusError                *error)
{
  DBusBabysitter *sitter;
  int child_err_report_pipe[2] = { -1, -1 };
  int babysitter_pipe[2] = { -1, -1 };
  pid_t pid;
#ifdef HAVE_SYSTEMD
  int fd_out = -1;
  int fd_err = -1;
#endif
  
  _DBUS_ASSERT_ERROR_IS_CLEAR (error);
  _dbus_assert (argv[0] != NULL);

  if (sitter_p != NULL)
    *sitter_p = NULL;

  sitter = NULL;

  sitter = _dbus_babysitter_new ();
  if (sitter == NULL)
    {
      dbus_set_error (error, DBUS_ERROR_NO_MEMORY, NULL);
      return FALSE;
    }

  sitter->log_name = _dbus_strdup (log_name);
  if (sitter->log_name == NULL && log_name != NULL)
    {
      dbus_set_error (error, DBUS_ERROR_NO_MEMORY, NULL);
      goto cleanup_and_fail;
    }

  if (sitter->log_name == NULL)
    sitter->log_name = _dbus_strdup (argv[0]);

  if (sitter->log_name == NULL)
    {
      dbus_set_error (error, DBUS_ERROR_NO_MEMORY, NULL);
      goto cleanup_and_fail;
    }
  
  if (!make_pipe (child_err_report_pipe, error))
    goto cleanup_and_fail;

  if (!_dbus_full_duplex_pipe (&babysitter_pipe[0], &babysitter_pipe[1], TRUE, error))
    goto cleanup_and_fail;

  /* Setting up the babysitter is only useful in the parent,
   * but we don't want to run out of memory and fail
   * after we've already forked, since then we'd leak
   * child processes everywhere.
   */
  sitter->error_watch = _dbus_watch_new (child_err_report_pipe[READ_END],
                                         DBUS_WATCH_READABLE,
                                         TRUE, handle_watch, sitter, NULL);
  if (sitter->error_watch == NULL)
    {
      dbus_set_error (error, DBUS_ERROR_NO_MEMORY, NULL);
      goto cleanup_and_fail;
    }
        
  if (!_dbus_watch_list_add_watch (sitter->watches,  sitter->error_watch))
    {
      /* we need to free it early so the destructor won't try to remove it
       * without it having been added, which DBusLoop doesn't allow */
      _dbus_watch_invalidate (sitter->error_watch);
      _dbus_watch_unref (sitter->error_watch);
      sitter->error_watch = NULL;

      dbus_set_error (error, DBUS_ERROR_NO_MEMORY, NULL);
      goto cleanup_and_fail;
    }
      
  sitter->sitter_watch = _dbus_watch_new (babysitter_pipe[0],
                                          DBUS_WATCH_READABLE,
                                          TRUE, handle_watch, sitter, NULL);
  if (sitter->sitter_watch == NULL)
    {
      dbus_set_error (error, DBUS_ERROR_NO_MEMORY, NULL);
      goto cleanup_and_fail;
    }
      
  if (!_dbus_watch_list_add_watch (sitter->watches,  sitter->sitter_watch))
    {
      /* we need to free it early so the destructor won't try to remove it
       * without it having been added, which DBusLoop doesn't allow */
      _dbus_watch_invalidate (sitter->sitter_watch);
      _dbus_watch_unref (sitter->sitter_watch);
      sitter->sitter_watch = NULL;

      dbus_set_error (error, DBUS_ERROR_NO_MEMORY, NULL);
      goto cleanup_and_fail;
    }

  _DBUS_ASSERT_ERROR_IS_CLEAR (error);

#ifdef HAVE_SYSTEMD
  /* This may fail, but it's not critical.
   * In particular, if we were compiled with journald support but are now
   * running on a non-systemd system, this is going to fail, so we
   * have to cope gracefully. */
  fd_out = sd_journal_stream_fd (sitter->log_name, LOG_INFO, FALSE);
  fd_err = sd_journal_stream_fd (sitter->log_name, LOG_WARNING, FALSE);
#endif

  pid = fork ();
  
  if (pid < 0)
    {
      dbus_set_error (error,
		      DBUS_ERROR_SPAWN_FORK_FAILED,
		      "Failed to fork (%s)",
		      _dbus_strerror (errno));
      goto cleanup_and_fail;
    }
  else if (pid == 0)
    {
      /* Immediate child, this is the babysitter process. */
      int grandchild_pid;
      
      /* Be sure we crash if the parent exits
       * and we write to the err_report_pipe
       */
      signal (SIGPIPE, SIG_DFL);

      /* Close the parent's end of the pipes. */
      close_and_invalidate (&child_err_report_pipe[READ_END]);
      close_and_invalidate (&babysitter_pipe[0]);
      
      /* Create the child that will exec () */
      grandchild_pid = fork ();
      
      if (grandchild_pid < 0)
	{
	  write_err_and_exit (babysitter_pipe[1],
			      CHILD_FORK_FAILED);
          _dbus_assert_not_reached ("Got to code after write_err_and_exit()");
	}
      else if (grandchild_pid == 0)
      {
          /* Go back to ignoring SIGPIPE, since it's evil
           */
          signal (SIGPIPE, SIG_IGN);

<<<<<<< HEAD
=======
          close_and_invalidate (&babysitter_pipe[1]);
#ifdef HAVE_SYSTEMD
	  /* log to systemd journal if possible */
	  if (fd_out >= 0)
            dup2 (fd_out, STDOUT_FILENO);
	  if (fd_err >= 0)
            dup2 (fd_err, STDERR_FILENO);
          close_and_invalidate (&fd_out);
          close_and_invalidate (&fd_err);
#endif
>>>>>>> 8dd76127
	  do_exec (child_err_report_pipe[WRITE_END],
		   argv,
		   env,
		   child_setup, user_data);
          _dbus_assert_not_reached ("Got to code after exec() - should have exited on error");
	}
      else
	{
          close_and_invalidate (&child_err_report_pipe[WRITE_END]);
#ifdef HAVE_SYSTEMD
          close_and_invalidate (&fd_out);
          close_and_invalidate (&fd_err);
#endif
          babysit (grandchild_pid, babysitter_pipe[1]);
          _dbus_assert_not_reached ("Got to code after babysit()");
	}
    }
  else
    {      
      /* Close the uncared-about ends of the pipes */
      close_and_invalidate (&child_err_report_pipe[WRITE_END]);
      close_and_invalidate (&babysitter_pipe[1]);
#ifdef HAVE_SYSTEMD
      close_and_invalidate (&fd_out);
      close_and_invalidate (&fd_err);
#endif

      sitter->socket_to_babysitter = babysitter_pipe[0];
      babysitter_pipe[0] = -1;
      
      sitter->error_pipe_from_child = child_err_report_pipe[READ_END];
      child_err_report_pipe[READ_END] = -1;

      sitter->sitter_pid = pid;

      if (sitter_p != NULL)
        *sitter_p = sitter;
      else
        _dbus_babysitter_unref (sitter);

      dbus_free_string_array (env);

      _DBUS_ASSERT_ERROR_IS_CLEAR (error);
      
      return TRUE;
    }

 cleanup_and_fail:

  _DBUS_ASSERT_ERROR_IS_SET (error);
  
  close_and_invalidate (&child_err_report_pipe[READ_END]);
  close_and_invalidate (&child_err_report_pipe[WRITE_END]);
  close_and_invalidate (&babysitter_pipe[0]);
  close_and_invalidate (&babysitter_pipe[1]);
#ifdef HAVE_SYSTEMD
  close_and_invalidate (&fd_out);
  close_and_invalidate (&fd_err);
#endif

  if (sitter != NULL)
    _dbus_babysitter_unref (sitter);
  
  return FALSE;
}

void
_dbus_babysitter_set_result_function  (DBusBabysitter             *sitter,
                                       DBusBabysitterFinishedFunc  finished,
                                       void                       *user_data)
{
  sitter->finished_cb = finished;
  sitter->finished_data = user_data;
}

/** @} */

#ifdef DBUS_ENABLE_EMBEDDED_TESTS

static char *
get_test_exec (const char *exe,
               DBusString *scratch_space)
{
  const char *dbus_test_exec;

  dbus_test_exec = _dbus_getenv ("DBUS_TEST_EXEC");

  if (dbus_test_exec == NULL)
    dbus_test_exec = DBUS_TEST_EXEC;

  if (!_dbus_string_init (scratch_space))
    return NULL;

  if (!_dbus_string_append_printf (scratch_space, "%s/%s%s",
                                   dbus_test_exec, exe, DBUS_EXEEXT))
    {
      _dbus_string_free (scratch_space);
      return NULL;
    }

  return _dbus_string_get_data (scratch_space);
}

static void
_dbus_babysitter_block_for_child_exit (DBusBabysitter *sitter)
{
  while (LIVE_CHILDREN (sitter))
    babysitter_iteration (sitter, TRUE);
}

static dbus_bool_t
check_spawn_nonexistent (void *data)
{
  char *argv[4] = { NULL, NULL, NULL, NULL };
  DBusBabysitter *sitter = NULL;
  DBusError error = DBUS_ERROR_INIT;

  /*** Test launching nonexistent binary */
  
  argv[0] = "/this/does/not/exist/32542sdgafgafdg";
  if (_dbus_spawn_async_with_babysitter (&sitter, "spawn_nonexistent", argv,
                                         NULL, NULL, NULL,
                                         &error))
    {
      _dbus_babysitter_block_for_child_exit (sitter);
      _dbus_babysitter_set_child_exit_error (sitter, &error);
    }

  if (sitter)
    _dbus_babysitter_unref (sitter);

  if (!dbus_error_is_set (&error))
    {
      _dbus_warn ("Did not get an error launching nonexistent executable\n");
      return FALSE;
    }

  if (!(dbus_error_has_name (&error, DBUS_ERROR_NO_MEMORY) ||
        dbus_error_has_name (&error, DBUS_ERROR_SPAWN_EXEC_FAILED)))
    {
      _dbus_warn ("Not expecting error when launching nonexistent executable: %s: %s\n",
                  error.name, error.message);
      dbus_error_free (&error);
      return FALSE;
    }

  dbus_error_free (&error);
  
  return TRUE;
}

static dbus_bool_t
check_spawn_segfault (void *data)
{
  char *argv[4] = { NULL, NULL, NULL, NULL };
  DBusBabysitter *sitter = NULL;
  DBusError error = DBUS_ERROR_INIT;
  DBusString argv0;

  /*** Test launching segfault binary */

  argv[0] = get_test_exec ("test-segfault", &argv0);

  if (argv[0] == NULL)
    {
      /* OOM was simulated, never mind */
      return TRUE;
    }

  if (_dbus_spawn_async_with_babysitter (&sitter, "spawn_segfault", argv,
                                         NULL, NULL, NULL,
                                         &error))
    {
      _dbus_babysitter_block_for_child_exit (sitter);
      _dbus_babysitter_set_child_exit_error (sitter, &error);
    }

  _dbus_string_free (&argv0);

  if (sitter)
    _dbus_babysitter_unref (sitter);

  if (!dbus_error_is_set (&error))
    {
      _dbus_warn ("Did not get an error launching segfaulting binary\n");
      return FALSE;
    }

  if (!(dbus_error_has_name (&error, DBUS_ERROR_NO_MEMORY) ||
        dbus_error_has_name (&error, DBUS_ERROR_SPAWN_CHILD_SIGNALED)))
    {
      _dbus_warn ("Not expecting error when launching segfaulting executable: %s: %s\n",
                  error.name, error.message);
      dbus_error_free (&error);
      return FALSE;
    }

  dbus_error_free (&error);
  
  return TRUE;
}

static dbus_bool_t
check_spawn_exit (void *data)
{
  char *argv[4] = { NULL, NULL, NULL, NULL };
  DBusBabysitter *sitter = NULL;
  DBusError error = DBUS_ERROR_INIT;
  DBusString argv0;

  /*** Test launching exit failure binary */

  argv[0] = get_test_exec ("test-exit", &argv0);

  if (argv[0] == NULL)
    {
      /* OOM was simulated, never mind */
      return TRUE;
    }

  if (_dbus_spawn_async_with_babysitter (&sitter, "spawn_exit", argv,
                                         NULL, NULL, NULL,
                                         &error))
    {
      _dbus_babysitter_block_for_child_exit (sitter);
      _dbus_babysitter_set_child_exit_error (sitter, &error);
    }

  _dbus_string_free (&argv0);

  if (sitter)
    _dbus_babysitter_unref (sitter);

  if (!dbus_error_is_set (&error))
    {
      _dbus_warn ("Did not get an error launching binary that exited with failure code\n");
      return FALSE;
    }

  if (!(dbus_error_has_name (&error, DBUS_ERROR_NO_MEMORY) ||
        dbus_error_has_name (&error, DBUS_ERROR_SPAWN_CHILD_EXITED)))
    {
      _dbus_warn ("Not expecting error when launching exiting executable: %s: %s\n",
                  error.name, error.message);
      dbus_error_free (&error);
      return FALSE;
    }

  dbus_error_free (&error);
  
  return TRUE;
}

static dbus_bool_t
check_spawn_and_kill (void *data)
{
  char *argv[4] = { NULL, NULL, NULL, NULL };
  DBusBabysitter *sitter = NULL;
  DBusError error = DBUS_ERROR_INIT;
  DBusString argv0;

  /*** Test launching sleeping binary then killing it */

  argv[0] = get_test_exec ("test-sleep-forever", &argv0);

  if (argv[0] == NULL)
    {
      /* OOM was simulated, never mind */
      return TRUE;
    }

  if (_dbus_spawn_async_with_babysitter (&sitter, "spawn_and_kill", argv,
                                         NULL, NULL, NULL,
                                         &error))
    {
      _dbus_babysitter_kill_child (sitter);
      
      _dbus_babysitter_block_for_child_exit (sitter);
      
      _dbus_babysitter_set_child_exit_error (sitter, &error);
    }

  _dbus_string_free (&argv0);

  if (sitter)
    _dbus_babysitter_unref (sitter);

  if (!dbus_error_is_set (&error))
    {
      _dbus_warn ("Did not get an error after killing spawned binary\n");
      return FALSE;
    }

  if (!(dbus_error_has_name (&error, DBUS_ERROR_NO_MEMORY) ||
        dbus_error_has_name (&error, DBUS_ERROR_SPAWN_CHILD_SIGNALED)))
    {
      _dbus_warn ("Not expecting error when killing executable: %s: %s\n",
                  error.name, error.message);
      dbus_error_free (&error);
      return FALSE;
    }

  dbus_error_free (&error);
  
  return TRUE;
}

dbus_bool_t
_dbus_spawn_test (const char *test_data_dir)
{
  if (!_dbus_test_oom_handling ("spawn_nonexistent",
                                check_spawn_nonexistent,
                                NULL))
    return FALSE;

  if (!_dbus_test_oom_handling ("spawn_segfault",
                                check_spawn_segfault,
                                NULL))
    return FALSE;

  if (!_dbus_test_oom_handling ("spawn_exit",
                                check_spawn_exit,
                                NULL))
    return FALSE;

  if (!_dbus_test_oom_handling ("spawn_and_kill",
                                check_spawn_and_kill,
                                NULL))
    return FALSE;
  
  return TRUE;
}
#endif<|MERGE_RESOLUTION|>--- conflicted
+++ resolved
@@ -1339,8 +1339,6 @@
            */
           signal (SIGPIPE, SIG_IGN);
 
-<<<<<<< HEAD
-=======
           close_and_invalidate (&babysitter_pipe[1]);
 #ifdef HAVE_SYSTEMD
 	  /* log to systemd journal if possible */
@@ -1351,7 +1349,6 @@
           close_and_invalidate (&fd_out);
           close_and_invalidate (&fd_err);
 #endif
->>>>>>> 8dd76127
 	  do_exec (child_err_report_pipe[WRITE_END],
 		   argv,
 		   env,
