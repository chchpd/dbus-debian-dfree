--- conflicted
+++ resolved
@@ -1192,10 +1192,7 @@
   dbus_uint16_t v_UINT16;
   dbus_int32_t v_INT32;
   dbus_uint32_t v_UINT32;
-<<<<<<< HEAD
-=======
   dbus_uint32_t v1_UINT32;
->>>>>>> 8dd76127
   dbus_int64_t v_INT64;
   dbus_uint64_t v_UINT64;
   unsigned char v_BYTE;
