/* -*- mode: C; c-file-style: "gnu"; indent-tabs-mode: nil; -*- */
/* main.c  main() for message bus
 *
 * Copyright (C) 2003 Red Hat, Inc.
 *
 * Licensed under the Academic Free License version 2.1
 *
 * This program is free software; you can redistribute it and/or modify
 * it under the terms of the GNU General Public License as published by
 * the Free Software Foundation; either version 2 of the License, or
 * (at your option) any later version.
 *
 * This program is distributed in the hope that it will be useful,
 * but WITHOUT ANY WARRANTY; without even the implied warranty of
 * MERCHANTABILITY or FITNESS FOR A PARTICULAR PURPOSE.  See the
 * GNU General Public License for more details.
 *
 * You should have received a copy of the GNU General Public License
 * along with this program; if not, write to the Free Software
 * Foundation, Inc., 51 Franklin Street, Fifth Floor, Boston, MA  02110-1301  USA
 *
 */

#include <config.h>
#include "bus.h"
#include "driver.h"
#include <dbus/dbus-internals.h>
#include <dbus/dbus-watch.h>
#include <stdio.h>
#include <stdlib.h>
#include <string.h>
#ifdef HAVE_SIGNAL_H
#include <signal.h>
#endif
#ifdef HAVE_UNISTD_H
#include <unistd.h>
#endif
#ifdef HAVE_ERRNO_H
#include <errno.h>
#endif
#ifdef HAVE_UNISTD_H
#include <unistd.h>     /* for write() and STDERR_FILENO */
#endif
#include "selinux.h"

static BusContext *context;

#ifdef DBUS_UNIX

static int reload_pipe[2];
#define RELOAD_READ_END 0
#define RELOAD_WRITE_END 1

static void close_reload_pipe (DBusWatch **);

typedef enum
 {
   ACTION_RELOAD = 'r',
   ACTION_QUIT = 'q'
 } SignalAction;

typedef enum
 {
   ACTION_RELOAD = 'r',
   ACTION_QUIT = 'q'
 } SignalAction;

static void
signal_handler (int sig)
{
  switch (sig)
    {
#ifdef DBUS_BUS_ENABLE_DNOTIFY_ON_LINUX
    case SIGIO:
      /* explicit fall-through */
#endif /* DBUS_BUS_ENABLE_DNOTIFY_ON_LINUX  */
#ifdef SIGHUP
    case SIGHUP:
      {
        DBusString str;
        char action[2] = { ACTION_RELOAD, '\0' };

        _dbus_string_init_const (&str, action);
        if ((reload_pipe[RELOAD_WRITE_END] > 0) &&
            !_dbus_write_socket (reload_pipe[RELOAD_WRITE_END], &str, 0, 1))
          {
            /* If we receive SIGHUP often enough to fill the pipe buffer (4096
             * times on old Linux, 65536 on modern Linux) before it can be
             * drained, let's just warn and ignore. The configuration will be
             * reloaded while draining the pipe buffer, which is what we
             * wanted. It's harmless that it will be reloaded fewer times than
             * we asked for, since the reload is delayed anyway, so new changes
             * will be picked up.
             *
             * We use write() because _dbus_warn uses vfprintf, which isn't
             * async-signal-safe.
             *
             * This is necessarily Unix-specific, but so are POSIX signals,
             * so... */
            static const char message[] =
              "Unable to write to reload pipe - buffer full?\n";

            write (STDERR_FILENO, message, strlen (message));
          }
      }
      break;
#endif

    case SIGTERM:
      {
        DBusString str;
        char action[2] = { ACTION_QUIT, '\0' };
        _dbus_string_init_const (&str, action);
        if ((reload_pipe[RELOAD_WRITE_END] < 0) ||
            !_dbus_write_socket (reload_pipe[RELOAD_WRITE_END], &str, 0, 1))
          {
            /* If we can't write to the socket, dying seems a more
             * important response to SIGTERM than cleaning up sockets,
             * so we exit. We'd use exit(), but that's not async-signal-safe,
             * so we'll have to resort to _exit(). */
            static const char message[] =
              "Unable to write termination signal to pipe - buffer full?\n"
              "Will exit instead.\n";

            write (STDERR_FILENO, message, strlen (message));
            _exit (1);
          }
      }
      break;
    }
}
#endif /* DBUS_UNIX */

static void
usage (void)
{
  fprintf (stderr, DBUS_DAEMON_NAME " [--version] [--session] [--system] [--config-file=FILE] [--print-address[=DESCRIPTOR]] [--print-pid[=DESCRIPTOR]] [--fork] [--nofork] [--introspect] [--address=ADDRESS] [--systemd-activation] [--nopidfile]\n");
  exit (1);
}

static void
version (void)
{
  printf ("D-Bus Message Bus Daemon %s\n"
          "Copyright (C) 2002, 2003 Red Hat, Inc., CodeFactory AB, and others\n"
          "This is free software; see the source for copying conditions.\n"
          "There is NO warranty; not even for MERCHANTABILITY or FITNESS FOR A PARTICULAR PURPOSE.\n",
          DBUS_VERSION_STRING);
  exit (0);
}

static void
introspect (void)
{
  DBusString xml;
  const char *v_STRING;

  if (!_dbus_string_init (&xml))
    goto oom;

  if (!bus_driver_generate_introspect_string (&xml))
    {
      _dbus_string_free (&xml);
      goto oom;
    }

  v_STRING = _dbus_string_get_const_data (&xml);
  printf ("%s\n", v_STRING);

  exit (0);

 oom:
  _dbus_warn ("Can not introspect - Out of memory\n");
  exit (1);
}

static void
check_two_config_files (const DBusString *config_file,
                        const char       *extra_arg)
{
  if (_dbus_string_get_length (config_file) > 0)
    {
      fprintf (stderr, "--%s specified but configuration file %s already requested\n",
               extra_arg, _dbus_string_get_const_data (config_file));
      exit (1);
    }
}

static void
check_two_addresses (const DBusString *address,
                     const char       *extra_arg)
{
  if (_dbus_string_get_length (address) > 0)
    {
      fprintf (stderr, "--%s specified but address %s already requested\n",
               extra_arg, _dbus_string_get_const_data (address));
      exit (1);
    }
}

static void
check_two_addr_descriptors (const DBusString *addr_fd,
                            const char       *extra_arg)
{
  if (_dbus_string_get_length (addr_fd) > 0)
    {
      fprintf (stderr, "--%s specified but printing address to %s already requested\n",
               extra_arg, _dbus_string_get_const_data (addr_fd));
      exit (1);
    }
}

static void
check_two_pid_descriptors (const DBusString *pid_fd,
                           const char       *extra_arg)
{
  if (_dbus_string_get_length (pid_fd) > 0)
    {
      fprintf (stderr, "--%s specified but printing pid to %s already requested\n",
               extra_arg, _dbus_string_get_const_data (pid_fd));
      exit (1);
    }
}

#ifdef DBUS_UNIX
static dbus_bool_t
handle_reload_watch (DBusWatch    *watch,
		     unsigned int  flags,
		     void         *data)
{
  DBusError error;
  DBusString str;
  char *action_str;
  char action = '\0';

  while (!_dbus_string_init (&str))
    _dbus_wait_for_memory ();

  if ((reload_pipe[RELOAD_READ_END] > 0) &&
      _dbus_read_socket (reload_pipe[RELOAD_READ_END], &str, 1) != 1)
    {
      _dbus_warn ("Couldn't read from reload pipe.\n");
      close_reload_pipe (&watch);
      return TRUE;
    }

  action_str = _dbus_string_get_data (&str);
  if (action_str != NULL)
    {
      action = action_str[0];
    }
  _dbus_string_free (&str);

  /* this can only fail if we don't understand the config file
   * or OOM.  Either way we should just stick with the currently
   * loaded config.
   */
  dbus_error_init (&error);

  switch (action)
    {
    case ACTION_RELOAD:
      if (! bus_context_reload_config (context, &error))
        {
          _DBUS_ASSERT_ERROR_IS_SET (&error);
          _dbus_assert (dbus_error_has_name (&error, DBUS_ERROR_FAILED) ||
                        dbus_error_has_name (&error, DBUS_ERROR_NO_MEMORY));
          _dbus_warn ("Unable to reload configuration: %s\n",
                      error.message);
          dbus_error_free (&error);
        }
      break;

    case ACTION_QUIT:
      {
        DBusLoop *loop;
        /*
         * On OSs without abstract sockets, we want to quit
         * gracefully rather than being killed by SIGTERM,
         * so that DBusServer gets a chance to clean up the
         * sockets from the filesystem. fd.o #38656
         */
        loop = bus_context_get_loop (context);
        if (loop != NULL)
          {
            _dbus_loop_quit (loop);
          }
      }
      break;

    default:
      break;
    }
<<<<<<< HEAD

  return TRUE;
}
=======
>>>>>>> e47c893c

  return TRUE;
}

static void
setup_reload_pipe (DBusLoop *loop)
{
  DBusError error;
  DBusWatch *watch;

  dbus_error_init (&error);

  if (!_dbus_full_duplex_pipe (&reload_pipe[0], &reload_pipe[1],
			       TRUE, &error))
    {
      _dbus_warn ("Unable to create reload pipe: %s\n",
		  error.message);
      dbus_error_free (&error);
      exit (1);
    }

  watch = _dbus_watch_new (reload_pipe[RELOAD_READ_END],
			   DBUS_WATCH_READABLE, TRUE,
			   handle_reload_watch, NULL, NULL);

  if (watch == NULL)
    {
      _dbus_warn ("Unable to create reload watch: %s\n",
		  error.message);
      dbus_error_free (&error);
      exit (1);
    }

  if (!_dbus_loop_add_watch (loop, watch))
    {
      _dbus_warn ("Unable to add reload watch to main loop: %s\n",
		  error.message);
      dbus_error_free (&error);
      exit (1);
    }

}

static void
close_reload_pipe (DBusWatch **watch)
{
    _dbus_loop_remove_watch (bus_context_get_loop (context), *watch);
    _dbus_watch_invalidate (*watch);
    _dbus_watch_unref (*watch);
    *watch = NULL;

    _dbus_close_socket (reload_pipe[RELOAD_READ_END], NULL);
    reload_pipe[RELOAD_READ_END] = -1;

    _dbus_close_socket (reload_pipe[RELOAD_WRITE_END], NULL);
    reload_pipe[RELOAD_WRITE_END] = -1;
}
#endif /* DBUS_UNIX */

int
main (int argc, char **argv)
{
  DBusError error;
  DBusString config_file;
  DBusString address;
  DBusString addr_fd;
  DBusString pid_fd;
  const char *prev_arg;
  DBusPipe print_addr_pipe;
  DBusPipe print_pid_pipe;
  int i;
  dbus_bool_t print_address;
  dbus_bool_t print_pid;
  BusContextFlags flags;

  if (!_dbus_string_init (&config_file))
    return 1;

  if (!_dbus_string_init (&address))
    return 1;

  if (!_dbus_string_init (&addr_fd))
    return 1;

  if (!_dbus_string_init (&pid_fd))
    return 1;

  print_address = FALSE;
  print_pid = FALSE;

  flags = BUS_CONTEXT_FLAG_WRITE_PID_FILE;

  prev_arg = NULL;
  i = 1;
  while (i < argc)
    {
      const char *arg = argv[i];

      if (strcmp (arg, "--help") == 0 ||
          strcmp (arg, "-h") == 0 ||
          strcmp (arg, "-?") == 0)
        {
          usage ();
        }
      else if (strcmp (arg, "--version") == 0)
        {
          version ();
        }
      else if (strcmp (arg, "--introspect") == 0)
        {
          introspect ();
        }
      else if (strcmp (arg, "--nofork") == 0)
        {
          flags &= ~BUS_CONTEXT_FLAG_FORK_ALWAYS;
          flags |= BUS_CONTEXT_FLAG_FORK_NEVER;
        }
      else if (strcmp (arg, "--fork") == 0)
        {
          flags &= ~BUS_CONTEXT_FLAG_FORK_NEVER;
          flags |= BUS_CONTEXT_FLAG_FORK_ALWAYS;
        }
      else if (strcmp (arg, "--nopidfile") == 0)
        {
          flags &= ~BUS_CONTEXT_FLAG_WRITE_PID_FILE;
        }
      else if (strcmp (arg, "--systemd-activation") == 0)
        {
          flags |= BUS_CONTEXT_FLAG_SYSTEMD_ACTIVATION;
        }
      else if (strcmp (arg, "--system") == 0)
        {
          check_two_config_files (&config_file, "system");

          if (!_dbus_append_system_config_file (&config_file))
            exit (1);
        }
      else if (strcmp (arg, "--session") == 0)
        {
          check_two_config_files (&config_file, "session");

          if (!_dbus_append_session_config_file (&config_file))
            exit (1);
        }
      else if (strstr (arg, "--config-file=") == arg)
        {
          const char *file;

          check_two_config_files (&config_file, "config-file");

          file = strchr (arg, '=');
          ++file;

          if (!_dbus_string_append (&config_file, file))
            exit (1);
        }
      else if (prev_arg &&
               strcmp (prev_arg, "--config-file") == 0)
        {
          check_two_config_files (&config_file, "config-file");

          if (!_dbus_string_append (&config_file, arg))
            exit (1);
        }
      else if (strcmp (arg, "--config-file") == 0)
        {
          /* wait for next arg */
        }
      else if (strstr (arg, "--address=") == arg)
        {
          const char *file;

          check_two_addresses (&address, "address");

          file = strchr (arg, '=');
          ++file;

          if (!_dbus_string_append (&address, file))
            exit (1);
        }
      else if (prev_arg &&
               strcmp (prev_arg, "--address") == 0)
        {
          check_two_addresses (&address, "address");

          if (!_dbus_string_append (&address, arg))
            exit (1);
        }
      else if (strcmp (arg, "--address") == 0)
        {
          /* wait for next arg */
        }
      else if (strstr (arg, "--print-address=") == arg)
        {
          const char *desc;

          check_two_addr_descriptors (&addr_fd, "print-address");

          desc = strchr (arg, '=');
          ++desc;

          if (!_dbus_string_append (&addr_fd, desc))
            exit (1);

          print_address = TRUE;
        }
      else if (prev_arg &&
               strcmp (prev_arg, "--print-address") == 0)
        {
          check_two_addr_descriptors (&addr_fd, "print-address");

          if (!_dbus_string_append (&addr_fd, arg))
            exit (1);

          print_address = TRUE;
        }
      else if (strcmp (arg, "--print-address") == 0)
        {
          print_address = TRUE; /* and we'll get the next arg if appropriate */
        }
      else if (strstr (arg, "--print-pid=") == arg)
        {
          const char *desc;

          check_two_pid_descriptors (&pid_fd, "print-pid");

          desc = strchr (arg, '=');
          ++desc;

          if (!_dbus_string_append (&pid_fd, desc))
            exit (1);

          print_pid = TRUE;
        }
      else if (prev_arg &&
               strcmp (prev_arg, "--print-pid") == 0)
        {
          check_two_pid_descriptors (&pid_fd, "print-pid");

          if (!_dbus_string_append (&pid_fd, arg))
            exit (1);

          print_pid = TRUE;
        }
      else if (strcmp (arg, "--print-pid") == 0)
        {
          print_pid = TRUE; /* and we'll get the next arg if appropriate */
        }
      else
        {
          usage ();
        }

      prev_arg = arg;

      ++i;
    }

  if (_dbus_string_get_length (&config_file) == 0)
    {
      fprintf (stderr, "No configuration file specified.\n");
      usage ();
    }

  _dbus_pipe_invalidate (&print_addr_pipe);
  if (print_address)
    {
      _dbus_pipe_init_stdout (&print_addr_pipe);
      if (_dbus_string_get_length (&addr_fd) > 0)
        {
          long val;
          int end;
          if (!_dbus_string_parse_int (&addr_fd, 0, &val, &end) ||
              end != _dbus_string_get_length (&addr_fd) ||
              val < 0 || val > _DBUS_INT_MAX)
            {
              fprintf (stderr, "Invalid file descriptor: \"%s\"\n",
                       _dbus_string_get_const_data (&addr_fd));
              exit (1);
            }

          _dbus_pipe_init (&print_addr_pipe, val);
        }
    }
  _dbus_string_free (&addr_fd);

  _dbus_pipe_invalidate (&print_pid_pipe);
  if (print_pid)
    {
      _dbus_pipe_init_stdout (&print_pid_pipe);
      if (_dbus_string_get_length (&pid_fd) > 0)
        {
          long val;
          int end;
          if (!_dbus_string_parse_int (&pid_fd, 0, &val, &end) ||
              end != _dbus_string_get_length (&pid_fd) ||
              val < 0 || val > _DBUS_INT_MAX)
            {
              fprintf (stderr, "Invalid file descriptor: \"%s\"\n",
                       _dbus_string_get_const_data (&pid_fd));
              exit (1);
            }

          _dbus_pipe_init (&print_pid_pipe, val);
        }
    }
  _dbus_string_free (&pid_fd);

  if (!bus_selinux_pre_init ())
    {
      _dbus_warn ("SELinux pre-initialization failed\n");
      exit (1);
    }

  dbus_error_init (&error);
  context = bus_context_new (&config_file, flags,
                             &print_addr_pipe, &print_pid_pipe,
                             _dbus_string_get_length(&address) > 0 ? &address : NULL,
                             &error);
  _dbus_string_free (&config_file);
  if (context == NULL)
    {
      _dbus_warn ("Failed to start message bus: %s\n",
                  error.message);
      dbus_error_free (&error);
      exit (1);
    }

  /* bus_context_new() closes the print_addr_pipe and
   * print_pid_pipe
   */

#ifdef DBUS_UNIX
  setup_reload_pipe (bus_context_get_loop (context));

  /* POSIX signals are Unix-specific, and _dbus_set_signal_handler is
   * unimplemented (and probably unimplementable) on Windows, so there's
   * no point in trying to make the handler portable to non-Unix. */

  _dbus_set_signal_handler (SIGTERM, signal_handler);
#ifdef SIGHUP
  _dbus_set_signal_handler (SIGHUP, signal_handler);
#endif
#ifdef DBUS_BUS_ENABLE_DNOTIFY_ON_LINUX
  _dbus_set_signal_handler (SIGIO, signal_handler);
#endif /* DBUS_BUS_ENABLE_DNOTIFY_ON_LINUX */
#endif /* DBUS_UNIX */

  _dbus_verbose ("We are on D-Bus...\n");
  _dbus_loop_run (bus_context_get_loop (context));

  bus_context_shutdown (context);
  bus_context_unref (context);
  bus_selinux_shutdown ();

  return 0;
}<|MERGE_RESOLUTION|>--- conflicted
+++ resolved
@@ -32,9 +32,6 @@
 #ifdef HAVE_SIGNAL_H
 #include <signal.h>
 #endif
-#ifdef HAVE_UNISTD_H
-#include <unistd.h>
-#endif
 #ifdef HAVE_ERRNO_H
 #include <errno.h>
 #endif
@@ -52,12 +49,6 @@
 #define RELOAD_WRITE_END 1
 
 static void close_reload_pipe (DBusWatch **);
-
-typedef enum
- {
-   ACTION_RELOAD = 'r',
-   ACTION_QUIT = 'q'
- } SignalAction;
 
 typedef enum
  {
@@ -291,12 +282,6 @@
     default:
       break;
     }
-<<<<<<< HEAD
-
-  return TRUE;
-}
-=======
->>>>>>> e47c893c
 
   return TRUE;
 }
