/* -*- mode: C; c-file-style: "gnu"; indent-tabs-mode: nil; -*- */
/* main.c  main() for message bus
 *
 * Copyright (C) 2003 Red Hat, Inc.
 *
 * Licensed under the Academic Free License version 2.1
 *
 * This program is free software; you can redistribute it and/or modify
 * it under the terms of the GNU General Public License as published by
 * the Free Software Foundation; either version 2 of the License, or
 * (at your option) any later version.
 *
 * This program is distributed in the hope that it will be useful,
 * but WITHOUT ANY WARRANTY; without even the implied warranty of
 * MERCHANTABILITY or FITNESS FOR A PARTICULAR PURPOSE.  See the
 * GNU General Public License for more details.
 *
 * You should have received a copy of the GNU General Public License
 * along with this program; if not, write to the Free Software
 * Foundation, Inc., 51 Franklin Street, Fifth Floor, Boston, MA  02110-1301  USA
 *
 */

#include <config.h>
#include "bus.h"
#include "driver.h"
#include <dbus/dbus-internals.h>
#include <dbus/dbus-watch.h>
#include <stdio.h>
#include <stdlib.h>
#include <string.h>
#ifdef HAVE_SIGNAL_H
#include <signal.h>
#endif
#ifdef HAVE_ERRNO_H
#include <errno.h>
#endif
#ifdef HAVE_UNISTD_H
#include <unistd.h>     /* for write() and STDERR_FILENO */
#endif
#include "selinux.h"

static BusContext *context;

#ifdef DBUS_UNIX

static int reload_pipe[2];
#define RELOAD_READ_END 0
#define RELOAD_WRITE_END 1

static void close_reload_pipe (DBusWatch **);

typedef enum
 {
   ACTION_RELOAD = 'r',
   ACTION_QUIT = 'q'
 } SignalAction;

static void
signal_handler (int sig)
{
  switch (sig)
    {
<<<<<<< HEAD
#ifdef SIGHUP
=======
>>>>>>> 8dd76127
    case SIGHUP:
      {
        DBusString str;
        char action[2] = { ACTION_RELOAD, '\0' };

        _dbus_string_init_const (&str, action);
        if ((reload_pipe[RELOAD_WRITE_END] > 0) &&
            !_dbus_write_socket (reload_pipe[RELOAD_WRITE_END], &str, 0, 1))
          {
            /* If we receive SIGHUP often enough to fill the pipe buffer (4096
             * times on old Linux, 65536 on modern Linux) before it can be
             * drained, let's just warn and ignore. The configuration will be
             * reloaded while draining the pipe buffer, which is what we
             * wanted. It's harmless that it will be reloaded fewer times than
             * we asked for, since the reload is delayed anyway, so new changes
             * will be picked up.
             *
             * We use write() because _dbus_warn uses vfprintf, which isn't
             * async-signal-safe.
             *
             * This is necessarily Unix-specific, but so are POSIX signals,
             * so... */
            static const char message[] =
              "Unable to write to reload pipe - buffer full?\n";

            if (write (STDERR_FILENO, message, strlen (message)) != strlen (message))
              {
                /* ignore failure to write out a warning */
              }
          }
      }
      break;

    case SIGTERM:
      {
        DBusString str;
        char action[2] = { ACTION_QUIT, '\0' };
        _dbus_string_init_const (&str, action);
        if ((reload_pipe[RELOAD_WRITE_END] < 0) ||
            !_dbus_write_socket (reload_pipe[RELOAD_WRITE_END], &str, 0, 1))
          {
            /* If we can't write to the socket, dying seems a more
             * important response to SIGTERM than cleaning up sockets,
             * so we exit. We'd use exit(), but that's not async-signal-safe,
             * so we'll have to resort to _exit(). */
            static const char message[] =
              "Unable to write termination signal to pipe - buffer full?\n"
              "Will exit instead.\n";

            if (write (STDERR_FILENO, message, strlen (message)) != strlen (message))
              {
                /* ignore failure to write out a warning */
              }
            _exit (1);
          }
      }
      break;
    }
}
#endif /* DBUS_UNIX */

static void
usage (void)
{
  fprintf (stderr,
      DBUS_DAEMON_NAME
      " [--version]"
      " [--session]"
      " [--system]"
      " [--config-file=FILE]"
      " [--print-address[=DESCRIPTOR]]"
      " [--print-pid[=DESCRIPTOR]]"
      " [--introspect]"
      " [--address=ADDRESS]"
      " [--nopidfile]"
      " [--nofork]"
#ifdef DBUS_UNIX
      " [--fork]"
      " [--systemd-activation]"
#endif
      "\n");
  exit (1);
}

static void
version (void)
{
  printf ("D-Bus Message Bus Daemon %s\n"
          "Copyright (C) 2002, 2003 Red Hat, Inc., CodeFactory AB, and others\n"
          "This is free software; see the source for copying conditions.\n"
          "There is NO warranty; not even for MERCHANTABILITY or FITNESS FOR A PARTICULAR PURPOSE.\n",
          DBUS_VERSION_STRING);
  exit (0);
}

static void
introspect (void)
{
  DBusString xml;
  const char *v_STRING;

  if (!_dbus_string_init (&xml))
    goto oom;

  if (!bus_driver_generate_introspect_string (&xml))
    {
      _dbus_string_free (&xml);
      goto oom;
    }

  v_STRING = _dbus_string_get_const_data (&xml);
  printf ("%s\n", v_STRING);

  exit (0);

 oom:
  _dbus_warn ("Can not introspect - Out of memory\n");
  exit (1);
}

static void
check_two_config_files (const DBusString *config_file,
                        const char       *extra_arg)
{
  if (_dbus_string_get_length (config_file) > 0)
    {
      fprintf (stderr, "--%s specified but configuration file %s already requested\n",
               extra_arg, _dbus_string_get_const_data (config_file));
      exit (1);
    }
}

static void
check_two_addresses (const DBusString *address,
                     const char       *extra_arg)
{
  if (_dbus_string_get_length (address) > 0)
    {
      fprintf (stderr, "--%s specified but address %s already requested\n",
               extra_arg, _dbus_string_get_const_data (address));
      exit (1);
    }
}

static void
check_two_addr_descriptors (const DBusString *addr_fd,
                            const char       *extra_arg)
{
  if (_dbus_string_get_length (addr_fd) > 0)
    {
      fprintf (stderr, "--%s specified but printing address to %s already requested\n",
               extra_arg, _dbus_string_get_const_data (addr_fd));
      exit (1);
    }
}

static void
check_two_pid_descriptors (const DBusString *pid_fd,
                           const char       *extra_arg)
{
  if (_dbus_string_get_length (pid_fd) > 0)
    {
      fprintf (stderr, "--%s specified but printing pid to %s already requested\n",
               extra_arg, _dbus_string_get_const_data (pid_fd));
      exit (1);
    }
}

#ifdef DBUS_UNIX
static dbus_bool_t
handle_reload_watch (DBusWatch    *watch,
		     unsigned int  flags,
		     void         *data)
{
  DBusError error;
  DBusString str;
  char *action_str;
  char action = '\0';

  while (!_dbus_string_init (&str))
    _dbus_wait_for_memory ();

  if ((reload_pipe[RELOAD_READ_END] > 0) &&
      _dbus_read_socket (reload_pipe[RELOAD_READ_END], &str, 1) != 1)
    {
      _dbus_warn ("Couldn't read from reload pipe.\n");
      close_reload_pipe (&watch);
      return TRUE;
    }

  action_str = _dbus_string_get_data (&str);
  if (action_str != NULL)
    {
      action = action_str[0];
    }
  _dbus_string_free (&str);

  /* this can only fail if we don't understand the config file
   * or OOM.  Either way we should just stick with the currently
   * loaded config.
   */
  dbus_error_init (&error);

  switch (action)
    {
    case ACTION_RELOAD:
      if (! bus_context_reload_config (context, &error))
        {
          _DBUS_ASSERT_ERROR_IS_SET (&error);
          _dbus_assert (dbus_error_has_name (&error, DBUS_ERROR_FAILED) ||
                        dbus_error_has_name (&error, DBUS_ERROR_NO_MEMORY));
          _dbus_warn ("Unable to reload configuration: %s\n",
                      error.message);
          dbus_error_free (&error);
        }
      break;

    case ACTION_QUIT:
      {
        DBusLoop *loop;
        /*
         * On OSs without abstract sockets, we want to quit
         * gracefully rather than being killed by SIGTERM,
         * so that DBusServer gets a chance to clean up the
         * sockets from the filesystem. fd.o #38656
         */
        loop = bus_context_get_loop (context);
        if (loop != NULL)
          {
            _dbus_loop_quit (loop);
          }
      }
      break;

    default:
      break;
    }

  return TRUE;
}

static void
setup_reload_pipe (DBusLoop *loop)
{
  DBusError error;
  DBusWatch *watch;

  dbus_error_init (&error);

  if (!_dbus_full_duplex_pipe (&reload_pipe[0], &reload_pipe[1],
			       TRUE, &error))
    {
      _dbus_warn ("Unable to create reload pipe: %s\n",
		  error.message);
      dbus_error_free (&error);
      exit (1);
    }

  watch = _dbus_watch_new (reload_pipe[RELOAD_READ_END],
			   DBUS_WATCH_READABLE, TRUE,
			   handle_reload_watch, NULL, NULL);

  if (watch == NULL)
    {
      _dbus_warn ("Unable to create reload watch: %s\n",
		  error.message);
      dbus_error_free (&error);
      exit (1);
    }

  if (!_dbus_loop_add_watch (loop, watch))
    {
      _dbus_warn ("Unable to add reload watch to main loop: %s\n",
		  error.message);
      dbus_error_free (&error);
      exit (1);
    }

}

static void
close_reload_pipe (DBusWatch **watch)
{
    _dbus_loop_remove_watch (bus_context_get_loop (context), *watch);
    _dbus_watch_invalidate (*watch);
    _dbus_watch_unref (*watch);
    *watch = NULL;

    _dbus_close_socket (reload_pipe[RELOAD_READ_END], NULL);
    reload_pipe[RELOAD_READ_END] = -1;

    _dbus_close_socket (reload_pipe[RELOAD_WRITE_END], NULL);
    reload_pipe[RELOAD_WRITE_END] = -1;
}
#endif /* DBUS_UNIX */

int
main (int argc, char **argv)
{
  DBusError error;
  DBusString config_file;
  DBusString address;
  DBusString addr_fd;
  DBusString pid_fd;
  const char *prev_arg;
  DBusPipe print_addr_pipe;
  DBusPipe print_pid_pipe;
  int i;
  dbus_bool_t print_address;
  dbus_bool_t print_pid;
  BusContextFlags flags;

  if (!_dbus_string_init (&config_file))
    return 1;

  if (!_dbus_string_init (&address))
    return 1;

  if (!_dbus_string_init (&addr_fd))
    return 1;

  if (!_dbus_string_init (&pid_fd))
    return 1;

  print_address = FALSE;
  print_pid = FALSE;

  flags = BUS_CONTEXT_FLAG_WRITE_PID_FILE;

  prev_arg = NULL;
  i = 1;
  while (i < argc)
    {
      const char *arg = argv[i];

      if (strcmp (arg, "--help") == 0 ||
          strcmp (arg, "-h") == 0 ||
          strcmp (arg, "-?") == 0)
        {
          usage ();
        }
      else if (strcmp (arg, "--version") == 0)
        {
          version ();
        }
      else if (strcmp (arg, "--introspect") == 0)
        {
          introspect ();
        }
      else if (strcmp (arg, "--nofork") == 0)
        {
          flags &= ~BUS_CONTEXT_FLAG_FORK_ALWAYS;
          flags |= BUS_CONTEXT_FLAG_FORK_NEVER;
        }
#ifdef DBUS_UNIX
      else if (strcmp (arg, "--fork") == 0)
        {
          flags &= ~BUS_CONTEXT_FLAG_FORK_NEVER;
          flags |= BUS_CONTEXT_FLAG_FORK_ALWAYS;
        }
      else if (strcmp (arg, "--systemd-activation") == 0)
        {
          flags |= BUS_CONTEXT_FLAG_SYSTEMD_ACTIVATION;
        }
#endif
      else if (strcmp (arg, "--nopidfile") == 0)
        {
          flags &= ~BUS_CONTEXT_FLAG_WRITE_PID_FILE;
        }
      else if (strcmp (arg, "--system") == 0)
        {
          check_two_config_files (&config_file, "system");

          if (!_dbus_append_system_config_file (&config_file))
            exit (1);
        }
      else if (strcmp (arg, "--session") == 0)
        {
          check_two_config_files (&config_file, "session");

          if (!_dbus_append_session_config_file (&config_file))
            exit (1);
        }
      else if (strstr (arg, "--config-file=") == arg)
        {
          const char *file;

          check_two_config_files (&config_file, "config-file");

          file = strchr (arg, '=');
          ++file;

          if (!_dbus_string_append (&config_file, file))
            exit (1);
        }
      else if (prev_arg &&
               strcmp (prev_arg, "--config-file") == 0)
        {
          check_two_config_files (&config_file, "config-file");

          if (!_dbus_string_append (&config_file, arg))
            exit (1);
        }
      else if (strcmp (arg, "--config-file") == 0)
        {
          /* wait for next arg */
        }
      else if (strstr (arg, "--address=") == arg)
        {
          const char *file;

          check_two_addresses (&address, "address");

          file = strchr (arg, '=');
          ++file;

          if (!_dbus_string_append (&address, file))
            exit (1);
        }
      else if (prev_arg &&
               strcmp (prev_arg, "--address") == 0)
        {
          check_two_addresses (&address, "address");

          if (!_dbus_string_append (&address, arg))
            exit (1);
        }
      else if (strcmp (arg, "--address") == 0)
        {
          /* wait for next arg */
        }
      else if (strstr (arg, "--print-address=") == arg)
        {
          const char *desc;

          check_two_addr_descriptors (&addr_fd, "print-address");

          desc = strchr (arg, '=');
          ++desc;

          if (!_dbus_string_append (&addr_fd, desc))
            exit (1);

          print_address = TRUE;
        }
      else if (prev_arg &&
               strcmp (prev_arg, "--print-address") == 0)
        {
          check_two_addr_descriptors (&addr_fd, "print-address");

          if (!_dbus_string_append (&addr_fd, arg))
            exit (1);

          print_address = TRUE;
        }
      else if (strcmp (arg, "--print-address") == 0)
        {
          print_address = TRUE; /* and we'll get the next arg if appropriate */
        }
      else if (strstr (arg, "--print-pid=") == arg)
        {
          const char *desc;

          check_two_pid_descriptors (&pid_fd, "print-pid");

          desc = strchr (arg, '=');
          ++desc;

          if (!_dbus_string_append (&pid_fd, desc))
            exit (1);

          print_pid = TRUE;
        }
      else if (prev_arg &&
               strcmp (prev_arg, "--print-pid") == 0)
        {
          check_two_pid_descriptors (&pid_fd, "print-pid");

          if (!_dbus_string_append (&pid_fd, arg))
            exit (1);

          print_pid = TRUE;
        }
      else if (strcmp (arg, "--print-pid") == 0)
        {
          print_pid = TRUE; /* and we'll get the next arg if appropriate */
        }
      else
        {
          usage ();
        }

      prev_arg = arg;

      ++i;
    }

  if (_dbus_string_get_length (&config_file) == 0)
    {
      fprintf (stderr, "No configuration file specified.\n");
      usage ();
    }

  _dbus_pipe_invalidate (&print_addr_pipe);
  if (print_address)
    {
      _dbus_pipe_init_stdout (&print_addr_pipe);
      if (_dbus_string_get_length (&addr_fd) > 0)
        {
          long val;
          int end;
          if (!_dbus_string_parse_int (&addr_fd, 0, &val, &end) ||
              end != _dbus_string_get_length (&addr_fd) ||
              val < 0 || val > _DBUS_INT_MAX)
            {
              fprintf (stderr, "Invalid file descriptor: \"%s\"\n",
                       _dbus_string_get_const_data (&addr_fd));
              exit (1);
            }

          _dbus_pipe_init (&print_addr_pipe, val);
        }
    }
  _dbus_string_free (&addr_fd);

  _dbus_pipe_invalidate (&print_pid_pipe);
  if (print_pid)
    {
      _dbus_pipe_init_stdout (&print_pid_pipe);
      if (_dbus_string_get_length (&pid_fd) > 0)
        {
          long val;
          int end;
          if (!_dbus_string_parse_int (&pid_fd, 0, &val, &end) ||
              end != _dbus_string_get_length (&pid_fd) ||
              val < 0 || val > _DBUS_INT_MAX)
            {
              fprintf (stderr, "Invalid file descriptor: \"%s\"\n",
                       _dbus_string_get_const_data (&pid_fd));
              exit (1);
            }

          _dbus_pipe_init (&print_pid_pipe, val);
        }
    }
  _dbus_string_free (&pid_fd);

  if (!bus_selinux_pre_init ())
    {
      _dbus_warn ("SELinux pre-initialization failed\n");
      exit (1);
    }

  dbus_error_init (&error);
  context = bus_context_new (&config_file, flags,
                             &print_addr_pipe, &print_pid_pipe,
                             _dbus_string_get_length(&address) > 0 ? &address : NULL,
                             &error);
  _dbus_string_free (&config_file);
  if (context == NULL)
    {
      _dbus_warn ("Failed to start message bus: %s\n",
                  error.message);
      dbus_error_free (&error);
      exit (1);
    }

  /* bus_context_new() closes the print_addr_pipe and
   * print_pid_pipe
   */

#ifdef DBUS_UNIX
  setup_reload_pipe (bus_context_get_loop (context));

  /* POSIX signals are Unix-specific, and _dbus_set_signal_handler is
   * unimplemented (and probably unimplementable) on Windows, so there's
   * no point in trying to make the handler portable to non-Unix. */

  _dbus_set_signal_handler (SIGTERM, signal_handler);
  _dbus_set_signal_handler (SIGHUP, signal_handler);
<<<<<<< HEAD
#endif
=======
>>>>>>> 8dd76127
#endif /* DBUS_UNIX */

  _dbus_verbose ("We are on D-Bus...\n");
  _dbus_loop_run (bus_context_get_loop (context));

  bus_context_shutdown (context);
  bus_context_unref (context);
  bus_selinux_shutdown ();

  return 0;
}<|MERGE_RESOLUTION|>--- conflicted
+++ resolved
@@ -61,10 +61,6 @@
 {
   switch (sig)
     {
-<<<<<<< HEAD
-#ifdef SIGHUP
-=======
->>>>>>> 8dd76127
     case SIGHUP:
       {
         DBusString str;
@@ -645,10 +641,6 @@
 
   _dbus_set_signal_handler (SIGTERM, signal_handler);
   _dbus_set_signal_handler (SIGHUP, signal_handler);
-<<<<<<< HEAD
-#endif
-=======
->>>>>>> 8dd76127
 #endif /* DBUS_UNIX */
 
   _dbus_verbose ("We are on D-Bus...\n");
